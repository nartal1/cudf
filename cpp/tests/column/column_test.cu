/*
 * Copyright (c) 2019, NVIDIA CORPORATION.
 *
 * Licensed under the Apache License, Version 2.0 (the "License");
 * you may not use this file except in compliance with the License.
 * You may obtain a copy of the License at
 *
 *     http://www.apache.org/licenses/LICENSE-2.0
 *
 * Unless required by applicable law or agreed to in writing, software
 * distributed under the License is distributed on an "AS IS" BASIS,
 * WITHOUT WARRANTIES OR CONDITIONS OF ANY KIND, either express or implied.
 * See the License for the specific language governing permissions and
 * limitations under the License.
 */

#include <cudf/copying.hpp>
#include <cudf/column/column.hpp>
#include <cudf/column/column_view.hpp>
#include <cudf/null_mask.hpp>
#include <cudf/types.hpp>
#include <cudf/utilities/type_dispatcher.hpp>
#include <tests/utilities/base_fixture.hpp>
#include <tests/utilities/column_wrapper.hpp>
#include <tests/utilities/column_utilities.hpp>
#include <tests/utilities/cudf_gtest.hpp>
#include <tests/utilities/type_list_utilities.hpp>
#include <tests/utilities/type_lists.hpp>

#include <thrust/sequence.h>
#include <random>

#include <gmock/gmock.h>

template <typename T>
struct TypedColumnTest : public cudf::test::BaseFixture {
  static std::size_t data_size() { return 1000; }
  static std::size_t mask_size() { return 100; }
  cudf::data_type type() {
    return cudf::data_type{cudf::experimental::type_to_id<T>()};
  }

  TypedColumnTest()
      : data{_num_elements * cudf::size_of(type())},
        mask{cudf::bitmask_allocation_size_bytes(_num_elements)} {
    auto typed_data = static_cast<char*>(data.data());
    auto typed_mask = static_cast<char*>(mask.data());
    thrust::sequence(thrust::device, typed_data, typed_data + data_size());
    thrust::sequence(thrust::device, typed_mask, typed_mask + mask_size());
  }

  cudf::size_type num_elements() { return _num_elements; }

  std::random_device r;
  std::default_random_engine generator{r()};
  std::uniform_int_distribution<cudf::size_type> distribution{200, 1000};
  cudf::size_type _num_elements{distribution(generator)};
  rmm::device_buffer data{};
  rmm::device_buffer mask{};
  rmm::device_buffer all_valid_mask{
      create_null_mask(num_elements(), cudf::mask_state::ALL_VALID)};
  rmm::device_buffer all_null_mask{
      create_null_mask(num_elements(), cudf::mask_state::ALL_NULL)};
};

TYPED_TEST_CASE(TypedColumnTest, cudf::test::Types<int32_t>);

/**---------------------------------------------------------------------------*
 * @brief Verifies equality of the properties and data of a `column`'s views.
 *
 * @param col The `column` to verify
 *---------------------------------------------------------------------------**/
void verify_column_views(cudf::column col) {
  cudf::column_view view = col;
  cudf::mutable_column_view mutable_view = col;
  EXPECT_EQ(col.type(), view.type());
  EXPECT_EQ(col.type(), mutable_view.type());
  EXPECT_EQ(col.size(), view.size());
  EXPECT_EQ(col.size(), mutable_view.size());
  EXPECT_EQ(col.null_count(), view.null_count());
  EXPECT_EQ(col.null_count(), mutable_view.null_count());
  EXPECT_EQ(col.nullable(), view.nullable());
  EXPECT_EQ(col.nullable(), mutable_view.nullable());
  EXPECT_EQ(col.num_children(), view.num_children());
  EXPECT_EQ(col.num_children(), mutable_view.num_children());
  EXPECT_EQ(view.head(), mutable_view.head());
  EXPECT_EQ(view.data<char>(), mutable_view.data<char>());
  EXPECT_EQ(view.offset(), mutable_view.offset());
}

TYPED_TEST(TypedColumnTest, DefaultNullCountNoMask) {
  cudf::column col{this->type(), this->num_elements(), this->data};
  EXPECT_FALSE(col.nullable());
  EXPECT_FALSE(col.has_nulls());
  EXPECT_EQ(0, col.null_count());
}

TYPED_TEST(TypedColumnTest, DefaultNullCountEmptyMask) {
  cudf::column col{this->type(), this->num_elements(), this->data,
                   rmm::device_buffer{}};
  EXPECT_FALSE(col.nullable());
  EXPECT_FALSE(col.has_nulls());
  EXPECT_EQ(0, col.null_count());
}

TYPED_TEST(TypedColumnTest, DefaultNullCountAllValid) {
  cudf::column col{this->type(), this->num_elements(), this->data,
                   this->all_valid_mask};
  EXPECT_TRUE(col.nullable());
  EXPECT_FALSE(col.has_nulls());
  EXPECT_EQ(0, col.null_count());
}

TYPED_TEST(TypedColumnTest, ExplicitNullCountAllValid) {
  cudf::column col{this->type(), this->num_elements(), this->data,
                   this->all_valid_mask, 0};
  EXPECT_TRUE(col.nullable());
  EXPECT_FALSE(col.has_nulls());
  EXPECT_EQ(0, col.null_count());
}

TYPED_TEST(TypedColumnTest, DefaultNullCountAllNull) {
  cudf::column col{this->type(), this->num_elements(), this->data,
                   this->all_null_mask};
  EXPECT_TRUE(col.nullable());
  EXPECT_TRUE(col.has_nulls());
  EXPECT_EQ(this->num_elements(), col.null_count());
}

TYPED_TEST(TypedColumnTest, ExplicitNullCountAllNull) {
  cudf::column col{this->type(), this->num_elements(), this->data,
                   this->all_null_mask, this->num_elements()};
  EXPECT_TRUE(col.nullable());
  EXPECT_TRUE(col.has_nulls());
  EXPECT_EQ(this->num_elements(), col.null_count());
}

TYPED_TEST(TypedColumnTest, SetNullCountNoMask) {
  cudf::column col{this->type(), this->num_elements(), this->data};
  EXPECT_THROW(col.set_null_count(1), cudf::logic_error);
}

TYPED_TEST(TypedColumnTest, SetEmptyNullMaskNonZeroNullCount) {
  cudf::column col{this->type(), this->num_elements(), this->data};
  rmm::device_buffer empty_null_mask{};
  EXPECT_THROW(col.set_null_mask(empty_null_mask, this->num_elements()),
               cudf::logic_error);
}

TYPED_TEST(TypedColumnTest, SetInvalidSizeNullMaskNonZeroNullCount) {
  cudf::column col{this->type(), this->num_elements(), this->data};
  auto invalid_size_null_mask =
    create_null_mask(std::min(this->num_elements() - 50, 0),
                     cudf::mask_state::ALL_VALID);
  EXPECT_THROW(col.set_null_mask(invalid_size_null_mask, this->num_elements()),
               cudf::logic_error);
}

TYPED_TEST(TypedColumnTest, SetNullCountEmptyMask) {
  cudf::column col{this->type(), this->num_elements(), this->data,
                   rmm::device_buffer{}};
  EXPECT_THROW(col.set_null_count(1), cudf::logic_error);
}

TYPED_TEST(TypedColumnTest, SetNullCountAllValid) {
  cudf::column col{this->type(), this->num_elements(), this->data,
                   this->all_valid_mask};
  EXPECT_NO_THROW(col.set_null_count(0));
  EXPECT_EQ(0, col.null_count());
}

TYPED_TEST(TypedColumnTest, SetNullCountAllNull) {
  cudf::column col{this->type(), this->num_elements(), this->data,
                   this->all_null_mask};
  EXPECT_NO_THROW(col.set_null_count(this->num_elements()));
  EXPECT_EQ(this->num_elements(), col.null_count());
}

TYPED_TEST(TypedColumnTest, ResetNullCountAllNull) {
  cudf::column col{this->type(), this->num_elements(), this->data,
                   this->all_null_mask};

  EXPECT_EQ(this->num_elements(), col.null_count());
  EXPECT_NO_THROW(col.set_null_count(cudf::UNKNOWN_NULL_COUNT));
  EXPECT_EQ(this->num_elements(), col.null_count());
}

TYPED_TEST(TypedColumnTest, ResetNullCountAllValid) {
  cudf::column col{this->type(), this->num_elements(), this->data,
                   this->all_valid_mask};
  EXPECT_EQ(0, col.null_count());
  EXPECT_NO_THROW(col.set_null_count(cudf::UNKNOWN_NULL_COUNT));
  EXPECT_EQ(0, col.null_count());
}

TYPED_TEST(TypedColumnTest, CopyDataNoMask) {
  cudf::column col{this->type(), this->num_elements(), this->data};
  EXPECT_EQ(this->type(), col.type());
  EXPECT_FALSE(col.nullable());
  EXPECT_EQ(0, col.null_count());
  EXPECT_EQ(this->num_elements(), col.size());
  EXPECT_EQ(0, col.num_children());

  verify_column_views(col);

  // Verify deep copy
  cudf::column_view v = col;
  EXPECT_NE(v.head(), this->data.data());
  cudf::test::expect_equal_buffers(v.head(), this->data.data(),
                                   this->data.size());
}

TYPED_TEST(TypedColumnTest, MoveDataNoMask) {
  void* original_data = this->data.data();
  cudf::column col{this->type(), this->num_elements(), std::move(this->data)};
  EXPECT_EQ(this->type(), col.type());
  EXPECT_FALSE(col.nullable());
  EXPECT_EQ(0, col.null_count());
  EXPECT_EQ(this->num_elements(), col.size());
  EXPECT_EQ(0, col.num_children());

  verify_column_views(col);

  // Verify shallow copy
  cudf::column_view v = col;
  EXPECT_EQ(v.head(), original_data);
}

TYPED_TEST(TypedColumnTest, CopyDataAndMask) {
  cudf::column col{this->type(), this->num_elements(), this->data,
                   this->all_valid_mask};
  EXPECT_EQ(this->type(), col.type());
  EXPECT_TRUE(col.nullable());
  EXPECT_EQ(0, col.null_count());
  EXPECT_EQ(this->num_elements(), col.size());
  EXPECT_EQ(0, col.num_children());

  verify_column_views(col);

  // Verify deep copy
  cudf::column_view v = col;
  EXPECT_NE(v.head(), this->data.data());
  EXPECT_NE(v.null_mask(), this->all_valid_mask.data());
  cudf::test::expect_equal_buffers(v.head(), this->data.data(),
                                   this->data.size());
  cudf::test::expect_equal_buffers(v.null_mask(), this->all_valid_mask.data(),
                                   this->mask.size());
}

TYPED_TEST(TypedColumnTest, MoveDataAndMask) {
  void* original_data = this->data.data();
  void* original_mask = this->all_valid_mask.data();
  cudf::column col{this->type(), this->num_elements(), std::move(this->data),
                   std::move(this->all_valid_mask)};
  EXPECT_EQ(this->type(), col.type());
  EXPECT_TRUE(col.nullable());
  EXPECT_EQ(0, col.null_count());
  EXPECT_EQ(this->num_elements(), col.size());
  EXPECT_EQ(0, col.num_children());

  verify_column_views(col);

  // Verify shallow copy
  cudf::column_view v = col;
  EXPECT_EQ(v.head(), original_data);
  EXPECT_EQ(v.null_mask(), original_mask);
}

TYPED_TEST(TypedColumnTest, CopyConstructorNoMask) {
  cudf::column original{this->type(), this->num_elements(), this->data};
  cudf::column copy{original};
  verify_column_views(copy);
  cudf::test::expect_columns_equal(original, copy);

  // Verify deep copy
  cudf::column_view original_view = original;
  cudf::column_view copy_view = copy;
  EXPECT_NE(original_view.head(), copy_view.head());
}

TYPED_TEST(TypedColumnTest, CopyConstructorWithMask) {
  cudf::column original{this->type(), this->num_elements(), this->data,
                        this->all_valid_mask};
  cudf::column copy{original};
  verify_column_views(copy);
  cudf::test::expect_columns_equal(original, copy);

  // Verify deep copy
  cudf::column_view original_view = original;
  cudf::column_view copy_view = copy;
  EXPECT_NE(original_view.head(), copy_view.head());
  EXPECT_NE(original_view.null_mask(), copy_view.null_mask());
}

TYPED_TEST(TypedColumnTest, MoveConstructorNoMask) {
  cudf::column original{this->type(), this->num_elements(), this->data};

  auto original_data = original.view().head();

  cudf::column moved_to{std::move(original)};

  EXPECT_EQ(0, original.size());
  EXPECT_EQ(cudf::data_type{cudf::type_id::EMPTY}, original.type());

  verify_column_views(moved_to);

  // Verify move
  cudf::column_view moved_to_view = moved_to;
  EXPECT_EQ(original_data, moved_to_view.head());
}

TYPED_TEST(TypedColumnTest, MoveConstructorWithMask) {
  cudf::column original{this->type(), this->num_elements(), this->data,
                        this->all_valid_mask};
  auto original_data = original.view().head();
  auto original_mask = original.view().null_mask();
  cudf::column moved_to{std::move(original)};
  verify_column_views(moved_to);

  EXPECT_EQ(0, original.size());
  EXPECT_EQ(cudf::data_type{cudf::type_id::EMPTY}, original.type());

  // Verify move
  cudf::column_view moved_to_view = moved_to;
  EXPECT_EQ(original_data, moved_to_view.head());
  EXPECT_EQ(original_mask, moved_to_view.null_mask());
}

TYPED_TEST(TypedColumnTest, ConstructWithChildren) {
  std::vector<std::unique_ptr<cudf::column>> children;
  children.emplace_back(
      std::make_unique<cudf::column>(cudf::data_type{cudf::type_id::INT8}, 42,
                                     this->data, this->all_valid_mask));
  children.emplace_back(
      std::make_unique<cudf::column>(cudf::data_type{cudf::type_id::FLOAT64},
                                     314, this->data, this->all_valid_mask));
  cudf::column col{
      this->type(),         this->num_elements(),     this->data,
      this->all_valid_mask, cudf::UNKNOWN_NULL_COUNT, std::move(children)};

  verify_column_views(col);
  EXPECT_EQ(2, col.num_children());
  EXPECT_EQ(cudf::data_type{cudf::type_id::INT8}, col.child(0).type());
  EXPECT_EQ(42, col.child(0).size());
  EXPECT_EQ(cudf::data_type{cudf::type_id::FLOAT64}, col.child(1).type());
  EXPECT_EQ(314, col.child(1).size());
}

TYPED_TEST(TypedColumnTest, ReleaseNoChildren) {
  cudf::column col{this->type(), this->num_elements(), this->data,
                   this->all_valid_mask};
  auto original_data = col.view().head();
  auto original_mask = col.view().null_mask();

  cudf::column::contents contents = col.release();
  EXPECT_EQ(original_data, contents.data->data());
  EXPECT_EQ(original_mask, contents.null_mask->data());
  EXPECT_EQ(0u, contents.children.size());
  EXPECT_EQ(0, col.size());
  EXPECT_EQ(0, col.null_count());
  EXPECT_EQ(cudf::data_type{cudf::type_id::EMPTY}, col.type());
  EXPECT_EQ(0, col.num_children());
}

TYPED_TEST(TypedColumnTest, ReleaseWithChildren) {
  std::vector<std::unique_ptr<cudf::column>> children;
  children.emplace_back(std::make_unique<cudf::column>(
      this->type(), this->num_elements(), this->data, this->all_valid_mask));
  children.emplace_back(std::make_unique<cudf::column>(
      this->type(), this->num_elements(), this->data, this->all_valid_mask));
  cudf::column col{
      this->type(),         this->num_elements(),     this->data,
      this->all_valid_mask, cudf::UNKNOWN_NULL_COUNT, std::move(children)};

  auto original_data = col.view().head();
  auto original_mask = col.view().null_mask();

  cudf::column::contents contents = col.release();
  EXPECT_EQ(original_data, contents.data->data());
  EXPECT_EQ(original_mask, contents.null_mask->data());
  EXPECT_EQ(2u, contents.children.size());
  EXPECT_EQ(0, col.size());
  EXPECT_EQ(0, col.null_count());
  EXPECT_EQ(cudf::data_type{cudf::type_id::EMPTY}, col.type());
  EXPECT_EQ(0, col.num_children());
}

TYPED_TEST(TypedColumnTest, ColumnViewConstructorWithMask) {
  cudf::column original{this->type(), this->num_elements(), this->data,
                        this->all_valid_mask};
  cudf::column_view original_view = original;
  cudf::column copy{original_view};
  verify_column_views(copy);
  cudf::test::expect_columns_equal(original, copy);

  // Verify deep copy
  cudf::column_view copy_view = copy;
  EXPECT_NE(original_view.head(), copy_view.head());
  EXPECT_NE(original_view.null_mask(), copy_view.null_mask());
<<<<<<< HEAD
}

TYPED_TEST(TypedColumnTest, ConcatenateColumnView) {
  cudf::column original{this->type(), this->num_elements(), this->data,
                        this->mask};
  std::vector<cudf::size_type> indices{
    0, this->num_elements()/3,
    this->num_elements()/3, this->num_elements()/2,
    this->num_elements()/2, this->num_elements()};
  std::vector<cudf::column_view> views = cudf::experimental::slice(original, indices);

  auto concatenated_col = cudf::concatenate(views);

  cudf::test::expect_columns_equal(original, *concatenated_col);
}

struct StringColumnTest : public cudf::test::BaseFixture {};

TEST_F(StringColumnTest, ConcatenateColumnView) {
    std::vector<const char*> h_strings{ "aaa", "bb", "", "cccc", "d", "ééé", "ff", "gggg", "", "h", "iiii", "jjj", "k", "lllllll", "mmmmm", "n", "oo", "ppp" };
    cudf::test::strings_column_wrapper strings1( h_strings.data(), h_strings.data()+6 );
    cudf::test::strings_column_wrapper strings2( h_strings.data()+6, h_strings.data()+10 );
    cudf::test::strings_column_wrapper strings3( h_strings.data()+10, h_strings.data()+h_strings.size() );

    std::vector<cudf::column_view> strings_columns;
    strings_columns.push_back(strings1);
    strings_columns.push_back(strings2);
    strings_columns.push_back(strings3);

    auto results = cudf::concatenate(strings_columns);

    cudf::test::strings_column_wrapper expected( h_strings.begin(), h_strings.end() );
    cudf::test::expect_columns_equal(*results,expected);
}

CUDF_TEST_PROGRAM_MAIN()
=======
}
>>>>>>> 82d37f62
<|MERGE_RESOLUTION|>--- conflicted
+++ resolved
@@ -397,43 +397,6 @@
   cudf::column_view copy_view = copy;
   EXPECT_NE(original_view.head(), copy_view.head());
   EXPECT_NE(original_view.null_mask(), copy_view.null_mask());
-<<<<<<< HEAD
-}
-
-TYPED_TEST(TypedColumnTest, ConcatenateColumnView) {
-  cudf::column original{this->type(), this->num_elements(), this->data,
-                        this->mask};
-  std::vector<cudf::size_type> indices{
-    0, this->num_elements()/3,
-    this->num_elements()/3, this->num_elements()/2,
-    this->num_elements()/2, this->num_elements()};
-  std::vector<cudf::column_view> views = cudf::experimental::slice(original, indices);
-
-  auto concatenated_col = cudf::concatenate(views);
-
-  cudf::test::expect_columns_equal(original, *concatenated_col);
-}
-
-struct StringColumnTest : public cudf::test::BaseFixture {};
-
-TEST_F(StringColumnTest, ConcatenateColumnView) {
-    std::vector<const char*> h_strings{ "aaa", "bb", "", "cccc", "d", "ééé", "ff", "gggg", "", "h", "iiii", "jjj", "k", "lllllll", "mmmmm", "n", "oo", "ppp" };
-    cudf::test::strings_column_wrapper strings1( h_strings.data(), h_strings.data()+6 );
-    cudf::test::strings_column_wrapper strings2( h_strings.data()+6, h_strings.data()+10 );
-    cudf::test::strings_column_wrapper strings3( h_strings.data()+10, h_strings.data()+h_strings.size() );
-
-    std::vector<cudf::column_view> strings_columns;
-    strings_columns.push_back(strings1);
-    strings_columns.push_back(strings2);
-    strings_columns.push_back(strings3);
-
-    auto results = cudf::concatenate(strings_columns);
-
-    cudf::test::strings_column_wrapper expected( h_strings.begin(), h_strings.end() );
-    cudf::test::expect_columns_equal(*results,expected);
-}
-
-CUDF_TEST_PROGRAM_MAIN()
-=======
-}
->>>>>>> 82d37f62
+}
+
+CUDF_TEST_PROGRAM_MAIN()