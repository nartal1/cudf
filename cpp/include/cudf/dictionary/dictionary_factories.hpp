--- conflicted
+++ resolved
@@ -31,11 +31,7 @@
  * The indices values must be in the range [0,keys_column.size()).
  *
  * The null_mask and null count for the output column are copied from the indices column.
-<<<<<<< HEAD
- * If element `i` in `indices_column` is null, then element `i` in the returned dictionary column 
-=======
  * If element `i` in `indices_column` is null, then element `i` in the returned dictionary column
->>>>>>> 46b5410d
  * will also be null.
  *
  * ```
