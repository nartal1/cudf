--- conflicted
+++ resolved
@@ -43,55 +43,4 @@
     const char* na_rep;           // string to use for null entries
     bool include_header;          // Indicates whether to write headers to csv
 
-} csv_write_arg;
-
-/**---------------------------------------------------------------------------*
-<<<<<<< HEAD
- * @brief Input and output arguments to the read_orc interface.
-=======
- * @brief Input and output arguments to the read_parquet interface.
->>>>>>> ed959118
- *---------------------------------------------------------------------------**/
-typedef struct {
-
-  /*
-   * Output arguments
-   */
-  int           num_cols_out;               ///< Out: Number of columns returned
-  int           num_rows_out;               ///< Out: Number of rows returned
-  gdf_column    **data;                     ///< Out: Array of gdf_columns*
-<<<<<<< HEAD
-=======
-  int           *index_col;                 ///< Out: If available, column index to use as row labels
->>>>>>> ed959118
-
-  /*
-   * Input arguments
-   */
-  gdf_input_type source_type;               ///< In: Type of data source
-  const char    *source;                    ///< In: If source_type is FILE_PATH, contains the filepath. If input_data_type is HOST_BUFFER, points to the host memory buffer
-  size_t        buffer_size;                ///< In: If source_type is HOST_BUFFER, represents the size of the buffer in bytes. Unused otherwise.
-
-<<<<<<< HEAD
-  const char    **use_cols;                 ///< In: Columns of interest; only these columns will be parsed and returned.
-  int           use_cols_len;               ///< In: Number of columns
-
-  int           stripe;                     ///< In: Stripe index of interest; only data in this stripe will be returned.
-  int           skip_rows;                  ///< In: Number of rows to skip from the start
-  int           num_rows;                   ///< In: Number of rows to read. Actual number of returned rows may be less
-
-  bool          use_index;                  ///< In: Use row index if available for faster position seeking
-
-} orc_read_arg;
-=======
-  int           row_group;                  ///< In: Row group index of interest; only data in this row group will be returned.
-  int           skip_rows;                  ///< In: Rows to skip from the start of the dataset
-  int           num_rows;                   ///< In: Number of rows to read and return
-
-  const char    **use_cols;                 ///< In: Columns of interest; only these columns will be parsed and returned.
-  int           use_cols_len;               ///< In: Number of columns
-
-  bool          strings_to_categorical;     ///< In: If TRUE, returns string data as GDF_CATEGORY, otherwise GDF_STRING
-
-} pq_read_arg;
->>>>>>> ed959118
+} csv_write_arg;