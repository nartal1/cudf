--- conflicted
+++ resolved
@@ -35,21 +35,7 @@
 namespace cudf {
 //! In-development features
 namespace experimental {
-<<<<<<< HEAD
-/**
- * @brief IO APIs
- * @defgroup cudf_io IO APIs
- */
-=======
->>>>>>> 5c4b3b00
 namespace io {
-
-/**
- * @ingroup cudf_io
- * @addtogroup cudf_io_readers Readers
- * Readers APIs
- * @{
- */
 
 /**
  * @brief Settings to use for `read_avro()`
@@ -149,11 +135,8 @@
 /**
  * @brief Reads a JSON dataset into a set of columns
  *
-<<<<<<< HEAD
-=======
- * @ingroup io_readers
- *
->>>>>>> 5c4b3b00
+ * @ingroup io_readers
+ *
  * The following code snippet demonstrates how to read a dataset from a file:
  * @code
  *  #include <cudf.h>
@@ -387,11 +370,8 @@
 /**
  * @brief Reads a Parquet dataset into a set of columns
  *
-<<<<<<< HEAD
-=======
- * @ingroup io_readers
- *
->>>>>>> 5c4b3b00
+ * @ingroup io_readers
+ *
  * The following code snippet demonstrates how to read a dataset from a file:
  * @code
  *  #include <cudf.h>
@@ -411,18 +391,6 @@
   read_parquet_args const& args,
   rmm::mr::device_memory_resource* mr = rmm::mr::get_default_resource());
 
-<<<<<<< HEAD
-/** @} */  // end of Readers group
-
-/**
- * @ingroup cudf_io
- * @addtogroup cudf_io_writers Writers
- * Writers APIs
- * @{
- */
-
-=======
->>>>>>> 5c4b3b00
 /**
  * @brief Settings to use for `write_orc()`
  *
@@ -738,7 +706,6 @@
  */
 void write_parquet_chunked_end(std::shared_ptr<detail::parquet::pq_chunked_state>& state);
 
-/** @} */  // end of Writers group
 }  // namespace io
 }  // namespace experimental
 }  // namespace cudf