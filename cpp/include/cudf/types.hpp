--- conflicted
+++ resolved
@@ -218,12 +218,9 @@
   DICTIONARY32,            ///< Dictionary type using int32 indices
   STRING,                  ///< String elements
   LIST,                    ///< List elements
-<<<<<<< HEAD
-  STRUCT,                  ///< Struct elements
-=======
   DECIMAL32,               ///< Fixed-point type with int32_t
   DECIMAL64,               ///< Fixed-point type with int64_t
->>>>>>> a128c1b3
+  STRUCT,                  ///< Struct elements
   // `NUM_TYPE_IDS` must be last!
   NUM_TYPE_IDS  ///< Total number of type ids
 };
