#=============================================================================
# Copyright (c) 2018-2019, NVIDIA CORPORATION.
#
# Licensed under the Apache License, Version 2.0 (the "License");
# you may not use this file except in compliance with the License.
# You may obtain a copy of the License at
#
#     http://www.apache.org/licenses/LICENSE-2.0
#
# Unless required by applicable law or agreed to in writing, software
# distributed under the License is distributed on an "AS IS" BASIS,
# WITHOUT WARRANTIES OR CONDITIONS OF ANY KIND, either express or implied.
# See the License for the specific language governing permissions and
# limitations under the License.
#=============================================================================
cmake_minimum_required(VERSION 3.12 FATAL_ERROR)

project(CUDA_DATAFRAME VERSION 0.11.0 LANGUAGES C CXX CUDA)

if(NOT CMAKE_CUDA_COMPILER)
  message(SEND_ERROR "CMake cannot locate a CUDA compiler")
endif(NOT CMAKE_CUDA_COMPILER)

###################################################################################################
# - build type ------------------------------------------------------------------------------------

# Set a default build type if none was specified
set(DEFAULT_BUILD_TYPE "Release")

if(NOT CMAKE_BUILD_TYPE AND NOT CMAKE_CONFIGURATION_TYPES)
  message(STATUS "Setting build type to '${DEFAULT_BUILD_TYPE}' since none specified.")
  set(CMAKE_BUILD_TYPE "${DEFAULT_BUILD_TYPE}" CACHE
      STRING "Choose the type of build." FORCE)
  # Set the possible values of build type for cmake-gui
  set_property(CACHE CMAKE_BUILD_TYPE PROPERTY STRINGS
    "Debug" "Release" "MinSizeRel" "RelWithDebInfo")
endif(NOT CMAKE_BUILD_TYPE AND NOT CMAKE_CONFIGURATION_TYPES)

###################################################################################################
# - compiler options ------------------------------------------------------------------------------

set(CMAKE_CXX_STANDARD 14)
set(CMAKE_C_COMPILER $ENV{CC})
set(CMAKE_CXX_COMPILER $ENV{CXX})
set(CMAKE_CXX_STANDARD_REQUIRED ON)

set(CMAKE_CUDA_STANDARD 14)
set(CMAKE_CUDA_STANDARD_REQUIRED ON)

if(CMAKE_COMPILER_IS_GNUCXX)
    set(CMAKE_CXX_FLAGS "${CMAKE_CXX_FLAGS} -Werror")

    option(CMAKE_CXX11_ABI "Enable the GLIBCXX11 ABI" ON)
    if(CMAKE_CXX11_ABI)
        message(STATUS "CUDF: Enabling the GLIBCXX11 ABI")
    else()
        message(STATUS "CUDF: Disabling the GLIBCXX11 ABI")
        set(CMAKE_C_FLAGS "${CMAKE_C_FLAGS} -D_GLIBCXX_USE_CXX11_ABI=0")
        set(CMAKE_CXX_FLAGS "${CMAKE_CXX_FLAGS} -D_GLIBCXX_USE_CXX11_ABI=0")
        set(CMAKE_CUDA_FLAGS "${CMAKE_CUDA_FLAGS} -Xcompiler -D_GLIBCXX_USE_CXX11_ABI=0")
    endif(CMAKE_CXX11_ABI)
endif(CMAKE_COMPILER_IS_GNUCXX)

if(CMAKE_CUDA_COMPILER_VERSION)
  # Compute the version. from  CMAKE_CUDA_COMPILER_VERSION
  string(REGEX REPLACE "([0-9]+)\\.([0-9]+).*" "\\1" CUDA_VERSION_MAJOR ${CMAKE_CUDA_COMPILER_VERSION})
  string(REGEX REPLACE "([0-9]+)\\.([0-9]+).*" "\\2" CUDA_VERSION_MINOR ${CMAKE_CUDA_COMPILER_VERSION})
  set(CUDA_VERSION "${CUDA_VERSION_MAJOR}.${CUDA_VERSION_MINOR}" CACHE STRING "Version of CUDA as computed from nvcc.")
  mark_as_advanced(CUDA_VERSION)
endif()

message(STATUS "CUDA_VERSION_MAJOR: ${CUDA_VERSION_MAJOR}")
message(STATUS "CUDA_VERSION_MINOR: ${CUDA_VERSION_MINOR}")
message(STATUS "CUDA_VERSION: ${CUDA_VERSION}")

# Always set this convenience variable
set(CUDA_VERSION_STRING "${CUDA_VERSION}")

# Auto-detect available GPU compute architectures
set(GPU_ARCHS "ALL" CACHE STRING
  "List of GPU architectures (semicolon-separated) to be compiled for. Pass 'ALL' if you want to compile for all supported GPU architectures. Empty string means to auto-detect the GPUs on the current system")

if("${GPU_ARCHS}" STREQUAL "")
  include(cmake/EvalGpuArchs.cmake)
  evaluate_gpu_archs(GPU_ARCHS)
endif()

if("${GPU_ARCHS}" STREQUAL "ALL")
  set(GPU_ARCHS "60")
  if((CUDA_VERSION_MAJOR EQUAL 9) OR (CUDA_VERSION_MAJOR GREATER 9))
    set(GPU_ARCHS "${GPU_ARCHS};70")
  endif()
  if((CUDA_VERSION_MAJOR EQUAL 10) OR (CUDA_VERSION_MAJOR GREATER 10))
    set(GPU_ARCHS "${GPU_ARCHS};75")
  endif()
endif()
message("GPU_ARCHS = ${GPU_ARCHS}")

foreach(arch ${GPU_ARCHS})
  set(CMAKE_CUDA_FLAGS "${CMAKE_CUDA_FLAGS} -gencode arch=compute_${arch},code=sm_${arch}")
endforeach()

list(GET GPU_ARCHS -1 ptx)
set(CMAKE_CUDA_FLAGS "${CMAKE_CUDA_FLAGS} -gencode arch=compute_${ptx},code=compute_${ptx}")

set(CMAKE_CUDA_FLAGS "${CMAKE_CUDA_FLAGS} --expt-extended-lambda --expt-relaxed-constexpr")

# set warnings as errors
# TODO: remove `no-maybe-unitialized` used to suppress warnings in rmm::exec_policy
set(CMAKE_CUDA_FLAGS "${CMAKE_CUDA_FLAGS} -Werror cross-execution-space-call -Xcompiler -Wall,-Werror")

# Option to enable line info in CUDA device compilation to allow introspection when profiling / memchecking
option(CMAKE_CUDA_LINEINFO "Enable the -lineinfo option for nvcc (useful for cuda-memcheck / profiler" OFF)
if(CMAKE_CUDA_LINEINFO)
    set(CMAKE_CUDA_FLAGS "${CMAKE_CUDA_FLAGS} -lineinfo")
endif(CMAKE_CUDA_LINEINFO)

# Debug options
if(CMAKE_BUILD_TYPE MATCHES Debug)
    message(STATUS "Building with debugging flags")
    set(CMAKE_CUDA_FLAGS "${CMAKE_CUDA_FLAGS} -G -Xcompiler -rdynamic")
endif(CMAKE_BUILD_TYPE MATCHES Debug)

# To apply RUNPATH to transitive dependencies (this is a temporary solution)
set(CMAKE_SHARED_LINKER_FLAGS "-Wl,--disable-new-dtags")
set(CMAKE_EXE_LINKER_FLAGS "-Wl,--disable-new-dtags")

# Build options
option(BUILD_SHARED_LIBS "Build shared libraries" ON)
option(BUILD_TESTS "Configure CMake to build tests" ON)
option(BUILD_BENCHMARKS "Configure CMake to build (google) benchmarks" OFF)

###################################################################################################
# - cmake modules ---------------------------------------------------------------------------------

set(CMAKE_MODULE_PATH "${CMAKE_CURRENT_SOURCE_DIR}/cmake/Modules/" ${CMAKE_MODULE_PATH})

include(FeatureSummary)
include(CheckIncludeFiles)
include(CheckLibraryExists)

###################################################################################################
# - conda environment -----------------------------------------------------------------------------

if("$ENV{CONDA_BUILD}" STREQUAL "1")
    set(CMAKE_SYSTEM_PREFIX_PATH "$ENV{BUILD_PREFIX};$ENV{PREFIX};${CMAKE_SYSTEM_PREFIX_PATH}")
    set(CONDA_INCLUDE_DIRS "$ENV{BUILD_PREFIX}/include" "$ENV{PREFIX}/include")
    set(CONDA_LINK_DIRS "$ENV{BUILD_PREFIX}/lib" "$ENV{PREFIX}/lib")
    message(STATUS "Conda build detected, CMAKE_SYSTEM_PREFIX_PATH set to: ${CMAKE_SYSTEM_PREFIX_PATH}")
elseif(DEFINED ENV{CONDA_PREFIX})
    set(CMAKE_SYSTEM_PREFIX_PATH "$ENV{CONDA_PREFIX};${CMAKE_SYSTEM_PREFIX_PATH}")
    set(CONDA_INCLUDE_DIRS "$ENV{CONDA_PREFIX}/include")
    set(CONDA_LINK_DIRS "$ENV{CONDA_PREFIX}/lib")
    message(STATUS "Conda environment detected, CMAKE_SYSTEM_PREFIX_PATH set to: ${CMAKE_SYSTEM_PREFIX_PATH}")
endif("$ENV{CONDA_BUILD}" STREQUAL "1")

###################################################################################################
# - find arrow ------------------------------------------------------------------------------------

message(STATUS "BUILDING ARROW")
include(ConfigureArrow)

if(ARROW_FOUND)
    message(STATUS "Apache Arrow found in ${ARROW_INCLUDE_DIR}")
else()
    message(FATAL_ERROR "Apache Arrow not found, please check your settings.")
endif(ARROW_FOUND)

###################################################################################################
# - find zlib -------------------------------------------------------------------------------------

find_package(ZLIB REQUIRED)

message(STATUS "ZLIB: ZLIB_LIBRARIES set to ${ZLIB_LIBRARIES}")
message(STATUS "ZLIB: ZLIB_INCLUDE_DIRS set to ${ZLIB_INCLUDE_DIRS}")

if(ZLIB_FOUND)
    message(STATUS "ZLib found in ${ZLIB_INCLUDE_DIRS}")
else()
    message(FATAL_ERROR "ZLib not found, please check your settings.")
endif(ZLIB_FOUND)

###################################################################################################
# - find boost ------------------------------------------------------------------------------------

# Don't look for a CMake configuration file
set(Boost_NO_BOOST_CMAKE ON)

find_package(
    Boost REQUIRED MODULE
    COMPONENTS filesystem
)

message(STATUS "BOOST: Boost_LIBRARIES set to ${Boost_LIBRARIES}")
message(STATUS "BOOST: Boost_INCLUDE_DIRS set to ${Boost_INCLUDE_DIRS}")

if(Boost_FOUND)
    message(STATUS "Boost found in ${Boost_INCLUDE_DIRS}")
else()
    message(FATAL_ERROR "Boost not found, please check your settings.")
endif(Boost_FOUND)

###################################################################################################
# - RMM -------------------------------------------------------------------------------------------

find_path(RMM_INCLUDE "rmm"
          HINTS "$ENV{RMM_ROOT}/include")

find_library(RMM_LIBRARY "rmm"
             HINTS "$ENV{RMM_ROOT}/lib" "$ENV{RMM_ROOT}/build")

message(STATUS "RMM: RMM_LIBRARY set to ${RMM_LIBRARY}")
message(STATUS "RMM: RMM_INCLUDE set to ${RMM_INCLUDE}")

add_library(rmm SHARED IMPORTED ${RMM_LIBRARY})
if(RMM_INCLUDE AND RMM_LIBRARY)
    set_target_properties(rmm PROPERTIES IMPORTED_LOCATION ${RMM_LIBRARY})
endif(RMM_INCLUDE AND RMM_LIBRARY)

###################################################################################################
# - DLPACK -------------------------------------------------------------------------------------------

find_path(
    DLPACK_INCLUDE "dlpack"
    HINTS "$ENV{DLPACK_ROOT}/include"
)

message(STATUS "DLPACK: DLPACK_INCLUDE set to ${DLPACK_INCLUDE}")

###################################################################################################
# - jitify ----------------------------------------------------------------------------------------

option(JITIFY_USE_CACHE "Use a file cache for JIT compiled kernels" ON)
if(JITIFY_USE_CACHE)
    message(STATUS "Using file cache for JIT compiled kernels")
    add_definitions("-DJITIFY_USE_CACHE -DCUDF_VERSION=${CMAKE_PROJECT_VERSION}")
endif(JITIFY_USE_CACHE)

###################################################################################################
# - add gtest -------------------------------------------------------------------------------------

if(BUILD_TESTS)
    include(CTest)
    include(ConfigureGoogleTest)

    if(GTEST_FOUND)
        message(STATUS "Google C++ Testing Framework (Google Test) found in ${GTEST_ROOT}")
        include_directories(${GTEST_INCLUDE_DIR})
        add_subdirectory(${CMAKE_SOURCE_DIR}/tests)
        add_subdirectory(${CMAKE_SOURCE_DIR}/custrings/tests)
    else()
        message(AUTHOR_WARNING "Google C++ Testing Framework (Google Test) not found: automated tests are disabled.")
    endif(GTEST_FOUND)
endif(BUILD_TESTS)

message(STATUS "CUDF_TEST_LIST set to: ${CUDF_TEST_LIST}")
message(STATUS "NVSTRINGS_TEST_LIST set to: ${NVSTRINGS_TEST_LIST}")

###################################################################################################
# - add google benchmark --------------------------------------------------------------------------

if(BUILD_BENCHMARKS)

  include(ConfigureGoogleBenchmark)

  if(GBENCH_FOUND)
    message(STATUS "Google C++ Benchmarking Framework (Google Benchmark) found in ${GBENCH_ROOT}")
    include_directories(${GBENCH_INCLUDE_DIR})
    add_subdirectory(${CMAKE_SOURCE_DIR}/benchmarks)
  else()
    message(AUTHOR_WARNING "Google C++ Benchmarking Framework (Google Benchmark) not found: automated tests are disabled.")
  endif(GBENCH_FOUND)

endif(BUILD_BENCHMARKS)

###################################################################################################
# - include paths ---------------------------------------------------------------------------------

if(CMAKE_CUDA_TOOLKIT_INCLUDE_DIRECTORIES)
	include_directories("${CMAKE_CUDA_TOOLKIT_INCLUDE_DIRECTORIES}")
endif(CMAKE_CUDA_TOOLKIT_INCLUDE_DIRECTORIES)

include_directories("${CMAKE_BINARY_DIR}/include"
                    "${CMAKE_SOURCE_DIR}/include"
                    "${CMAKE_SOURCE_DIR}/src"
                    "${CMAKE_SOURCE_DIR}/thirdparty/cub"
                    "${CMAKE_SOURCE_DIR}/thirdparty/jitify"
                    "${CMAKE_SOURCE_DIR}/thirdparty/libcudacxx/include"
                    "${ARROW_INCLUDE_DIR}"
                    "${FLATBUFFERS_INCLUDE_DIR}"
                    "${ZLIB_INCLUDE_DIRS}"
                    "${Boost_INCLUDE_DIRS}"
                    "${RMM_INCLUDE}"
                    "${DLPACK_INCLUDE}")

if(CONDA_INCLUDE_DIRS)
    include_directories("${CONDA_INCLUDE_DIRS}")
endif(CONDA_INCLUDE_DIRS)

###################################################################################################
# - library paths ---------------------------------------------------------------------------------

link_directories("${CMAKE_CUDA_IMPLICIT_LINK_DIRECTORIES}" # CMAKE_CUDA_IMPLICIT_LINK_DIRECTORIES is an undocumented/unsupported variable containing the link directories for nvcc
                 "${CMAKE_BINARY_DIR}/lib"
                 "${CMAKE_BINARY_DIR}"
                 "${FLATBUFFERS_LIBRARY_DIR}"
                 "${GTEST_LIBRARY_DIR}"
                 "${RMM_LIBRARY}")

if(CONDA_LINK_DIRS)
    link_directories("${CONDA_LINK_DIRS}")
endif(CONDA_LINK_DIRS)

###################################################################################################
# - library targets -------------------------------------------------------------------------------

add_library(libNVStrings
            custrings/strings/NVStrings.cu
            custrings/strings/NVStringsImpl.cu
            custrings/strings/array.cu
            custrings/strings/attrs.cu
            custrings/strings/case.cu
            custrings/strings/combine.cu
            custrings/strings/convert.cu
            custrings/strings/count.cu
            custrings/strings/datetime.cu
            custrings/strings/extract.cu
            custrings/strings/extract_record.cu
            custrings/strings/find.cu
            custrings/strings/findall.cu
            custrings/strings/findall_record.cu
            custrings/strings/modify.cu
            custrings/strings/pad.cu
            custrings/strings/replace.cu
            custrings/strings/replace_backref.cu
            custrings/strings/replace_multi.cu
            custrings/strings/split.cu
            custrings/strings/strip.cu
            custrings/strings/substr.cu
            custrings/strings/urlencode.cu
            custrings/util.cu
            custrings/regex/regexec.cpp
            custrings/regex/regcomp.cpp)

add_library(libNVCategory
            custrings/category/NVCategory.cu
            custrings/category/numeric_category.cu
            custrings/category/numeric_category_int.cu
            custrings/category/numeric_category_long.cu
            custrings/category/numeric_category_float.cu
            custrings/category/numeric_category_double.cu)

add_library(libNVText
            custrings/text/NVText.cu
            custrings/text/edit_distance.cu
            custrings/text/ngram.cu
            custrings/text/stemmer.cu
            custrings/text/tokens.cu
            custrings/util.cu)

add_library(cudf
            src/comms/ipc/ipc.cpp
            src/column/legacy/column.cpp
            src/column/legacy/context.cpp
            src/table/legacy/table.cpp
            src/strings/nvcategory_util.cpp
            src/join/legacy/joining.cu
            src/orderby/legacy/orderby.cu
            src/predicates/legacy/is_sorted.cu
            src/sort/legacy/digitize.cu
            src/groupby/hash/legacy/groupby.cu
            src/groupby/sort/legacy/sort_helper.cu
            src/groupby/sort/legacy/groupby.cu
            src/groupby/legacy/groupby_without_aggregation.cu
            src/groupby/common/legacy/aggregation_requests.cpp
            src/rolling/rolling.cu
            src/rolling/jit/code/kernel.cpp
            src/rolling/jit/code/operation.cpp
            src/rolling/jit/util/type.cpp
            src/binaryop/legacy/binaryop.cpp
            src/binaryop/legacy/compiled/binary_ops.cu
            src/binaryop/legacy/jit/code/kernel.cpp
            src/binaryop/legacy/jit/code/operation.cpp
            src/binaryop/legacy/jit/code/traits.cpp
            src/binaryop/legacy/jit/util/operator.cpp
            src/binaryop/legacy/jit/util/type.cpp
            src/jit/legacy/type.cpp
            src/jit/parser.cpp
            src/jit/cache.cpp
            src/jit/launcher.cpp
            src/transform/legacy/transform.cpp
            src/transform/jit/code/kernel.cpp
            src/transform/legacy/nans_to_nulls.cu
            src/bitmask/legacy/bitmask_ops.cu
            src/stream_compaction/legacy/apply_boolean_mask.cu
            src/stream_compaction/legacy/drop_nulls.cu
            src/stream_compaction/legacy/drop_duplicates.cu
            src/datetime/legacy/datetime_ops.cu
            src/datetime/datetime_util.cpp
            src/hash/legacy/hashing.cu
            src/quantiles/quantiles.cu
            src/quantiles/group_quantiles.cu
            src/reductions/legacy/reductions.cu
            src/reductions/legacy/min.cu
            src/reductions/legacy/max.cu
            src/reductions/legacy/any.cu
            src/reductions/legacy/all.cu
            src/reductions/legacy/sum.cu
            src/reductions/legacy/product.cu
            src/reductions/legacy/sum_of_squares.cu
            src/reductions/legacy/mean.cu
            src/reductions/legacy/var.cu
            src/reductions/legacy/std.cu
            src/reductions/legacy/scan.cu
            src/replace/legacy/replace.cu
<<<<<<< HEAD
            src/replace/replace.cu
            src/reductions/scan.cu
=======
            src/reshape/stack.cu
>>>>>>> c2cc3c75
            src/transpose/legacy/transpose.cu
            src/merge/legacy/merge.cu
            src/unary/legacy/math_ops.cu
            src/unary/legacy/cast_ops.cu
            src/unary/legacy/null_ops.cu
            src/io/legacy/cuio_common.cpp
            src/io/legacy/io_functions.cpp
            src/io/convert/csr/legacy/cudf_to_csr.cu
            src/io/convert/dlpack/legacy/cudf_dlpack.cpp
            src/io/avro/legacy/avro_reader_impl.cu
            src/io/avro/avro_gpu.cu
            src/io/avro/avro.cpp
            src/io/csv/legacy/csv_reader_impl.cu
            src/io/csv/legacy/csv_writer.cu
            src/io/csv/legacy/csv_gpu.cu
            src/io/json/legacy/json_reader_impl.cu
            src/io/orc/legacy/orc_reader_impl.cu
            src/io/orc/legacy/orc_writer_impl.cu
            src/io/orc/orc.cpp
            src/io/orc/timezone.cpp
            src/io/orc/stripe_data.cu
            src/io/orc/stripe_init.cu
            src/io/orc/stripe_enc.cu
            src/io/orc/dict_enc.cu
            src/io/parquet/page_data.cu
            src/io/parquet/page_hdr.cu
            src/io/parquet/legacy/parquet_reader_impl.cu
            src/io/parquet/parquet.cpp
            src/io/comp/cpu_unbz2.cpp
            src/io/comp/uncomp.cpp
            src/io/comp/brotli_dict.cpp
            src/io/comp/debrotli.cu
            src/io/comp/snap.cu
            src/io/comp/unsnap.cu
            src/io/comp/gpuinflate.cu
            src/io/utilities/datasource.cpp
            src/io/utilities/legacy/parsing_utils.cu
            src/utilities/legacy/cuda_utils.cu
            src/utilities/column_utils.cpp
            src/utilities/legacy/error_utils.cpp
            src/utilities/nvtx/nvtx_utils.cpp
            src/utilities/nvtx/legacy/nvtx_utils.cpp
            src/copying/copy.cpp
            src/copying/slice.cpp
            src/copying/split.cpp
            src/copying/legacy/copy.cpp
            src/copying/legacy/gather.cu
            src/copying/legacy/scatter.cu
            src/copying/legacy/slice.cu
            src/copying/legacy/split.cu
            src/bitmask/legacy/legacy_bitmask.cpp
            src/copying/legacy/copy_range.cu
            src/filling/legacy/fill.cu
            src/filling/legacy/repeat.cu
            src/filling/legacy/tile.cu
            src/search/legacy/search.cu
            src/column/column.cu
            src/column/column_view.cpp
            src/column/column_device_view.cu
            src/column/column_factories.cpp
            src/table/table_view.cpp
            src/table/table_device_view.cu
            src/table/table.cpp
            src/bitmask/null_mask.cu
            src/sort/sort.cu
            src/strings/strings_column_factories.cu
            src/strings/strings_scalar_factories.cpp
            src/strings/strings_column_view.cu
            src/strings/utilities.cu
            src/strings/copying/copying.cu
            src/strings/sorting/sorting.cu
            src/column/legacy/interop.cpp
            src/scalar/scalar.cpp
            src/scalar/scalar_factories.cpp)

# Rename installation to proper names for later finding
set_target_properties(libNVStrings PROPERTIES OUTPUT_NAME "NVStrings")
set_target_properties(libNVCategory PROPERTIES OUTPUT_NAME "NVCategory")
set_target_properties(libNVText PROPERTIES OUTPUT_NAME "NVText")

# Override RPATH for cudf
set_target_properties(cudf PROPERTIES BUILD_RPATH "\$ORIGIN")

# Override RPATH for nvstrings
set_target_properties(libNVStrings PROPERTIES BUILD_RPATH "\$ORIGIN")
set_target_properties(libNVCategory PROPERTIES BUILD_RPATH "\$ORIGIN")
set_target_properties(libNVText PROPERTIES BUILD_RPATH "\$ORIGIN")

###################################################################################################
# - jitify ----------------------------------------------------------------------------------------

# Creates executable stringify and uses it to convert types.h to c-str for use in JIT code
add_executable(stringify "${CMAKE_SOURCE_DIR}/thirdparty/jitify/stringify.cpp")
execute_process(WORKING_DIRECTORY ${CMAKE_BINARY_DIR}
    COMMAND ${CMAKE_COMMAND} -E make_directory ${CMAKE_BINARY_DIR}/include)

add_custom_command(OUTPUT ${CMAKE_BINARY_DIR}/include/types.h.jit
                   WORKING_DIRECTORY ${CMAKE_CURRENT_SOURCE_DIR}/include
                   COMMAND ${CMAKE_BINARY_DIR}/stringify cudf/types.h > ${CMAKE_BINARY_DIR}/include/types.h.jit
                   COMMENT "Run stringify on header types.h to convert it to c-str for use in JIT compiled code"
                   DEPENDS stringify
                   MAIN_DEPENDENCY ${CMAKE_CURRENT_SOURCE_DIR}/include/cudf/types.h)

add_custom_command(OUTPUT ${CMAKE_BINARY_DIR}/include/types.hpp.jit
                   WORKING_DIRECTORY ${CMAKE_CURRENT_SOURCE_DIR}/include
                   COMMAND ${CMAKE_BINARY_DIR}/stringify cudf/types.hpp > ${CMAKE_BINARY_DIR}/include/types.hpp.jit
                   COMMENT "Run stringify on header types.hpp to convert it to c-str for use in JIT compiled code"
                   DEPENDS stringify
                   MAIN_DEPENDENCY ${CMAKE_CURRENT_SOURCE_DIR}/include/cudf/types.hpp)

add_custom_target(stringify_run DEPENDS
                  ${CMAKE_BINARY_DIR}/include/types.h.jit
                  ${CMAKE_BINARY_DIR}/include/types.hpp.jit)

add_dependencies(cudf stringify_run)

###################################################################################################
# - build options ---------------------------------------------------------------------------------

option(USE_NVTX "Build with NVTX support" ON)
if(USE_NVTX)
    message(STATUS "Using Nvidia Tools Extension")
    find_library(NVTX_LIBRARY nvToolsExt PATH ${CMAKE_CUDA_IMPLICIT_LINK_DIRECTORIES})
    target_link_libraries(cudf ${NVTX_LIBRARY})
    set(CMAKE_CXX_FLAGS "${CMAKE_CXX_FLAGS} -DUSE_NVTX")
endif(USE_NVTX)

option(HT_LEGACY_ALLOCATOR "Use the legacy allocator for hash tables" ON)
if(HT_LEGACY_ALLOCATOR)
    message(STATUS "Using legacy allocator for hash tables")
    set(CMAKE_CUDA_FLAGS "${CMAKE_CUDA_FLAGS} --define-macro HT_LEGACY_ALLOCATOR")
endif(HT_LEGACY_ALLOCATOR)

###################################################################################################
# - link libraries --------------------------------------------------------------------------------

# Get all the symbols from the Arrow CUDA Library for Cython
set(ARROW_CUDA_LIB_LINK -Wl,--whole-archive ${ARROW_CUDA_LIB} -Wl,--no-whole-archive)

# link targets for NVStrings
target_link_libraries(libNVStrings rmm cudart cuda)
target_link_libraries(libNVCategory libNVStrings rmm cudart cuda)
target_link_libraries(libNVText libNVStrings rmm cudart cuda)

# link targets for cuDF
target_link_libraries(cudf NVCategory NVStrings rmm ${ARROW_CUDA_LIB_LINK} ${ARROW_LIB} nvrtc cudart cuda ${ZLIB_LIBRARIES} ${Boost_LIBRARIES})

###################################################################################################
# - install targets -------------------------------------------------------------------------------

# install targets for NVStrings
install(TARGETS libNVStrings
        DESTINATION lib
        COMPONENT nvstrings)

install(TARGETS libNVCategory
        DESTINATION lib
        COMPONENT nvstrings)

install(TARGETS libNVText
        DESTINATION lib
        COMPONENT nvstrings)

install(DIRECTORY ${CMAKE_CURRENT_SOURCE_DIR}/include/nvstrings
        DESTINATION include
        COMPONENT nvstrings)

add_custom_target(nvstrings
                  DEPENDS libNVStrings libNVCategory libNVText)

# install targets for cuDF
install(TARGETS cudf
        DESTINATION lib
        COMPONENT cudf)
install(DIRECTORY ${CMAKE_CURRENT_SOURCE_DIR}/include/cudf
        DESTINATION include
        COMPONENT cudf)

add_custom_target(install_cudf
                  COMMAND "${CMAKE_COMMAND}" -DCOMPONENT=cudf -P "${CMAKE_BINARY_DIR}/cmake_install.cmake"
                  DEPENDS cudf)

if(BUILD_TESTS)
    add_dependencies(install_cudf cudftestutil)
endif(BUILD_TESTS)

add_custom_target(install_nvstrings
                  COMMAND "${CMAKE_COMMAND}" -DCOMPONENT=nvstrings -P "${CMAKE_BINARY_DIR}/cmake_install.cmake"
                  DEPENDS nvstrings)

add_custom_target(build_tests_cudf
                  DEPENDS ${CUDF_TEST_LIST})

add_custom_target(build_tests_nvstrings
                  DEPENDS ${NVSTRINGS_TEST_LIST})

add_custom_target(test_cudf
                  COMMAND ctest -E "NVSTRINGS"
                  DEPENDS build_tests_cudf)

add_custom_target(test_nvstrings
                  COMMAND ctest -R "NVSTRINGS"
                  DEPENDS build_tests_nvstrings)

###################################################################################################
# - make documentation ----------------------------------------------------------------------------

# doc targets for nvstrings
add_custom_command(OUTPUT NVSTRINGS_DOXYGEN
                   WORKING_DIRECTORY ${CMAKE_CURRENT_SOURCE_DIR}/custrings/doxygen
                   COMMAND doxygen Doxyfile
                   VERBATIM
)
add_custom_target(docs_nvstrings DEPENDS NVSTRINGS_DOXYGEN)

# doc targets for cuDF
add_custom_command(OUTPUT CUDF_DOXYGEN
                   WORKING_DIRECTORY ${CMAKE_CURRENT_SOURCE_DIR}/doxygen
                   COMMAND doxygen Doxyfile
                   VERBATIM)

add_custom_target(docs_cudf DEPENDS CUDF_DOXYGEN)<|MERGE_RESOLUTION|>--- conflicted
+++ resolved
@@ -413,12 +413,9 @@
             src/reductions/legacy/std.cu
             src/reductions/legacy/scan.cu
             src/replace/legacy/replace.cu
-<<<<<<< HEAD
             src/replace/replace.cu
             src/reductions/scan.cu
-=======
             src/reshape/stack.cu
->>>>>>> c2cc3c75
             src/transpose/legacy/transpose.cu
             src/merge/legacy/merge.cu
             src/unary/legacy/math_ops.cu
