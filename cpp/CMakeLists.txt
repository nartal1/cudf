#=============================================================================
# Copyright (c) 2018-2019, NVIDIA CORPORATION.
#
# Licensed under the Apache License, Version 2.0 (the "License");
# you may not use this file except in compliance with the License.
# You may obtain a copy of the License at
#
#     http://www.apache.org/licenses/LICENSE-2.0
#
# Unless required by applicable law or agreed to in writing, software
# distributed under the License is distributed on an "AS IS" BASIS,
# WITHOUT WARRANTIES OR CONDITIONS OF ANY KIND, either express or implied.
# See the License for the specific language governing permissions and
# limitations under the License.
#=============================================================================
cmake_minimum_required(VERSION 3.12 FATAL_ERROR)

project(CUDA_DATAFRAME VERSION 0.11.0 LANGUAGES C CXX CUDA)

if(NOT CMAKE_CUDA_COMPILER)
  message(SEND_ERROR "CMake cannot locate a CUDA compiler")
endif(NOT CMAKE_CUDA_COMPILER)

###################################################################################################
# - build type ------------------------------------------------------------------------------------

# Set a default build type if none was specified
set(DEFAULT_BUILD_TYPE "Release")

if(NOT CMAKE_BUILD_TYPE AND NOT CMAKE_CONFIGURATION_TYPES)
  message(STATUS "Setting build type to '${DEFAULT_BUILD_TYPE}' since none specified.")
  set(CMAKE_BUILD_TYPE "${DEFAULT_BUILD_TYPE}" CACHE
      STRING "Choose the type of build." FORCE)
  # Set the possible values of build type for cmake-gui
  set_property(CACHE CMAKE_BUILD_TYPE PROPERTY STRINGS
    "Debug" "Release" "MinSizeRel" "RelWithDebInfo")
endif(NOT CMAKE_BUILD_TYPE AND NOT CMAKE_CONFIGURATION_TYPES)

###################################################################################################
# - compiler options ------------------------------------------------------------------------------

set(CMAKE_CXX_STANDARD 14)
set(CMAKE_C_COMPILER $ENV{CC})
set(CMAKE_CXX_COMPILER $ENV{CXX})
set(CMAKE_CXX_STANDARD_REQUIRED ON)

set(CMAKE_CUDA_STANDARD 14)
set(CMAKE_CUDA_STANDARD_REQUIRED ON)

if(CMAKE_COMPILER_IS_GNUCXX)
    set(CMAKE_CXX_FLAGS "${CMAKE_CXX_FLAGS} -Werror")

    option(CMAKE_CXX11_ABI "Enable the GLIBCXX11 ABI" ON)
    if(CMAKE_CXX11_ABI)
        message(STATUS "CUDF: Enabling the GLIBCXX11 ABI")
    else()
        message(STATUS "CUDF: Disabling the GLIBCXX11 ABI")
        set(CMAKE_C_FLAGS "${CMAKE_C_FLAGS} -D_GLIBCXX_USE_CXX11_ABI=0")
        set(CMAKE_CXX_FLAGS "${CMAKE_CXX_FLAGS} -D_GLIBCXX_USE_CXX11_ABI=0")
        set(CMAKE_CUDA_FLAGS "${CMAKE_CUDA_FLAGS} -Xcompiler -D_GLIBCXX_USE_CXX11_ABI=0")
    endif(CMAKE_CXX11_ABI)
endif(CMAKE_COMPILER_IS_GNUCXX)

if(CMAKE_CUDA_COMPILER_VERSION)
  # Compute the version. from  CMAKE_CUDA_COMPILER_VERSION
  string(REGEX REPLACE "([0-9]+)\\.([0-9]+).*" "\\1" CUDA_VERSION_MAJOR ${CMAKE_CUDA_COMPILER_VERSION})
  string(REGEX REPLACE "([0-9]+)\\.([0-9]+).*" "\\2" CUDA_VERSION_MINOR ${CMAKE_CUDA_COMPILER_VERSION})
  set(CUDA_VERSION "${CUDA_VERSION_MAJOR}.${CUDA_VERSION_MINOR}" CACHE STRING "Version of CUDA as computed from nvcc.")
  mark_as_advanced(CUDA_VERSION)
endif()

message(STATUS "CUDA_VERSION_MAJOR: ${CUDA_VERSION_MAJOR}")
message(STATUS "CUDA_VERSION_MINOR: ${CUDA_VERSION_MINOR}")
message(STATUS "CUDA_VERSION: ${CUDA_VERSION}")

# Always set this convenience variable
set(CUDA_VERSION_STRING "${CUDA_VERSION}")

# Auto-detect available GPU compute architectures
set(GPU_ARCHS "ALL" CACHE STRING
  "List of GPU architectures (semicolon-separated) to be compiled for. Pass 'ALL' if you want to compile for all supported GPU architectures. Empty string means to auto-detect the GPUs on the current system")

if("${GPU_ARCHS}" STREQUAL "")
  include(cmake/EvalGpuArchs.cmake)
  evaluate_gpu_archs(GPU_ARCHS)
endif()

if("${GPU_ARCHS}" STREQUAL "ALL")
  set(GPU_ARCHS "60")
  if((CUDA_VERSION_MAJOR EQUAL 9) OR (CUDA_VERSION_MAJOR GREATER 9))
    set(GPU_ARCHS "${GPU_ARCHS};70")
  endif()
  if((CUDA_VERSION_MAJOR EQUAL 10) OR (CUDA_VERSION_MAJOR GREATER 10))
    set(GPU_ARCHS "${GPU_ARCHS};75")
  endif()
endif()
message("GPU_ARCHS = ${GPU_ARCHS}")

foreach(arch ${GPU_ARCHS})
  set(CMAKE_CUDA_FLAGS "${CMAKE_CUDA_FLAGS} -gencode arch=compute_${arch},code=sm_${arch}")
endforeach()

list(GET GPU_ARCHS -1 ptx)
set(CMAKE_CUDA_FLAGS "${CMAKE_CUDA_FLAGS} -gencode arch=compute_${ptx},code=compute_${ptx}")

set(CMAKE_CUDA_FLAGS "${CMAKE_CUDA_FLAGS} --expt-extended-lambda --expt-relaxed-constexpr")

# set warnings as errors
# TODO: remove `no-maybe-unitialized` used to suppress warnings in rmm::exec_policy
set(CMAKE_CUDA_FLAGS "${CMAKE_CUDA_FLAGS} -Werror cross-execution-space-call -Xcompiler -Wall,-Werror")

# Option to enable line info in CUDA device compilation to allow introspection when profiling / memchecking
option(CMAKE_CUDA_LINEINFO "Enable the -lineinfo option for nvcc (useful for cuda-memcheck / profiler" OFF)
if(CMAKE_CUDA_LINEINFO)
    set(CMAKE_CUDA_FLAGS "${CMAKE_CUDA_FLAGS} -lineinfo")
endif(CMAKE_CUDA_LINEINFO)

# Debug options
if(CMAKE_BUILD_TYPE MATCHES Debug)
    message(STATUS "Building with debugging flags")
    set(CMAKE_CUDA_FLAGS "${CMAKE_CUDA_FLAGS} -G -Xcompiler -rdynamic")
endif(CMAKE_BUILD_TYPE MATCHES Debug)

# To apply RUNPATH to transitive dependencies (this is a temporary solution)
set(CMAKE_SHARED_LINKER_FLAGS "-Wl,--disable-new-dtags")
set(CMAKE_EXE_LINKER_FLAGS "-Wl,--disable-new-dtags")

# Build options
option(BUILD_SHARED_LIBS "Build shared libraries" ON)
option(BUILD_TESTS "Configure CMake to build tests" ON)
option(BUILD_BENCHMARKS "Configure CMake to build (google) benchmarks" OFF)

###################################################################################################
# - cmake modules ---------------------------------------------------------------------------------

set(CMAKE_MODULE_PATH "${CMAKE_CURRENT_SOURCE_DIR}/cmake/Modules/" ${CMAKE_MODULE_PATH})

include(FeatureSummary)
include(CheckIncludeFiles)
include(CheckLibraryExists)

###################################################################################################
# - conda environment -----------------------------------------------------------------------------

if("$ENV{CONDA_BUILD}" STREQUAL "1")
    set(CMAKE_SYSTEM_PREFIX_PATH "$ENV{BUILD_PREFIX};$ENV{PREFIX};${CMAKE_SYSTEM_PREFIX_PATH}")
    set(CONDA_INCLUDE_DIRS "$ENV{BUILD_PREFIX}/include" "$ENV{PREFIX}/include")
    set(CONDA_LINK_DIRS "$ENV{BUILD_PREFIX}/lib" "$ENV{PREFIX}/lib")
    message(STATUS "Conda build detected, CMAKE_SYSTEM_PREFIX_PATH set to: ${CMAKE_SYSTEM_PREFIX_PATH}")
elseif(DEFINED ENV{CONDA_PREFIX})
    set(CMAKE_SYSTEM_PREFIX_PATH "$ENV{CONDA_PREFIX};${CMAKE_SYSTEM_PREFIX_PATH}")
    set(CONDA_INCLUDE_DIRS "$ENV{CONDA_PREFIX}/include")
    set(CONDA_LINK_DIRS "$ENV{CONDA_PREFIX}/lib")
    message(STATUS "Conda environment detected, CMAKE_SYSTEM_PREFIX_PATH set to: ${CMAKE_SYSTEM_PREFIX_PATH}")
endif("$ENV{CONDA_BUILD}" STREQUAL "1")

###################################################################################################
# - find arrow ------------------------------------------------------------------------------------

message(STATUS "BUILDING ARROW")
include(ConfigureArrow)

if(ARROW_FOUND)
    message(STATUS "Apache Arrow found in ${ARROW_INCLUDE_DIR}")
else()
    message(FATAL_ERROR "Apache Arrow not found, please check your settings.")
endif(ARROW_FOUND)

###################################################################################################
# - find zlib -------------------------------------------------------------------------------------

find_package(ZLIB REQUIRED)

message(STATUS "ZLIB: ZLIB_LIBRARIES set to ${ZLIB_LIBRARIES}")
message(STATUS "ZLIB: ZLIB_INCLUDE_DIRS set to ${ZLIB_INCLUDE_DIRS}")

if(ZLIB_FOUND)
    message(STATUS "ZLib found in ${ZLIB_INCLUDE_DIRS}")
else()
    message(FATAL_ERROR "ZLib not found, please check your settings.")
endif(ZLIB_FOUND)

###################################################################################################
# - find boost ------------------------------------------------------------------------------------

# Don't look for a CMake configuration file
set(Boost_NO_BOOST_CMAKE ON)

find_package(
    Boost REQUIRED MODULE
    COMPONENTS filesystem
)

message(STATUS "BOOST: Boost_LIBRARIES set to ${Boost_LIBRARIES}")
message(STATUS "BOOST: Boost_INCLUDE_DIRS set to ${Boost_INCLUDE_DIRS}")

if(Boost_FOUND)
    message(STATUS "Boost found in ${Boost_INCLUDE_DIRS}")
else()
    message(FATAL_ERROR "Boost not found, please check your settings.")
endif(Boost_FOUND)

###################################################################################################
# - RMM -------------------------------------------------------------------------------------------

find_path(RMM_INCLUDE "rmm"
          HINTS "$ENV{RMM_ROOT}/include")

find_library(RMM_LIBRARY "rmm"
             HINTS "$ENV{RMM_ROOT}/lib" "$ENV{RMM_ROOT}/build")

message(STATUS "RMM: RMM_LIBRARY set to ${RMM_LIBRARY}")
message(STATUS "RMM: RMM_INCLUDE set to ${RMM_INCLUDE}")

add_library(rmm SHARED IMPORTED ${RMM_LIBRARY})
if(RMM_INCLUDE AND RMM_LIBRARY)
    set_target_properties(rmm PROPERTIES IMPORTED_LOCATION ${RMM_LIBRARY})
endif(RMM_INCLUDE AND RMM_LIBRARY)

###################################################################################################
# - DLPACK -------------------------------------------------------------------------------------------

find_path(
    DLPACK_INCLUDE "dlpack"
    HINTS "$ENV{DLPACK_ROOT}/include"
)

message(STATUS "DLPACK: DLPACK_INCLUDE set to ${DLPACK_INCLUDE}")

###################################################################################################
# - jitify ----------------------------------------------------------------------------------------

option(JITIFY_USE_CACHE "Use a file cache for JIT compiled kernels" ON)
if(JITIFY_USE_CACHE)
    message(STATUS "Using file cache for JIT compiled kernels")
    add_definitions("-DJITIFY_USE_CACHE -DCUDF_VERSION=${CMAKE_PROJECT_VERSION}")
endif(JITIFY_USE_CACHE)

###################################################################################################
# - add gtest -------------------------------------------------------------------------------------

if(BUILD_TESTS)
    include(CTest)
    include(ConfigureGoogleTest)

    if(GTEST_FOUND)
        message(STATUS "Google C++ Testing Framework (Google Test) found in ${GTEST_ROOT}")
        include_directories(${GTEST_INCLUDE_DIR})
        add_subdirectory(${CMAKE_SOURCE_DIR}/tests)
        add_subdirectory(${CMAKE_SOURCE_DIR}/custrings/tests)
    else()
        message(AUTHOR_WARNING "Google C++ Testing Framework (Google Test) not found: automated tests are disabled.")
    endif(GTEST_FOUND)
endif(BUILD_TESTS)

message(STATUS "CUDF_TEST_LIST set to: ${CUDF_TEST_LIST}")
message(STATUS "NVSTRINGS_TEST_LIST set to: ${NVSTRINGS_TEST_LIST}")

###################################################################################################
# - add google benchmark --------------------------------------------------------------------------

if(BUILD_BENCHMARKS)

  include(ConfigureGoogleBenchmark)

  if(GBENCH_FOUND)
    message(STATUS "Google C++ Benchmarking Framework (Google Benchmark) found in ${GBENCH_ROOT}")
    include_directories(${GBENCH_INCLUDE_DIR})
    add_subdirectory(${CMAKE_SOURCE_DIR}/benchmarks)
  else()
    message(AUTHOR_WARNING "Google C++ Benchmarking Framework (Google Benchmark) not found: automated tests are disabled.")
  endif(GBENCH_FOUND)

endif(BUILD_BENCHMARKS)

###################################################################################################
# - include paths ---------------------------------------------------------------------------------

if(CMAKE_CUDA_TOOLKIT_INCLUDE_DIRECTORIES)
	include_directories("${CMAKE_CUDA_TOOLKIT_INCLUDE_DIRECTORIES}")
endif(CMAKE_CUDA_TOOLKIT_INCLUDE_DIRECTORIES)

include_directories("${CMAKE_BINARY_DIR}/include"
                    "${CMAKE_SOURCE_DIR}/include"
                    "${CMAKE_SOURCE_DIR}/src"
                    "${CMAKE_SOURCE_DIR}/thirdparty/cub"
                    "${CMAKE_SOURCE_DIR}/thirdparty/jitify"
                    "${CMAKE_SOURCE_DIR}/thirdparty/libcudacxx/include"
                    "${ARROW_INCLUDE_DIR}"
                    "${FLATBUFFERS_INCLUDE_DIR}"
                    "${ZLIB_INCLUDE_DIRS}"
                    "${Boost_INCLUDE_DIRS}"
                    "${RMM_INCLUDE}"
                    "${DLPACK_INCLUDE}")

if(CONDA_INCLUDE_DIRS)
    include_directories("${CONDA_INCLUDE_DIRS}")
endif(CONDA_INCLUDE_DIRS)

###################################################################################################
# - library paths ---------------------------------------------------------------------------------

link_directories("${CMAKE_CUDA_IMPLICIT_LINK_DIRECTORIES}" # CMAKE_CUDA_IMPLICIT_LINK_DIRECTORIES is an undocumented/unsupported variable containing the link directories for nvcc
                 "${CMAKE_BINARY_DIR}/lib"
                 "${CMAKE_BINARY_DIR}"
                 "${FLATBUFFERS_LIBRARY_DIR}"
                 "${GTEST_LIBRARY_DIR}"
                 "${RMM_LIBRARY}")

if(CONDA_LINK_DIRS)
    link_directories("${CONDA_LINK_DIRS}")
endif(CONDA_LINK_DIRS)

###################################################################################################
# - library targets -------------------------------------------------------------------------------

add_library(libNVStrings
            custrings/strings/NVStrings.cu
            custrings/strings/NVStringsImpl.cu
            custrings/strings/array.cu
            custrings/strings/attrs.cu
            custrings/strings/case.cu
            custrings/strings/combine.cu
            custrings/strings/convert.cu
            custrings/strings/count.cu
            custrings/strings/datetime.cu
            custrings/strings/extract.cu
            custrings/strings/extract_record.cu
            custrings/strings/find.cu
            custrings/strings/findall.cu
            custrings/strings/findall_record.cu
            custrings/strings/modify.cu
            custrings/strings/pad.cu
            custrings/strings/replace.cu
            custrings/strings/replace_backref.cu
            custrings/strings/replace_multi.cu
            custrings/strings/split.cu
            custrings/strings/strip.cu
            custrings/strings/substr.cu
            custrings/strings/urlencode.cu
            custrings/util.cu
            custrings/regex/regexec.cpp
            custrings/regex/regcomp.cpp)

add_library(libNVCategory
            custrings/category/NVCategory.cu
            custrings/category/numeric_category.cu
            custrings/category/numeric_category_int.cu
            custrings/category/numeric_category_long.cu
            custrings/category/numeric_category_float.cu
            custrings/category/numeric_category_double.cu)

add_library(libNVText
            custrings/text/NVText.cu
            custrings/text/edit_distance.cu
            custrings/text/ngram.cu
            custrings/text/stemmer.cu
            custrings/text/tokens.cu
            custrings/util.cu)

add_library(cudf
            src/comms/ipc/ipc.cpp
            src/column/legacy/column.cpp
            src/column/legacy/context.cpp
            src/table/legacy/table.cpp
            src/strings/nvcategory_util.cpp
            src/join/legacy/joining.cu
            src/orderby/legacy/orderby.cu
            src/predicates/legacy/is_sorted.cu
            src/sort/is_sorted.cu
            src/sort/legacy/digitize.cu
            src/groupby/hash/legacy/groupby.cu
            src/groupby/sort/legacy/sort_helper.cu
            src/groupby/sort/legacy/groupby.cu
            src/groupby/legacy/groupby_without_aggregation.cu
            src/groupby/common/legacy/aggregation_requests.cpp
            src/rolling/legacy/rolling.cu
            src/rolling/legacy/jit/code/kernel.cpp
            src/rolling/legacy/jit/code/operation.cpp
            src/rolling/legacy/jit/util/type.cpp
            src/binaryop/legacy/binaryop.cpp
            src/binaryop/legacy/compiled/binary_ops.cu
            src/binaryop/legacy/jit/code/kernel.cpp
            src/binaryop/legacy/jit/code/operation.cpp
            src/binaryop/legacy/jit/code/traits.cpp
            src/binaryop/legacy/jit/util/operator.cpp
            src/binaryop/legacy/jit/util/type.cpp
            src/jit/legacy/type.cpp
            src/jit/parser.cpp
            src/jit/cache.cpp
            src/jit/launcher.cpp
            src/transform/legacy/transform.cpp
            src/transform/jit/code/kernel.cpp
            src/transform/legacy/nans_to_nulls.cu
            src/transform/transform.cpp
            src/bitmask/legacy/bitmask_ops.cu
            src/stream_compaction/apply_boolean_mask.cu
            src/stream_compaction/drop_nulls.cu
            src/stream_compaction/drop_duplicates.cu
            src/stream_compaction/legacy/apply_boolean_mask.cu
            src/stream_compaction/legacy/drop_nulls.cu
            src/stream_compaction/legacy/drop_duplicates.cu
            src/datetime/legacy/datetime_ops.cu
            src/datetime/datetime_ops.cu
            src/datetime/datetime_util.cpp
            src/hash/legacy/hashing.cu
            src/quantiles/legacy/quantiles.cu
            src/quantiles/legacy/group_quantiles.cu
            src/reductions/legacy/reductions.cu
            src/reductions/legacy/min.cu
            src/reductions/legacy/max.cu
            src/reductions/legacy/any.cu
            src/reductions/legacy/all.cu
            src/reductions/legacy/sum.cu
            src/reductions/legacy/product.cu
            src/reductions/legacy/sum_of_squares.cu
            src/reductions/legacy/mean.cu
            src/reductions/legacy/var.cu
            src/reductions/legacy/std.cu
            src/reductions/legacy/group_std.cu
            src/reductions/legacy/scan.cu
            src/replace/legacy/replace.cu
            src/replace/replace.cu
            src/reshape/legacy/stack.cu
            src/transpose/transpose.cu
            src/transpose/legacy/transpose.cu
            src/merge/legacy/merge.cu
            src/unary/cast_ops.cu
            src/unary/null_ops.cu
            src/unary/legacy/math_ops.cu
            src/unary/legacy/cast_ops.cu
            src/unary/legacy/null_ops.cu
            src/unary/math_ops.cu
            src/unary/unary_ops.cuh
            src/io/legacy/cuio_common.cpp
            src/io/legacy/io_functions.cpp
            src/io/convert/csr/legacy/cudf_to_csr.cu
            src/io/convert/dlpack/legacy/cudf_dlpack.cpp
            src/io/avro/legacy/avro_reader_impl.cu
            src/io/avro/avro_gpu.cu
            src/io/avro/avro.cpp
            src/io/avro/reader_impl.cu
            src/io/csv/legacy/csv_reader_impl.cu
            src/io/csv/legacy/csv_writer.cu
            src/io/csv/legacy/csv_gpu.cu
            src/io/csv/csv_gpu.cu
            src/io/csv/reader_impl.cu
            src/io/json/legacy/json_reader_impl.cu
            src/io/orc/legacy/orc_reader_impl.cu
            src/io/orc/legacy/orc_writer_impl.cu
            src/io/orc/orc.cpp
            src/io/orc/timezone.cpp
            src/io/orc/stripe_data.cu
            src/io/orc/stripe_init.cu
            src/io/orc/stripe_enc.cu
            src/io/orc/dict_enc.cu
            src/io/orc/reader_impl.cu
            src/io/orc/writer_impl.cu
            src/io/parquet/page_data.cu
            src/io/parquet/page_hdr.cu
            src/io/parquet/legacy/parquet_reader_impl.cu
            src/io/parquet/parquet.cpp
            src/io/parquet/reader_impl.cu
            src/io/comp/cpu_unbz2.cpp
            src/io/comp/uncomp.cpp
            src/io/comp/brotli_dict.cpp
            src/io/comp/debrotli.cu
            src/io/comp/snap.cu
            src/io/comp/unsnap.cu
            src/io/comp/gpuinflate.cu
            src/io/functions.cpp
            src/io/utilities/datasource.cpp
            src/io/utilities/legacy/parsing_utils.cu
            src/utilities/legacy/cuda_utils.cu
            src/utilities/legacy/column_utils.cpp
	        src/copying/gather.cu
            src/utilities/legacy/error_utils.cpp
            src/utilities/nvtx/nvtx_utils.cpp
            src/utilities/nvtx/legacy/nvtx_utils.cpp
            src/copying/copy.cpp
            src/copying/gather.cu
            src/copying/scatter.cu
            src/copying/copy.cu
            src/copying/slice.cpp
            src/copying/split.cpp
            src/copying/legacy/copy.cpp
            src/copying/legacy/gather.cu
            src/copying/legacy/scatter.cu
            src/copying/legacy/slice.cu
            src/copying/legacy/split.cu
            src/bitmask/legacy/legacy_bitmask.cpp
            src/copying/legacy/copy_range.cu
            src/copying/copy_range.cu
            src/filling/legacy/fill.cu
            src/filling/fill.cu
            src/filling/legacy/repeat.cu
            src/filling/repeat.cu
            src/filling/legacy/tile.cu
            src/search/legacy/search.cu
            src/search/search.cu
            src/column/column.cu
            src/column/column_view.cpp
            src/column/column_device_view.cu
            src/column/column_factories.cpp
            src/table/table_view.cpp
            src/table/table_device_view.cu
            src/table/table.cpp
            src/bitmask/null_mask.cu
            src/sort/sort.cu
            src/column/legacy/interop.cpp
            src/strings/attributes.cu
            src/strings/case.cu
            src/strings/char_types/char_types.cu
            src/strings/combine.cu
            src/strings/convert/convert_booleans.cu
            src/strings/convert/convert_datetime.cu
            src/strings/convert/convert_floats.cu
            src/strings/convert/convert_integers.cu
            src/strings/copying/concatenate.cu
            src/strings/copying/copying.cu
<<<<<<< HEAD
=======
            src/strings/find.cu
            src/strings/find_multiple.cu
>>>>>>> ac6b83c9
            src/strings/filling/fill.cu
            src/strings/find.cu
            src/strings/padding.cu
            src/strings/replace/replace.cu
            src/strings/sorting/sorting.cu
            src/strings/split/split.cu
            src/strings/strings_column_factories.cu
            src/strings/strings_column_view.cu
            src/strings/strings_scalar_factories.cpp
            src/strings/substring.cu
            src/strings/utilities.cu
            src/scalar/scalar.cpp
            src/scalar/scalar_factories.cpp
            src/groupby/groupby.cu
            src/groupby/hash/groupby.cu
            src/groupby/sort/groupby.cu
            src/aggregation/aggregation.cpp
)

# Rename installation to proper names for later finding
set_target_properties(libNVStrings PROPERTIES OUTPUT_NAME "NVStrings")
set_target_properties(libNVCategory PROPERTIES OUTPUT_NAME "NVCategory")
set_target_properties(libNVText PROPERTIES OUTPUT_NAME "NVText")

# Override RPATH for cudf
set_target_properties(cudf PROPERTIES BUILD_RPATH "\$ORIGIN")

# Override RPATH for nvstrings
set_target_properties(libNVStrings PROPERTIES BUILD_RPATH "\$ORIGIN")
set_target_properties(libNVCategory PROPERTIES BUILD_RPATH "\$ORIGIN")
set_target_properties(libNVText PROPERTIES BUILD_RPATH "\$ORIGIN")

###################################################################################################
# - jitify ----------------------------------------------------------------------------------------

# Creates executable stringify and uses it to convert types.h to c-str for use in JIT code
add_executable(stringify "${CMAKE_SOURCE_DIR}/thirdparty/jitify/stringify.cpp")
execute_process(WORKING_DIRECTORY ${CMAKE_BINARY_DIR}
    COMMAND ${CMAKE_COMMAND} -E make_directory ${CMAKE_BINARY_DIR}/include)

add_custom_command(OUTPUT ${CMAKE_BINARY_DIR}/include/types.h.jit
                   WORKING_DIRECTORY ${CMAKE_CURRENT_SOURCE_DIR}/include
                   COMMAND ${CMAKE_BINARY_DIR}/stringify cudf/types.h > ${CMAKE_BINARY_DIR}/include/types.h.jit
                   COMMENT "Run stringify on header types.h to convert it to c-str for use in JIT compiled code"
                   DEPENDS stringify
                   MAIN_DEPENDENCY ${CMAKE_CURRENT_SOURCE_DIR}/include/cudf/types.h)

add_custom_command(OUTPUT ${CMAKE_BINARY_DIR}/include/types.hpp.jit
                   WORKING_DIRECTORY ${CMAKE_CURRENT_SOURCE_DIR}/include
                   COMMAND ${CMAKE_BINARY_DIR}/stringify cudf/types.hpp > ${CMAKE_BINARY_DIR}/include/types.hpp.jit
                   COMMENT "Run stringify on header types.hpp to convert it to c-str for use in JIT compiled code"
                   DEPENDS stringify
                   MAIN_DEPENDENCY ${CMAKE_CURRENT_SOURCE_DIR}/include/cudf/types.hpp)

add_custom_target(stringify_run DEPENDS
                  ${CMAKE_BINARY_DIR}/include/types.h.jit
                  ${CMAKE_BINARY_DIR}/include/types.hpp.jit)

add_dependencies(cudf stringify_run)

###################################################################################################
# - build options ---------------------------------------------------------------------------------

option(USE_NVTX "Build with NVTX support" ON)
if(USE_NVTX)
    message(STATUS "Using Nvidia Tools Extension")
    find_library(NVTX_LIBRARY nvToolsExt PATH ${CMAKE_CUDA_IMPLICIT_LINK_DIRECTORIES})
    target_link_libraries(cudf ${NVTX_LIBRARY})
    set(CMAKE_CXX_FLAGS "${CMAKE_CXX_FLAGS} -DUSE_NVTX")
endif(USE_NVTX)

option(HT_DEFAULT_ALLOCATOR "Use the default allocator for hash tables" ON)
if(HT_DEFAULT_ALLOCATOR)
    message(STATUS "Using default allocator for hash tables")
    set(CMAKE_CUDA_FLAGS "${CMAKE_CUDA_FLAGS} --define-macro HT_DEFAULT_ALLOCATOR")
endif(HT_DEFAULT_ALLOCATOR)

###################################################################################################
# - link libraries --------------------------------------------------------------------------------

# Get all the symbols from the Arrow CUDA Library for Cython
set(ARROW_CUDA_LIB_LINK -Wl,--whole-archive ${ARROW_CUDA_LIB} -Wl,--no-whole-archive)

# link targets for NVStrings
target_link_libraries(libNVStrings rmm cudart cuda)
target_link_libraries(libNVCategory libNVStrings rmm cudart cuda)
target_link_libraries(libNVText libNVStrings rmm cudart cuda)

# link targets for cuDF
target_link_libraries(cudf NVCategory NVStrings rmm ${ARROW_CUDA_LIB_LINK} ${ARROW_LIB} nvrtc cudart cuda ${ZLIB_LIBRARIES} ${Boost_LIBRARIES})

###################################################################################################
# - install targets -------------------------------------------------------------------------------

# install targets for NVStrings
install(TARGETS libNVStrings
        DESTINATION lib
        COMPONENT nvstrings)

install(TARGETS libNVCategory
        DESTINATION lib
        COMPONENT nvstrings)

install(TARGETS libNVText
        DESTINATION lib
        COMPONENT nvstrings)

install(DIRECTORY ${CMAKE_CURRENT_SOURCE_DIR}/include/nvstrings
        DESTINATION include
        COMPONENT nvstrings)

add_custom_target(nvstrings
                  DEPENDS libNVStrings libNVCategory libNVText)

# install targets for cuDF
install(TARGETS cudf
        DESTINATION lib
        COMPONENT cudf)
install(DIRECTORY ${CMAKE_CURRENT_SOURCE_DIR}/include/cudf
        DESTINATION include
        COMPONENT cudf)

add_custom_target(install_cudf
                  COMMAND "${CMAKE_COMMAND}" -DCOMPONENT=cudf -P "${CMAKE_BINARY_DIR}/cmake_install.cmake"
                  DEPENDS cudf)

if(BUILD_TESTS)
    add_dependencies(install_cudf cudftestutil)
endif(BUILD_TESTS)

add_custom_target(install_nvstrings
                  COMMAND "${CMAKE_COMMAND}" -DCOMPONENT=nvstrings -P "${CMAKE_BINARY_DIR}/cmake_install.cmake"
                  DEPENDS nvstrings)

add_custom_target(build_tests_cudf
                  DEPENDS ${CUDF_TEST_LIST})

add_custom_target(build_tests_nvstrings
                  DEPENDS ${NVSTRINGS_TEST_LIST})

add_custom_target(test_cudf
                  COMMAND ctest -E "NVSTRINGS"
                  DEPENDS build_tests_cudf)

add_custom_target(test_nvstrings
                  COMMAND ctest -R "NVSTRINGS"
                  DEPENDS build_tests_nvstrings)

###################################################################################################
# - make documentation ----------------------------------------------------------------------------

# doc targets for nvstrings
add_custom_command(OUTPUT NVSTRINGS_DOXYGEN
                   WORKING_DIRECTORY ${CMAKE_CURRENT_SOURCE_DIR}/custrings/doxygen
                   COMMAND doxygen Doxyfile
                   VERBATIM
)
add_custom_target(docs_nvstrings DEPENDS NVSTRINGS_DOXYGEN)

# doc targets for cuDF
add_custom_command(OUTPUT CUDF_DOXYGEN
                   WORKING_DIRECTORY ${CMAKE_CURRENT_SOURCE_DIR}/doxygen
                   COMMAND doxygen Doxyfile
                   VERBATIM)

add_custom_target(docs_cudf DEPENDS CUDF_DOXYGEN)<|MERGE_RESOLUTION|>--- conflicted
+++ resolved
@@ -518,13 +518,9 @@
             src/strings/convert/convert_integers.cu
             src/strings/copying/concatenate.cu
             src/strings/copying/copying.cu
-<<<<<<< HEAD
-=======
             src/strings/find.cu
             src/strings/find_multiple.cu
->>>>>>> ac6b83c9
             src/strings/filling/fill.cu
-            src/strings/find.cu
             src/strings/padding.cu
             src/strings/replace/replace.cu
             src/strings/sorting/sorting.cu
