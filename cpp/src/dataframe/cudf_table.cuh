/*
 * Copyright (c) 2018, NVIDIA CORPORATION.
 *
 * Licensed under the Apache License, Version 2.0 (the "License");
 * you may not use this file except in compliance with the License.
 * You may obtain a copy of the License at
 *
 *     http://www.apache.org/licenses/LICENSE-2.0
 *
 * Unless required by applicable law or agreed to in writing, software
 * distributed under the License is distributed on an "AS IS" BASIS,
 * WITHOUT WARRANTIES OR CONDITIONS OF ANY KIND, either express or implied.
 * See the License for the specific language governing permissions and
 * limitations under the License.
 */

#ifndef GDF_TABLE_H
#define GDF_TABLE_H

#include "cudf.h"
#include "utilities/cudf_utils.h"
#include "rmm/thrust_rmm_allocator.h"
#include "utilities/error_utils.h"
#include "hash/hash_functions.cuh"
#include "hash/managed.cuh"
#include "sqls/sqls_rtti_comp.h"

#include <thrust/tabulate.h>
#include <thrust/execution_policy.h>
#include <thrust/device_vector.h>
#include <cassert>
#include "utilities/type_dispatcher.hpp"



template <typename size_type>
struct ValidRange {
    size_type start, stop;
    __host__ __device__
    ValidRange(
            const size_type begin,
            const size_type end) :
        start(begin), stop(end) {}

    __host__ __device__ __forceinline__
    bool operator()(const size_type index)
    {
        return ((index >= start) && (index < stop));
    }
};


/* --------------------------------------------------------------------------*/
/** 
 * @Synopsis  Computes the validity mask for the rows in the gdf_table.

   If a single value in a row of the table is NULL, then the entire row is 
   considered to be NULL. Therefore, we can AND all of the bitmasks of each
   column together to get a bitmask for the validity of each row.
 */
/* ----------------------------------------------------------------------------*/
template <typename size_type>
struct row_masker
{
  row_masker(gdf_valid_type ** column_masks, const size_type num_cols)
    : column_valid_masks{column_masks}, num_columns(num_cols)
    { }
   
  /* --------------------------------------------------------------------------*/
  /** 
   * @Synopsis Computes the bit-wise AND across all columns for the specified mask
   * 
   * @Param mask_number The index of the mask to compute the bit-wise AND across all columns
   * 
   * @Returns The bit-wise AND across all columns for the specified mask number
   */
  /* ----------------------------------------------------------------------------*/
  __device__ __forceinline__
  gdf_valid_type operator()(const size_type mask_number)
  {
    // Intialize row validity mask with all bits set to 1
    gdf_valid_type row_valid_mask{0};
    row_valid_mask = ~(row_valid_mask);

    for(size_type i = 0; i < num_columns; ++i) 
    {
      const gdf_valid_type * current_column_mask = column_valid_masks[i];

      // The column validity mask is optional and can be nullptr
      if(nullptr != current_column_mask){
        row_valid_mask &= current_column_mask[mask_number];
      }
    }
    return row_valid_mask;
  }

  const size_type num_columns;
  gdf_valid_type ** column_valid_masks;
};

/* --------------------------------------------------------------------------*/
/** 
 * @Synopsis  Scatters a validity bitmask.
 * 
 * This kernel is used in order to scatter the validity bit mask for a gdf_column.
 * 
 * @Param input_mask The mask that will be scattered.
 * @Param output_mask The output after scattering the input
 * @Param scatter_map The map that indicates where elements from the input
   will be scattered to in the output. output_bit[ scatter_map [i] ] = input_bit[i]
 * @Param num_rows The number of bits in the masks
 */
/* ----------------------------------------------------------------------------*/
template <typename size_type>
__global__ 
void scatter_valid_mask( gdf_valid_type const * const input_mask,
                         gdf_valid_type * const output_mask,
                         size_type const * const __restrict__ scatter_map,
                         size_type const num_rows)
{
  using mask_type = uint32_t;
  constexpr uint32_t BITS_PER_MASK = 8 * sizeof(mask_type);

  // Cast the validity type to a type where atomicOr is natively supported
  const mask_type * __restrict__ input_mask32 = reinterpret_cast<mask_type const *>(input_mask);
  mask_type * const __restrict__ output_mask32 = reinterpret_cast<mask_type * >(output_mask);

  size_type row_number = threadIdx.x + blockIdx.x * blockDim.x;

  while(row_number < num_rows)
  {
    // Get the bit corresponding to the row
    const mask_type input_bit = input_mask32[row_number/BITS_PER_MASK] & (static_cast<mask_type>(1) << (row_number % BITS_PER_MASK));

    // Only scatter the input bit if it is valid
    if(input_bit > 0)
    {
      const size_type output_row = scatter_map[row_number];
      // Set the according output bit
      const mask_type output_bit = static_cast<mask_type>(1) << (output_row % BITS_PER_MASK);

      // Find the mask in the output that will hold the bit for the scattered row
      const size_type output_location = output_row / BITS_PER_MASK;

      // Bitwise OR to set the scattered row's bit
      atomicOr(&output_mask32[output_location], output_bit);
    }

    row_number += blockDim.x * gridDim.x;
  }
}

/* --------------------------------------------------------------------------*/
/** 
 * @Synopsis  Gathers a validity bitmask.
 * 
 * This kernel is used in order to gather the validity bit mask for a gdf_column.
 * 
 * @Param input_mask The mask that will be gathered.
 * @Param output_mask The output after gathering the input
 * @Param gather_map The map that indicates where elements from the input
   will be gathered to in the output. output_bit[ gather_map [i] ] = input_bit[i]
 * @Param num_rows The number of bits expected in the output masks
 * @Param input_mask_length The number of bits in the input mask
 */
/* ----------------------------------------------------------------------------*/
template <typename index_type>
__global__ 
void gather_valid_mask( gdf_valid_type const * const input_mask,
                        gdf_valid_type * const output_mask,
                        index_type const * const __restrict__ gather_map,
                        index_type const num_rows,
                        index_type const input_mask_length)
{
  using mask_type = uint32_t;
  constexpr uint32_t BITS_PER_MASK = 8 * sizeof(mask_type);

  // Cast the validity type to a type where atomicOr is natively supported
  const mask_type * __restrict__ input_mask32 = reinterpret_cast<mask_type const *>(input_mask);
  mask_type * const __restrict__ output_mask32 = reinterpret_cast<mask_type * >(output_mask);

  index_type row_number = threadIdx.x + blockIdx.x * blockDim.x;

  ValidRange<index_type> valid(0, input_mask_length);
  while(row_number < num_rows)
  {
    const index_type gather_location = gather_map[row_number];
    if (!valid(gather_location)) {
        row_number += blockDim.x * gridDim.x; continue;
    }

    // Get the bit corresponding from the gathered row
    // FIXME Replace with a standard `get_bit` function
    mask_type input_bit = (static_cast<mask_type>(1) << (gather_location % BITS_PER_MASK));
    if (nullptr != input_mask) {
        input_bit = input_bit & input_mask32[gather_location/BITS_PER_MASK];
    }

    // Only set the output bit if the input is valid
    if(input_bit > 0)
    {
      // FIXME Replace with a standard `set_bit` function
      // Construct the mask that sets the bit for the output row
      const mask_type output_bit = static_cast<mask_type>(1) << (row_number % BITS_PER_MASK);

      // Find the mask in the output that will hold the bit for output row
      const index_type output_location = row_number / BITS_PER_MASK;

      // Bitwise OR to set the gathered row's bit
      atomicOr(&output_mask32[output_location], output_bit);
    }

    row_number += blockDim.x * gridDim.x;
  }
}

//Wrapper around gather_valid_mask
template <typename index_type>
void gather_valid( gdf_valid_type const * const input_mask,
                   gdf_valid_type * const output_mask,
                   index_type const * const __restrict__ gather_map,
                   index_type const num_rows,
                   index_type const input_mask_length,
                   cudaStream_t stream = 0) {
    const index_type BLOCK_SIZE = 256;
    const index_type gather_grid_size = (num_rows + BLOCK_SIZE - 1)/BLOCK_SIZE;
    gather_valid_mask<<<gather_grid_size, BLOCK_SIZE, 0, stream>>>(
            input_mask, output_mask, gather_map, num_rows, input_mask_length);
}

/* --------------------------------------------------------------------------*/
/** 
 * @Synopsis A class provides useful functionality for operating on a set of gdf_columns. 

    The gdf_table class is meant to wrap a set of gdf_columns and provide functions
    for operating across all of the columns. It can be thought of as a `matrix`
    whose columns can be of different data types. Thinking of it as a matrix,
    many row-wise operations are defined, such as checking if two rows in a table
    are equivalent.
 */
/* ----------------------------------------------------------------------------*/
template <typename T, typename byte_t = unsigned char>
class gdf_table : public managed
{
public:

  using size_type = T;
  using byte_type = byte_t;

  gdf_table(size_type num_cols, gdf_column ** gdf_columns) 
    : num_columns(num_cols), host_columns(gdf_columns)
  {
    assert(num_cols > 0);
    assert(nullptr != host_columns[0]);
    column_length = host_columns[0]->size;

    if(column_length > 0)
    {
      assert(nullptr != host_columns[0]->data);
    }


    // Copy pointers to each column's data, types, and validity bitmasks 
    // to contiguous host vectors (AoS to SoA conversion)
    std::vector<void*> columns_data(num_cols);
    std::vector<gdf_valid_type*> columns_valids(num_cols);
    std::vector<gdf_dtype> columns_types(num_cols);
    std::vector<byte_type> columns_byte_widths(num_cols);

    for(size_type i = 0; i < num_cols; ++i)
    {
      gdf_column * const current_column = host_columns[i];
      assert(nullptr != current_column);
      assert(column_length == current_column->size);
      if(column_length > 0)
      {
        assert(nullptr != current_column->data);
      }
	
      // Compute the size of a row in the table in bytes
      int column_width_bytes{0};
      if(GDF_SUCCESS == get_column_byte_width(current_column, &column_width_bytes))
      {
        row_size_bytes += column_width_bytes;
        // Store the byte width of each column in a device array
<<<<<<< HEAD
        column_byte_widths.push_back(static_cast<byte_type>(column_width_bytes));
=======
        columns_byte_widths[i] = (static_cast<byte_type>(row_size_bytes));
>>>>>>> d9d60894
      }
      else
      {
        std::cerr << "Attempted to get column byte width of unsupported GDF datatype.\n";
        columns_byte_widths[i] = 0;
      }

      columns_data[i] = (host_columns[i]->data);
      columns_valids[i] = (host_columns[i]->valid);
      columns_types[i] = (host_columns[i]->dtype);
    }

    // Copy host vectors to device vectors
    device_columns_data = columns_data;
    device_columns_valids = columns_valids;
    device_columns_types = columns_types;
    device_column_byte_widths = columns_byte_widths;

    d_columns_data_ptr = device_columns_data.data().get();
    d_columns_valids_ptr = device_columns_valids.data().get();
    d_columns_types_ptr = device_columns_types.data().get();
    d_columns_byte_widths_ptr = device_column_byte_widths.data().get();

    // Allocate storage sufficient to hold a validity bit for every row
    // in the table
    const size_type mask_size = gdf_get_num_chars_bitmask(column_length);
    device_row_valid.resize(mask_size);

    // If a row contains a single NULL value, then the entire row is considered
    // to be NULL, therefore initialize the row-validity mask with the
    // bit-wise AND of the validity mask of all the columns
    thrust::tabulate(rmm::exec_policy(cudaStream_t{0}),
                     device_row_valid.begin(), device_row_valid.end(),
                     row_masker<size_type>(d_columns_valids_ptr, num_cols));

    d_row_valid = device_row_valid.data().get();
  }

  ~gdf_table(){}


  /* --------------------------------------------------------------------------*/
  /** 
   * @Synopsis  Updates the length of the gdf_columns in the table
   * 
   * @Param new_length The new length
   */
  /* ----------------------------------------------------------------------------*/
  void set_column_length(const size_type new_length)
  {
    column_length = new_length;

    for(size_type i = 0; i < num_columns; ++i)
    {
      host_columns[i]->size = this->column_length;
    }
  }


  size_type get_num_columns() const
  {
    return num_columns;
  }


  __host__ 
  gdf_column * get_column(size_type column_index) const
  {
    return host_columns[column_index];
  }

   __host__ 
  gdf_column ** get_columns() const
  {
    return host_columns;
  }

  __host__ __device__
  size_type get_column_length() const
  {
    return column_length;
  }

  __device__ bool is_row_valid(size_type row_index) const
  {
    const bool row_valid = gdf_is_valid(d_row_valid, row_index);

    return row_valid;
  }


  /* --------------------------------------------------------------------------*/
  /** 
   * @Synopsis  Gets the size in bytes of a row in the gdf_table, i.e., the sum of 
   * the byte widths of all columns in the table
   * 
   * @Returns The size in bytes of the row in the table
   */
  /* ----------------------------------------------------------------------------*/
  byte_type get_row_size_bytes() const
  {
    return row_size_bytes;
  }


  /* --------------------------------------------------------------------------*/
  /** 
   * @Synopsis  Packs the elements of a specified row into a contiguous byte-buffer
   *
   * This function is called by a single thread, and the thread will copy each element
   * of the row into a single contiguous buffer. TODO: This could be done by multiple threads
   * by passing in a cooperative group. 
   * 
   * @Param index The row of the table to return
   * @Param row_byte_buffer A pointer to a preallocated buffer large enough to hold a 
      row of the table 
   * 
   */
  /* ----------------------------------------------------------------------------*/
  // TODO Is there a less hacky way to do this? 
  __device__
  gdf_error get_packed_row_values(size_type row_index, void * row_byte_buffer) const
  {
    if(nullptr == row_byte_buffer) {
      return GDF_DATASET_EMPTY;
    }

    // Pack the element from each column in the row into the buffer
    for(size_type i = 0; i < num_columns; ++i)
    {
<<<<<<< HEAD
      const gdf_dtype source_col_type = d_columns_types[i];

      cudf::type_dispatcher(source_col_type,
                            copy_element{},
                            row_byte_buffer, i,
                            d_columns_data[i], row_index);

=======
      const byte_type current_column_byte_width = d_columns_byte_widths_ptr[i];
      switch(current_column_byte_width)
      {
        case 1:
          {
            using col_type = int8_t;
            const col_type * const current_row_element = static_cast<col_type *>(d_columns_data_ptr[i])[row_index];
            col_type * write_location = static_cast<col_type*>(write_pointer);
            *write_location = *current_row_element;
            write_pointer += sizeof(col_type);
            break;
          }
        case 2:
          {
            using col_type = int16_t;
            const col_type * const current_row_element = static_cast<col_type *>(d_columns_data_ptr[i])[row_index];
            col_type * write_location = static_cast<col_type*>(write_pointer);
            *write_location = *current_row_element;
            write_pointer += sizeof(col_type);
            break;
          }
        case 4:
          {
            using col_type = int32_t;
            const col_type * const current_row_element = static_cast<col_type *>(d_columns_data_ptr[i])[row_index];
            col_type * write_location = static_cast<col_type*>(write_pointer);
            *write_location = *current_row_element;
            write_pointer += sizeof(col_type);
            break;
          }
        case 8:
          {
            using col_type = int64_t;
            const col_type * const current_row_element = static_cast<col_type *>(d_columns_data_ptr[i])[row_index];
            col_type * write_location = static_cast<col_type*>(write_pointer);
            *write_location = *current_row_element;
            write_pointer += sizeof(col_type);
            break;
          }
        default:
          {
            return GDF_UNSUPPORTED_DTYPE;
          }
      }
>>>>>>> d9d60894
    }
    return GDF_SUCCESS;
  }

  struct copy_element{
    template <typename ColumnType>
    __device__ __forceinline__
    void operator()(void * target_column, size_type target_row_index,
                    void const * source_column, size_type source_row_index)
    {
      ColumnType& target_value { static_cast<ColumnType*>(target_column)[target_row_index] };
      ColumnType const& source_value{static_cast<ColumnType const*>(source_column)[source_row_index]};
      target_value = source_value;
    }

  };

  __device__
  void* get_column_device_pointer(size_type column_index)
  {
    return d_columns_data[column_index];
  }

  /* --------------------------------------------------------------------------*/
  /**
   * @Synopsis  Packs the validity mask of a specified row into a contiguous byte-buffer 
   * 
   * This function is called by a single thread, and the thread will copy each element
   * of the row into a single contiguous buffer.
   * 
   * @param row_index The row of the table to return validity mask for
   * @param row_valid_byte_buffer A pointer to a preallocated buffer large enough to hold
      the validity bitmask of a row of the table
   */
  /* ----------------------------------------------------------------------------*/
  __device__
  gdf_error get_row_valids(size_type row_index, gdf_valid_type * row_valid_byte_buffer) const
  {
    if(nullptr == row_valid_byte_buffer) {
      return GDF_DATASET_EMPTY;
    }
    
    for(size_type i = 0; i < num_columns; i++)
    {
      // get validity of item in column in self
      if (gdf_is_valid(d_columns_valids[i], row_index))
        // set validity in output buffer
        row_valid_byte_buffer[i / GDF_VALID_BITSIZE] |= (gdf_valid_type{1} << (i % GDF_VALID_BITSIZE));
    }
    return GDF_SUCCESS;
  }

  __device__
  gdf_valid_type* get_columns_device_valids_ptr(size_type column_index)
  {
    return d_columns_valids[column_index];
  }
    /* --------------------------------------------------------------------------*/
    /** 
     * @Synopsis  Copies a row from a source table to a target row in this table
     *  
     * This device function should be called by a single thread and the thread will copy all of 
     * the elements in the row from one table to the other. TODO: In the future, this could be done
     * by multiple threads by passing in a cooperative group.
     * 
     * @Param other The other table from which the row is copied
     * @Param my_row_index The index of the row in this table that will be written to
     * @Param other_row_index The index of the row from the other table that will be copied from
     */
    /* ----------------------------------------------------------------------------*/
  __device__ 
  gdf_error copy_row(gdf_table const & source,
                     const size_type target_row_index,
                     const size_type source_row_index)
  {
    for(size_type i = 0; i < num_columns; ++i)
    {
      const gdf_dtype target_col_type = d_columns_types_ptr[i];
      const gdf_dtype source_col_type = source.d_columns_types_ptr[i];
    
      if(target_col_type != source_col_type)
      {
        return GDF_DTYPE_MISMATCH;
      }

      cudf::type_dispatcher(target_col_type,
                            copy_element{},
                            d_columns_data_ptr[i],
                            target_row_index,
                            source.d_columns_data_ptr[i],
                            source_row_index);

    }
    return GDF_SUCCESS;
  }


  struct elements_are_equal{
    template <typename ColumnType>
    __device__ __forceinline__
    bool operator()(void const * lhs_column, size_type lhs_row_index,
                    void const * rhs_column, size_type rhs_row_index)
    {
      ColumnType const lhs_elem{static_cast<ColumnType const*>(lhs_column)[lhs_row_index]};
      ColumnType const rhs_elem{static_cast<ColumnType const*>(rhs_column)[rhs_row_index]};
      return lhs_elem == rhs_elem;
    }
  };

  /* --------------------------------------------------------------------------*/
  /** 
   * @Synopsis  Checks for equality between a target row in this table and a source 
   * row in another table.
   * 
   * @Param rhs The other table whose row is compared to this tables
   * @Param this_row_index The row index of this table to compare
   * @Param rhs_row_index The row index of the rhs table to compare
   * 
   * @Returns True if the elements in both rows are equivalent, otherwise False
   */
  /* ----------------------------------------------------------------------------*/
  __device__
  bool rows_equal(gdf_table const & rhs, 
                  const size_type this_row_index, 
                  const size_type rhs_row_index) const
  {

    // If either row contains a NULL, then by definition, because NULL != x for all x,
    // the two rows are not equal
    bool const valid = this->is_row_valid(this_row_index) && rhs.is_row_valid(rhs_row_index);
    if (false == valid) 
    {
      return false;
    }

    for(size_type i = 0; i < num_columns; ++i)
    {
      gdf_dtype const this_col_type = d_columns_types_ptr[i];
      gdf_dtype const rhs_col_type = rhs.d_columns_types_ptr[i];
    
      if(this_col_type != rhs_col_type)
      {
        return false;
      }

      bool is_equal = cudf::type_dispatcher(this_col_type, 
                                            elements_are_equal{}, 
                                            d_columns_data_ptr[i], 
                                            this_row_index, 
                                            rhs.d_columns_data_ptr[i], 
                                            rhs_row_index);

      // If the elements in column `i` do not match, return false
      // Otherwise, continue to column i+1
      if(false == is_equal){
        return false;
      }
    }

    // If we get through all the columns without returning false,
    // then the rows are equivalent
    return true;
  }

  template < template <typename> typename hash_function >
  struct hash_element
  {
    template <typename col_type>
    __device__ __forceinline__
    void operator()(hash_value_type& hash_value, 
                    void const * col_data,
                    size_type row_index,
                    size_type col_index)
    {
      hash_function<col_type> hasher;
      col_type const * const current_column{static_cast<col_type const*>(col_data)};
      hash_value_type const key_hash{hasher(current_column[row_index])};

      // Only combine hash-values after the first column
      if(0 == col_index)
        hash_value = key_hash;
      else
        hash_value = hasher.hash_combine(hash_value,key_hash);
    }
  };

  /* --------------------------------------------------------------------------*/
  /** 
   * @Synopsis  Device function to compute a hash value for a given row in the table
   * 
   * @Param row_index The row of the table to compute the hash value for
   * @Param num_columns_to_hash The number of columns in the row to hash. If 0, 
   * hashes all columns
   * @tparam hash_function The hash function that is used for each element in the row,
   * as well as combine hash values
   * 
   * @Returns The hash value of the row
   */
  /* ----------------------------------------------------------------------------*/
  template <template <typename> class hash_function = default_hash>
  __device__ 
  hash_value_type hash_row(size_type row_index, size_type num_columns_to_hash = 0) const
  {
    hash_value_type hash_value{0};

    // If num_columns_to_hash is zero, hash all columns
    if(0 == num_columns_to_hash) 
    {
      num_columns_to_hash = this->num_columns;
    }

    // Iterate all the columns and hash each element, combining the hash values together
    for(size_type i = 0; i < num_columns_to_hash; ++i)
    {
      gdf_dtype const current_column_type = d_columns_types_ptr[i];

      cudf::type_dispatcher(current_column_type, 
                          hash_element<hash_function>{}, 
                          hash_value, d_columns_data_ptr[i], row_index, i);
    }

    return hash_value;
  }


  /* --------------------------------------------------------------------------*/
  /** 
   * @brief  Creates a rearrangement of the table from another table by gathering
     the rows of the input table to rows of this table based on a gather map that
     maps every row of the input table to a corresponding row in this table.
   * 
   * @Param[in] row_gather_map The mapping from input row locations to output row
     locations, i.e., Row 'row_gather_map[i]' of this table will be gathered to 
     gather_output_table[i]
   * @Param[in] gather_output_table The output table to which the rows of this table
     will be mapped
   * @Param[in] range_check Flag to check if row_gather_map has valid values
   * 
   * @Returns   
   */
  /* ----------------------------------------------------------------------------*/
  template <typename index_type>
  gdf_error gather(index_type const * const row_gather_map,
                   gdf_table<size_type> & gather_output_table,
                   bool range_check = false)
  {
    gdf_error gdf_status{GDF_SUCCESS};
  
    // Each column can be gathered in parallel, therefore create a 
    // separate stream for every column
    std::vector<cudaStream_t> column_streams(num_columns);
    for(auto & s : column_streams)
    {
      cudaStreamCreate(&s);
    }
  
    // Scatter columns one by one
    for(size_type i = 0; i < num_columns; ++i)
    {
      gdf_column * const current_input_column = this->get_column(i);
      gdf_column * const current_output_column = gather_output_table.get_column(i);
      int column_width_bytes{0};
      gdf_status = get_column_byte_width(current_input_column, &column_width_bytes);
  
      if(GDF_SUCCESS != gdf_status)
        return gdf_status;
  
      // Scatter each column based on it's byte width
      switch(column_width_bytes)
      {
        case 1:
          {
            using column_type = int8_t;
            gdf_status = gather_column<column_type, index_type>(
                                                     current_input_column, 
                                                     row_gather_map, 
                                                     current_output_column,
                                                     range_check,
                                                     column_streams[i]);
            break;
          }
        case 2:
          {
            using column_type = int16_t;
            gdf_status = gather_column<column_type, index_type>(
                                                     current_input_column, 
                                                     row_gather_map, 
                                                     current_output_column,
                                                     range_check,
                                                     column_streams[i]);
            break;
          }
        case 4:
          {
            using column_type = int32_t;
            gdf_status = gather_column<column_type, index_type>(
                                                     current_input_column, 
                                                     row_gather_map, 
                                                     current_output_column,
                                                     range_check,
                                                     column_streams[i]);
            break;
          }
        case 8:
          {
            using column_type = int64_t;
            gdf_status = gather_column<column_type, index_type>(
                                                     current_input_column, 
                                                     row_gather_map, 
                                                     current_output_column,
                                                     range_check,
                                                     column_streams[i]);
            break;
          }
        default:
          gdf_status = GDF_UNSUPPORTED_DTYPE;
      }
  
      if(GDF_SUCCESS != gdf_status)
        return gdf_status;
    }
  
    // Synchronize all the streams
    CUDA_TRY( cudaDeviceSynchronize() );
  
    // Destroy all streams
    for(auto & s : column_streams)
    {
      cudaStreamDestroy(s);
    }
  
    return gdf_status;
  }

  template <typename index_type>
  gdf_error gather(rmm::device_vector<index_type> const & row_gather_map,
          gdf_table<size_type> & gather_output_table, bool range_check = false)
  {
      return gather(row_gather_map.data().get(), gather_output_table, range_check);
  }

  template <typename index_type>
  gdf_error gather(gdf_column * row_gather_map,
          gdf_table<size_type> & gather_output_table, bool range_check = false)
  {
      auto ptr = static_cast<index_type*>(row_gather_map->data);
      return gather(ptr, gather_output_table, range_check);
  }

  /* --------------------------------------------------------------------------*/
  /** 
   * @Synopsis  An in-place gather operation that permutes the rows of the table
   * according to a map. permuted_table[i] = original_table[ row_gather_map[i] ]
   * 
   * @Param row_gather_map The map the determines the reordering of rows in the 
   table 
   * 
   * @Param range_check Flag to check if row_gather_map has valid values
   table 
   * 
   * @Returns   
   */
  /* ----------------------------------------------------------------------------*/
  template <typename size_type>
  gdf_error gather(size_type const * const row_gather_map,
          bool range_check = false) {
      return gather(row_gather_map, *this, range_check);
  }

  template <typename size_type>
  gdf_error gather(rmm::device_vector<size_type> const & row_gather_map,
          bool range_check = false) {
      return gather(row_gather_map, *this, range_check);
  }

  template <typename size_type>
  gdf_error gather(gdf_column * row_gather_map,
          bool range_check = false) {
      return gather(row_gather_map, *this, range_check);
  }

  
  
/* --------------------------------------------------------------------------*/
/** 
 * @brief  Creates a rearrangement of the table into another table by scattering
   the rows of this table to rows of the output table based on a scatter map that
   maps every row of this table to a corresponding row in the output table.
 * 
 * @Param[out] scattered_output_table The rearrangement of the input table based 
   on the mappings from the row_scatter_map array
 * @Param[in] row_scatter_map The mapping from input row locations to output row
   locations, i.e., Row 'i' of this table will be scattered to 
   scattered_output_table[row_scatter_map[i]]
 * 
 * @Returns   
 */
/* ----------------------------------------------------------------------------*/
template <typename size_type>
gdf_error scatter( gdf_table<size_type> & scattered_output_table,
                   size_type const * const row_scatter_map) const
{
  gdf_error gdf_status{GDF_SUCCESS};

  // Each column can be scattered in parallel, therefore create a 
  // separate stream for every column
  std::vector<cudaStream_t> column_streams(num_columns);
  for(auto & s : column_streams){
    cudaStreamCreate(&s);
  }

  // Each columns validity bit mask can be scattered in parallel,
  // therefore create a separate stream for each column
  std::vector<cudaStream_t> valid_streams(num_columns);
  for(auto & s : valid_streams){
    cudaStreamCreate(&s);
  }

  // Scatter columns one by one
  for(size_type i = 0; i < num_columns; ++i)
  {
    gdf_column * const current_input_column = this->get_column(i);
    gdf_column * const current_output_column = scattered_output_table.get_column(i);
    int column_width_bytes{0};
    gdf_status = get_column_byte_width(current_input_column, &column_width_bytes);

    if(GDF_SUCCESS != gdf_status)
      return gdf_status;

    // If this column has a validity mask, scatter the mask
    if((nullptr != current_input_column->valid)
        && (nullptr != current_output_column->valid))
    {
      // Ensure the output bitmask is initialized to zero
      const size_type num_masks = gdf_get_num_chars_bitmask(column_length);
      cudaMemsetAsync(current_output_column->valid, 0,  num_masks * sizeof(gdf_valid_type), valid_streams[i]);

      // Scatter the validity bits from the input column to output column
      constexpr int BLOCK_SIZE = 256;
      const int grid_size = (column_length + BLOCK_SIZE - 1)/BLOCK_SIZE;
      scatter_valid_mask<<<grid_size, BLOCK_SIZE, 0, valid_streams[i]>>>(current_input_column->valid, 
                                                                         current_output_column->valid,
                                                                         row_scatter_map,
                                                                         column_length);
    }

    // Scatter each column based on it's byte width
    switch(column_width_bytes)
    {
      case 1:
        {
          using column_type = int8_t;
          column_type * input = static_cast<column_type*>(current_input_column->data);
          column_type * output = static_cast<column_type*>(current_output_column->data);
          gdf_status = scatter_column<column_type>(input, 
                                                   column_length,
                                                   row_scatter_map, 
                                                   output,
                                                   column_streams[i]);
          break;
        }
      case 2:
        {
          using column_type = int16_t;
          column_type * input = static_cast<column_type*>(current_input_column->data);
          column_type * output = static_cast<column_type*>(current_output_column->data);
          gdf_status = scatter_column<column_type>(input, 
                                                   column_length,
                                                   row_scatter_map, 
                                                   output,
                                                   column_streams[i]);
          break;
        }
      case 4:
        {
          using column_type = int32_t;
          column_type * input = static_cast<column_type*>(current_input_column->data);
          column_type * output = static_cast<column_type*>(current_output_column->data);
          gdf_status = scatter_column<column_type>(input, 
                                                   column_length,
                                                   row_scatter_map, 
                                                   output,
                                                   column_streams[i]);
          break;
        }
      case 8:
        {
          using column_type = int64_t;
          column_type * input = static_cast<column_type*>(current_input_column->data);
          column_type * output = static_cast<column_type*>(current_output_column->data);
          gdf_status = scatter_column<column_type>(input, 
                                                   column_length,
                                                   row_scatter_map, 
                                                   output,
                                                   column_streams[i]);
          break;
        }
      default:
        gdf_status = GDF_UNSUPPORTED_DTYPE;
    }

    if(GDF_SUCCESS != gdf_status)
      return gdf_status;
  }

  // Synchronize all the streams
  CUDA_TRY( cudaDeviceSynchronize() );

  // Destroy all streams
  for(auto & s : column_streams)
  {
    cudaStreamDestroy(s);
  }
  // Destroy all streams
  for(auto & s : valid_streams)
  {
    cudaStreamDestroy(s);
  }

  return gdf_status;
}


// private:
/* --------------------------------------------------------------------------*/
  /** 
   * @brief Gathers the values of a column into a new column based on a map that
     maps rows in the input column to rows in the output column.
     input_column[row_gather_map[i]] will be assigned to output_column[i]
   * 
   * @Param[in] input_column The input column whose rows will be gathered
   * @Param[in] num_rows The number of rows in the input and output columns
   * @Param[in] row_gather_map An array that maps rows in the input column
     to rows in the output column
   * @Param[out] output_column The rearrangement of the input column 
     based on the mapping determined by the row_gather_map array
   * @Param[in] range_check Flag to check validity of the values in row_gather_map
   * 
   * @Returns GDF_SUCCESS upon successful computation
   */
  /* ----------------------------------------------------------------------------*/
  template <typename column_type,
            typename index_type>
  gdf_error gather_column(gdf_column * input_column,
                          index_type const * const row_gather_map,
                          gdf_column * output_column,
                          const bool range_check,
                          cudaStream_t stream = 0) const
  {
    column_type * const i_data = static_cast<column_type*>(input_column->data);
    column_type * const o_data = static_cast<column_type*>(output_column->data);
    index_type num_rows = output_column->size;
  
    gdf_error gdf_status{GDF_SUCCESS};


    // Gathering from one table to another
    if (i_data != o_data) {
        if (range_check) {
            thrust::gather_if(rmm::exec_policy(stream),
                    row_gather_map,
                    row_gather_map + num_rows,
                    row_gather_map,
                    i_data,
                    o_data,
                    ValidRange<index_type>(0, input_column->size));

        } else {
            thrust::gather(rmm::exec_policy(stream),
                    row_gather_map,
                    row_gather_map + num_rows,
                    i_data,
                    o_data);
        }
    } 
    // Gather is in-place
    else {
        rmm::device_vector<column_type> remapped_copy(num_rows);
        if (range_check) {
            thrust::gather_if(rmm::exec_policy(stream),
                           row_gather_map,
                           row_gather_map + num_rows,
                           row_gather_map,
                           i_data,
                           remapped_copy.begin(),
                           ValidRange<index_type>(0, input_column->size));
        } else {
            thrust::gather(rmm::exec_policy(stream),
                           row_gather_map,
                           row_gather_map + num_rows,
                           i_data,
                           remapped_copy.begin());
        }
        thrust::copy(rmm::exec_policy(stream),
                remapped_copy.begin(),
                remapped_copy.end(),
                o_data);
    }
    //If gather is in-place
    if ((input_column->valid == output_column->valid) &&
            (input_column->valid != nullptr)) {
        rmm::device_vector<gdf_valid_type> remapped_valid_copy(gdf_get_num_chars_bitmask(num_rows));
        gather_valid<index_type>(
                input_column->valid,
                remapped_valid_copy.data().get(),
                row_gather_map, 
                num_rows, input_column->size, stream);
        thrust::copy(rmm::exec_policy(stream),
                remapped_valid_copy.begin(),
                remapped_valid_copy.end(), output_column->valid);
    }
    //If both input and output columns have a non null valid pointer
    else if (nullptr != output_column->valid) {
        gather_valid<index_type>(
                input_column->valid,
                output_column->valid,
                row_gather_map, 
                num_rows, input_column->size, stream);
    }
  
    CUDA_CHECK_LAST();
  
    return gdf_status;
  }


/* --------------------------------------------------------------------------*/
/** 
 * @brief Scatters the values of a column into a new column based on a map that
   maps rows in the input column to rows in the output column. input_column[i]
   will be scattered to output_column[ row_scatter_map[i] ]
 * 
 * @Param[in] input_column The input column whose rows will be scattered
 * @Param[in] num_rows The number of rows in the input and output columns
 * @Param[in] row_scatter_map An array that maps rows in the input column
   to rows in the output column
 * @Param[out] output_column The rearrangement of the input column 
   based on the mapping determined by the row_scatter_map array
 * 
 * @Returns GDF_SUCCESS upon successful computation
 */
/* ----------------------------------------------------------------------------*/
template <typename column_type,
          typename size_type>
gdf_error scatter_column(column_type const * const __restrict__ input_column,
                         size_type const num_rows,
                         size_type const * const __restrict__ row_scatter_map,
                         column_type * const __restrict__ output_column,
                         cudaStream_t stream = 0) const
{

  gdf_error gdf_status{GDF_SUCCESS};


  thrust::scatter(rmm::exec_policy(stream),
                  input_column,
                  input_column + num_rows,
                  row_scatter_map,
                  output_column);

  CUDA_CHECK_LAST();

  return gdf_status;
}


  const size_type num_columns; /** The number of columns in the table */
  size_type column_length{0};     /** The number of rows in the table */

  gdf_column ** host_columns{nullptr};  /** The set of gdf_columns that this table wraps */

  rmm::device_vector<void*> device_columns_data; /** Device array of pointers to each columns data */
  void ** d_columns_data_ptr{nullptr};                  /** Raw pointer to the device array's data */

  rmm::device_vector<gdf_valid_type*> device_columns_valids;  /** Device array of pointers to each columns validity bitmask*/
  gdf_valid_type** d_columns_valids_ptr{nullptr};                   /** Raw pointer to the device array's data */

  rmm::device_vector<gdf_valid_type> device_row_valid;  /** Device array of bitmask for the validity of each row. */
  gdf_valid_type * d_row_valid{nullptr};                   /** Raw pointer to device array's data */

  rmm::device_vector<gdf_dtype> device_columns_types; /** Device array of each columns data type */
  gdf_dtype * d_columns_types_ptr{nullptr};                 /** Raw pointer to the device array's data */

  size_type row_size_bytes{0};
  rmm::device_vector<byte_type> device_column_byte_widths;
  byte_type * d_columns_byte_widths_ptr{nullptr};

};

#endif<|MERGE_RESOLUTION|>--- conflicted
+++ resolved
@@ -283,11 +283,7 @@
       {
         row_size_bytes += column_width_bytes;
         // Store the byte width of each column in a device array
-<<<<<<< HEAD
-        column_byte_widths.push_back(static_cast<byte_type>(column_width_bytes));
-=======
         columns_byte_widths[i] = (static_cast<byte_type>(row_size_bytes));
->>>>>>> d9d60894
       }
       else
       {
@@ -418,7 +414,6 @@
     // Pack the element from each column in the row into the buffer
     for(size_type i = 0; i < num_columns; ++i)
     {
-<<<<<<< HEAD
       const gdf_dtype source_col_type = d_columns_types[i];
 
       cudf::type_dispatcher(source_col_type,
@@ -426,52 +421,6 @@
                             row_byte_buffer, i,
                             d_columns_data[i], row_index);
 
-=======
-      const byte_type current_column_byte_width = d_columns_byte_widths_ptr[i];
-      switch(current_column_byte_width)
-      {
-        case 1:
-          {
-            using col_type = int8_t;
-            const col_type * const current_row_element = static_cast<col_type *>(d_columns_data_ptr[i])[row_index];
-            col_type * write_location = static_cast<col_type*>(write_pointer);
-            *write_location = *current_row_element;
-            write_pointer += sizeof(col_type);
-            break;
-          }
-        case 2:
-          {
-            using col_type = int16_t;
-            const col_type * const current_row_element = static_cast<col_type *>(d_columns_data_ptr[i])[row_index];
-            col_type * write_location = static_cast<col_type*>(write_pointer);
-            *write_location = *current_row_element;
-            write_pointer += sizeof(col_type);
-            break;
-          }
-        case 4:
-          {
-            using col_type = int32_t;
-            const col_type * const current_row_element = static_cast<col_type *>(d_columns_data_ptr[i])[row_index];
-            col_type * write_location = static_cast<col_type*>(write_pointer);
-            *write_location = *current_row_element;
-            write_pointer += sizeof(col_type);
-            break;
-          }
-        case 8:
-          {
-            using col_type = int64_t;
-            const col_type * const current_row_element = static_cast<col_type *>(d_columns_data_ptr[i])[row_index];
-            col_type * write_location = static_cast<col_type*>(write_pointer);
-            *write_location = *current_row_element;
-            write_pointer += sizeof(col_type);
-            break;
-          }
-        default:
-          {
-            return GDF_UNSUPPORTED_DTYPE;
-          }
-      }
->>>>>>> d9d60894
     }
     return GDF_SUCCESS;
   }
