--- conflicted
+++ resolved
@@ -143,17 +143,6 @@
       return type_dispatcher(input.indices().type(), dispatch_scalar_index{}, 0, false, stream, mr);
     CUDF_EXPECTS(input.keys().type() == key.type(),
                  "search key type must match dictionary keys type");
-<<<<<<< HEAD
-    auto keys_view = column_device_view::create(input.keys(), stream);
-    auto find_key  = static_cast<scalar_type_t<Element> const&>(key).value(stream);
-    auto iter      = thrust::lower_bound(rmm::exec_policy(stream)->on(stream),
-                                    keys_view->begin<Element>(),
-                                    keys_view->end<Element>(),
-                                    find_key);
-    return type_dispatcher(input.indices().type(),
-                           dispatch_scalar_index{},
-                           thrust::distance(keys_view->begin<Element>(), iter),
-=======
 
     using Type       = get_column_stored_type<Element>;
     using ScalarType = cudf::scalar_type_t<Element>;
@@ -166,7 +155,6 @@
     return type_dispatcher(input.indices().type(),
                            dispatch_scalar_index{},
                            thrust::distance(keys_view->begin<Type>(), iter),
->>>>>>> b60a8406
                            true,
                            stream,
                            mr);
