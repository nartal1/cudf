--- conflicted
+++ resolved
@@ -56,19 +56,10 @@
 }  // namespace detail
 
 // Returns a table_view with set of specified columns
-<<<<<<< HEAD
-table_view table_view::select(std::vector<cudf::size_type> const& column_indices) const {
-  std::vector<column_view> columns;
-  for (auto index : column_indices) {
-    CUDF_EXPECTS(index >= 0 && index < num_columns(), "Index out of bounds");
-    columns.push_back(column(index));
-  }
-=======
 table_view table_view::select(std::vector<size_type> const& column_indices) const {
   std::vector<column_view> columns(column_indices.size());
   std::transform(column_indices.begin(), column_indices.end(), columns.begin(),
     [this](auto index) { return this->column(index); });
->>>>>>> 393a0206
   return table_view(columns);
 }
 
