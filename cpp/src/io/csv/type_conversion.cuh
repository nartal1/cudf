--- conflicted
+++ resolved
@@ -21,25 +21,6 @@
 
 
 __host__ __device__
-<<<<<<< HEAD
-void removePrePostWhiteSpaces2(char *data, long* start_idx, long* end_idx) {
-	while(*start_idx < *end_idx && data[*start_idx] == ' ')
-		*start_idx=*start_idx+1;
-	while(*start_idx < *end_idx && data[*end_idx] == ' ')
-		*end_idx=*end_idx-1;
-=======
-long firstOcurance(char *data, long stx, long endx, char c) {
-
-	for ( long x = stx; x < endx +1; x++) {
-		if (data[x] == c)
-			return x;
-	}
-
-	return -1;
-}
-
-
-__host__ __device__
 void adjustForWhitespaceAndQuotes(const char *data, long& start_idx, long& end_idx, char quotechar='\0') {
 
 	while ((start_idx < end_idx) && (data[start_idx] == ' ' || data[start_idx] == quotechar)) {
@@ -48,7 +29,6 @@
 	while ((start_idx < end_idx) && (data[end_idx] == ' ' || data[end_idx] == quotechar)) {
 		--end_idx;
 	}
->>>>>>> d98faa51
 }
 
 
