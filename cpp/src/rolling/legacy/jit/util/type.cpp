--- conflicted
+++ resolved
@@ -37,50 +37,12 @@
   }
 }
 
-<<<<<<< HEAD
-    /**
-     * @brief Get the Operator Name
-     * 
-     * @param ope (enum) The aggregation operator as enum of type gdf_agg_op
-     * @return std::string The name of the operator as string
-     **/
-    std::string get_operator_name(gdf_agg_op ope) {
-        switch (ope) {
-            case GDF_CUDA_GENERIC_AGG_OPS:
-                return "cuda_generic_aggregator";
-            case GDF_NUMBA_GENERIC_AGG_OPS:
-                return "numba_generic_aggregator";
-            default:
-                return "None";
-        }
-    }
-   
-    /**
-     * @brief Get the Function Name
-     * 
-     * @param ope (enum) The aggregation funtion as enum of type gdf_agg_op
-     * @return std::string The name of the operator as string
-     **/
-    std::string get_function_name(gdf_agg_op ope) {
-        switch (ope) {
-            case GDF_CUDA_GENERIC_AGG_OPS:
-                return "CUDA_GENERIC_AGGREGATOR";
-            case GDF_NUMBA_GENERIC_AGG_OPS:
-                return "NUMBA_GENERIC_AGGREGATOR";
-            default:
-                return "None";
-        }
-    }
-} // namespace jit
-} // namespace rolling
-} // namespace cudf
-=======
-/**---------------------------------------------------------------------------*
+/**
  * @brief Get the Function Name
  *
  * @param ope (enum) The aggregation funtion as enum of type gdf_agg_op
  * @return std::string The name of the operator as string
- *---------------------------------------------------------------------------**/
+ **/
 std::string get_function_name(gdf_agg_op ope)
 {
   switch (ope) {
@@ -91,5 +53,4 @@
 }
 }  // namespace jit
 }  // namespace rolling
-}  // namespace cudf
->>>>>>> cfb1f6b6
+}  // namespace cudf