
/*
 *
 *  Copyright (c) 2019, NVIDIA CORPORATION.
 *
 *  Licensed under the Apache License, Version 2.0 (the "License");
 *  you may not use this file except in compliance with the License.
 *  You may obtain a copy of the License at
 *
 *      http://www.apache.org/licenses/LICENSE-2.0
 *
 *  Unless required by applicable law or agreed to in writing, software
 *  distributed under the License is distributed on an "AS IS" BASIS,
 *  WITHOUT WARRANTIES OR CONDITIONS OF ANY KIND, either express or implied.
 *  See the License for the specific language governing permissions and
 *  limitations under the License.
 *
 */

package ai.rapids.cudf;

import org.junit.jupiter.api.Test;

import static ai.rapids.cudf.TableTest.assertColumnsAreEqual;
import static org.junit.jupiter.api.Assertions.assertEquals;
import static org.junit.jupiter.api.Assumptions.assumeTrue;

public class BinaryOpTest {
  private static final Integer[] INTS_1 = new Integer[]{1, 2, 3, 4, 5, null, 100};
  private static final Integer[] INTS_2 = new Integer[]{10, 20, 30, 40, 50, 60, 100};
  private static final Byte[] BYTES_1 = new Byte[]{-1, 7, 123, null, 50, 60, 100};
  private static final Float[] FLOATS_1 = new Float[]{1f, 10f, 100f, 5.3f, 50f, 100f, null};
  private static final Float[] FLOATS_2 = new Float[]{10f, 20f, 30f, 40f, 50f, 60f, 100f};
  private static final Long[] LONGS_1 = new Long[]{1L, 2L, 3L, 4L, 5L, null, 100L};
  private static final Long[] LONGS_2 = new Long[]{10L, 20L, 30L, 40L, 50L, 60L, 100L};
  private static final Double[] DOUBLES_1 = new Double[]{1.0, 10.0, 100.0, 5.3, 50.0, 100.0, null};
  private static final Double[] DOUBLES_2 = new Double[]{10.0, 20.0, 30.0, 40.0, 50.0, 60.0, 100.0};

  interface CpuOpVV {
    void computeNullSafe(ColumnVector.Builder ret, ColumnVector lhs, ColumnVector rhs, int index);
  }

  interface CpuOpVS<S> {
    void computeNullSafe(ColumnVector.Builder ret, ColumnVector lhs, S rhs, int index);
  }

  interface CpuOpSV<S> {
    void computeNullSafe(ColumnVector.Builder ret, S lhs, ColumnVector rhs, int index);
  }

  public static ColumnVector forEach(DType retType, ColumnVector lhs, ColumnVector rhs, CpuOpVV op) {
    int len = (int)lhs.getRowCount();
    try (ColumnVector.Builder builder = ColumnVector.builder(retType, len)) {
      for (int i = 0; i < len; i++) {
        if (lhs.isNull(i) || rhs.isNull(i)) {
          builder.appendNull();
        } else {
          op.computeNullSafe(builder, lhs, rhs, i);
        }
      }
      return builder.build();
    }
  }

  public static <S> ColumnVector forEachS(DType retType, ColumnVector lhs, S rhs, CpuOpVS<S> op) {
    int len = (int)lhs.getRowCount();
    try (ColumnVector.Builder builder = ColumnVector.builder(retType, len)) {
      for (int i = 0; i < len; i++) {
        if (lhs.isNull(i) || rhs == null) {
          builder.appendNull();
        } else {
          op.computeNullSafe(builder, lhs, rhs, i);
        }
      }
      return builder.build();
    }
  }

  public static <S> ColumnVector forEachS(DType retType, S lhs, ColumnVector rhs, CpuOpSV<S> op) {
    int len = (int)rhs.getRowCount();
    try (ColumnVector.Builder builder = ColumnVector.builder(retType, len)) {
      for (int i = 0; i < len; i++) {
        if (rhs.isNull(i) || lhs == null) {
          builder.appendNull();
        } else {
          op.computeNullSafe(builder, lhs, rhs, i);
        }
      }
      return builder.build();
    }
  }

  @Test
  public void testAdd() {
    assumeTrue(Cuda.isEnvCompatibleForTesting());
    try (ColumnVector icv1 = ColumnVector.fromBoxedInts(INTS_1);
         ColumnVector icv2 = ColumnVector.fromBoxedInts(INTS_2);
         ColumnVector bcv1 = ColumnVector.fromBoxedBytes(BYTES_1);
         ColumnVector fcv1 = ColumnVector.fromBoxedFloats(FLOATS_1);
         ColumnVector fcv2 = ColumnVector.fromBoxedFloats(FLOATS_2);
         ColumnVector lcv1 = ColumnVector.fromBoxedLongs(LONGS_1);
         ColumnVector lcv2 = ColumnVector.fromBoxedLongs(LONGS_2);
         ColumnVector dcv1 = ColumnVector.fromBoxedDoubles(DOUBLES_1);
         ColumnVector dcv2 = ColumnVector.fromBoxedDoubles(DOUBLES_2)) {
      try (ColumnVector add = icv1.add(icv2);
           ColumnVector expected = forEach(DType.INT32, icv1, icv2,
                   (b, l, r, i) -> b.append(l.getInt(i) + r.getInt(i)))) {
        assertColumnsAreEqual(expected, add, "int32");
      }

      try (ColumnVector add = icv1.add(bcv1);
           ColumnVector expected = forEach(DType.INT32, icv1, bcv1,
                   (b, l, r, i) -> b.append(l.getInt(i) + r.getByte(i)))) {
        assertColumnsAreEqual(expected, add, "int32 + byte");
      }

      try (ColumnVector add = fcv1.add(fcv2);
           ColumnVector expected = forEach(DType.FLOAT32, fcv1, fcv2,
                   (b, l, r, i) -> b.append(l.getFloat(i) + r.getFloat(i)))) {
        assertColumnsAreEqual(expected, add, "float32");
      }

      try (ColumnVector addIntFirst = icv1.add(fcv2, DType.FLOAT32);
           ColumnVector addFloatFirst = fcv2.add(icv1)) {
        assertColumnsAreEqual(addIntFirst, addFloatFirst, "int + float vs float + int");
      }

      try (ColumnVector add = lcv1.add(lcv2);
           ColumnVector expected = forEach(DType.INT64, lcv1, lcv2,
                   (b, l, r, i) -> b.append(l.getLong(i) + r.getLong(i)))) {
        assertColumnsAreEqual(expected, add, "int64");
      }

      try (ColumnVector add = lcv1.add(bcv1);
           ColumnVector expected = forEach(DType.INT64, lcv1, bcv1,
                   (b, l, r, i) -> b.append(l.getLong(i) + r.getByte(i)))) {
        assertColumnsAreEqual(expected, add, "int64 + byte");
      }

      try (ColumnVector add = dcv1.add(dcv2);
           ColumnVector expected = forEach(DType.FLOAT64, dcv1, dcv2,
                   (b, l, r, i) -> b.append(l.getDouble(i) + r.getDouble(i)))) {
        assertColumnsAreEqual(expected, add, "float64");
      }

      try (ColumnVector addIntFirst = icv1.add(dcv2, DType.FLOAT64);
           ColumnVector addDoubleFirst = dcv2.add(icv1)) {
        assertColumnsAreEqual(addIntFirst, addDoubleFirst, "int + double vs double + int");
      }

      try (ColumnVector add = lcv1.add(Scalar.fromFloat(1.1f));
           ColumnVector expected = forEachS(DType.FLOAT32, lcv1, 1.1f,
                   (b, l, r, i) -> b.append(l.getLong(i) + r))) {
        assertColumnsAreEqual(expected, add, "int64 + scalar float");
      }

      try (ColumnVector add = Scalar.fromShort((short) 100).add(bcv1);
           ColumnVector expected = forEachS(DType.INT16, (short) 100,  bcv1,
                   (b, l, r, i) -> b.append((short)(l + r.getByte(i))))) {
        assertColumnsAreEqual(expected, add, "scalar short + byte");
      }
    }
  }

  @Test
  public void testSub() {
    assumeTrue(Cuda.isEnvCompatibleForTesting());
    try (ColumnVector icv1 = ColumnVector.fromBoxedInts(INTS_1);
         ColumnVector icv2 = ColumnVector.fromBoxedInts(INTS_2);
         ColumnVector bcv1 = ColumnVector.fromBoxedBytes(BYTES_1);
         ColumnVector fcv1 = ColumnVector.fromBoxedFloats(FLOATS_1);
         ColumnVector fcv2 = ColumnVector.fromBoxedFloats(FLOATS_2);
         ColumnVector lcv1 = ColumnVector.fromBoxedLongs(LONGS_1);
         ColumnVector lcv2 = ColumnVector.fromBoxedLongs(LONGS_2);
         ColumnVector dcv1 = ColumnVector.fromBoxedDoubles(DOUBLES_1);
         ColumnVector dcv2 = ColumnVector.fromBoxedDoubles(DOUBLES_2)) {
      try (ColumnVector sub = icv1.sub(icv2);
           ColumnVector expected = forEach(DType.INT32, icv1, icv2,
                   (b, l, r, i) -> b.append(l.getInt(i) - r.getInt(i)))) {
        assertColumnsAreEqual(expected, sub, "int32");
      }

      try (ColumnVector sub = icv1.sub(bcv1);
           ColumnVector expected = forEach(DType.INT32, icv1, bcv1,
                   (b, l, r, i) -> b.append(l.getInt(i) - r.getByte(i)))) {
        assertColumnsAreEqual(expected, sub, "int32 - byte");
      }

      try (ColumnVector sub = fcv1.sub(fcv2);
           ColumnVector expected = forEach(DType.FLOAT32, fcv1, fcv2,
                   (b, l, r, i) -> b.append(l.getFloat(i) - r.getFloat(i)))) {
        assertColumnsAreEqual(expected, sub, "float32");
      }

      try (ColumnVector sub = icv1.sub(fcv2, DType.FLOAT32);
           ColumnVector expected = forEach(DType.FLOAT32, icv1, fcv2,
                   (b, l, r, i) -> b.append(l.getInt(i) - r.getFloat(i)))) {
        assertColumnsAreEqual(expected, sub, "int - float");
      }

      try (ColumnVector sub = lcv1.sub(lcv2);
           ColumnVector expected = forEach(DType.INT64, lcv1, lcv2,
                   (b, l, r, i) -> b.append(l.getLong(i) - r.getLong(i)))) {
        assertColumnsAreEqual(expected, sub, "int64");
      }

      try (ColumnVector sub = lcv1.sub(bcv1);
           ColumnVector expected = forEach(DType.INT64, lcv1, bcv1,
                   (b, l, r, i) -> b.append(l.getLong(i) - r.getByte(i)))) {
        assertColumnsAreEqual(expected, sub, "int64 - byte");
      }

      try (ColumnVector sub = dcv1.sub(dcv2);
           ColumnVector expected = forEach(DType.FLOAT64, dcv1, dcv2,
                   (b, l, r, i) -> b.append(l.getDouble(i) - r.getDouble(i)))) {
        assertColumnsAreEqual(expected, sub, "float64");
      }

      try (ColumnVector sub = dcv2.sub(icv1);
           ColumnVector expected = forEach(DType.FLOAT64, dcv2, icv1,
                   (b, l, r, i) -> b.append(l.getDouble(i) - r.getInt(i)))) {
        assertColumnsAreEqual(expected, sub, "double - int");
      }

      try (ColumnVector sub = lcv1.sub(Scalar.fromFloat(1.1f));
           ColumnVector expected = forEachS(DType.FLOAT32, lcv1, 1.1f,
                   (b, l, r, i) -> b.append(l.getLong(i) - r))) {
        assertColumnsAreEqual(expected, sub, "int64 - scalar float");
      }

      try (ColumnVector sub = Scalar.fromShort((short) 100).sub(bcv1);
           ColumnVector expected = forEachS(DType.INT16, (short) 100,  bcv1,
                   (b, l, r, i) -> b.append((short)(l - r.getByte(i))))) {
        assertColumnsAreEqual(expected, sub, "scalar short - byte");
      }
    }
  }

  // The rest of the tests are very basic to ensure that operations plumbing is in place, not to
  // exhaustively test
  // The underlying implementation.

  @Test
  public void testMul() {
    assumeTrue(Cuda.isEnvCompatibleForTesting());
    try (ColumnVector icv = ColumnVector.fromBoxedInts(INTS_1);
         ColumnVector dcv = ColumnVector.fromBoxedDoubles(DOUBLES_1)) {
      try (ColumnVector answer = icv.mul(dcv);
           ColumnVector expected = forEach(DType.FLOAT64, icv, dcv,
                   (b, l, r, i) -> b.append(l.getInt(i) * r.getDouble(i)))) {
        assertColumnsAreEqual(expected, answer, "int32 * double");
      }

      try (ColumnVector answer = icv.mul(Scalar.fromFloat(1.1f));
           ColumnVector expected = forEachS(DType.FLOAT32, icv, 1.1f,
                   (b, l, r, i) -> b.append(l.getInt(i) * r))) {
        assertColumnsAreEqual(expected, answer, "int64 * scalar float");
      }

      try (ColumnVector answer = Scalar.fromShort((short) 100).mul(icv);
           ColumnVector expected = forEachS(DType.INT32, (short) 100,  icv,
                   (b, l, r, i) -> b.append(l * r.getInt(i)))) {
        assertColumnsAreEqual(expected, answer, "scalar short * int32");
      }
    }
  }

  @Test
  public void testDiv() {
    assumeTrue(Cuda.isEnvCompatibleForTesting());
    try (ColumnVector icv = ColumnVector.fromBoxedInts(INTS_1);
         ColumnVector dcv = ColumnVector.fromBoxedDoubles(DOUBLES_1)) {
      try (ColumnVector answer = icv.div(dcv);
           ColumnVector expected = forEach(DType.FLOAT64, icv, dcv,
                   (b, l, r, i) -> b.append(l.getInt(i) / r.getDouble(i)))) {
        assertColumnsAreEqual(expected, answer, "int32 / double");
      }

      try (ColumnVector answer = icv.div(Scalar.fromFloat(1.1f));
           ColumnVector expected = forEachS(DType.FLOAT32, icv, 1.1f,
                   (b, l, r, i) -> b.append(l.getInt(i) / r))) {
        assertColumnsAreEqual(expected, answer, "int64 / scalar float");
      }

      try (ColumnVector answer = Scalar.fromShort((short) 100).div(icv);
           ColumnVector expected = forEachS(DType.INT32, (short) 100,  icv,
                   (b, l, r, i) -> b.append(l / r.getInt(i)))) {
        assertColumnsAreEqual(expected, answer, "scalar short / int32");
      }
    }
  }

  @Test
  public void testTrueDiv() {
    assumeTrue(Cuda.isEnvCompatibleForTesting());
    try (ColumnVector icv = ColumnVector.fromBoxedInts(INTS_1);
         ColumnVector dcv = ColumnVector.fromBoxedDoubles(DOUBLES_1)) {
      try (ColumnVector answer = icv.trueDiv(dcv);
           ColumnVector expected = forEach(DType.FLOAT64, icv, dcv,
                   (b, l, r, i) -> b.append(l.getInt(i) / r.getDouble(i)))) {
        assertColumnsAreEqual(expected, answer, "int32 / double");
      }

      try (ColumnVector answer = icv.trueDiv(Scalar.fromFloat(1.1f));
           ColumnVector expected = forEachS(DType.FLOAT32, icv, 1.1f,
                   (b, l, r, i) -> b.append(l.getInt(i) / r))) {
        assertColumnsAreEqual(expected, answer, "int64 / scalar float");
      }

      try (ColumnVector answer = Scalar.fromShort((short) 100).trueDiv(icv);
           ColumnVector expected = forEachS(DType.INT32, (short) 100,  icv,
                   (b, l, r, i) -> b.append(l / r.getInt(i)))) {
        assertColumnsAreEqual(expected, answer, "scalar short / int32");
      }
    }
  }

  @Test
  public void testFloorDiv() {
    assumeTrue(Cuda.isEnvCompatibleForTesting());
    try (ColumnVector icv = ColumnVector.fromBoxedInts(INTS_1);
         ColumnVector dcv = ColumnVector.fromBoxedDoubles(DOUBLES_1)) {
      try (ColumnVector answer = icv.floorDiv(dcv);
           ColumnVector expected = forEach(DType.FLOAT64, icv, dcv,
                   (b, l, r, i) -> b.append(Math.floor(l.getInt(i) / r.getDouble(i))))) {
        assertColumnsAreEqual(expected, answer, "int32 / double");
      }

      try (ColumnVector answer = icv.floorDiv(Scalar.fromFloat(1.1f));
           ColumnVector expected = forEachS(DType.FLOAT32, icv, 1.1f,
                   (b, l, r, i) -> b.append((float)Math.floor(l.getInt(i) / r)))) {
        assertColumnsAreEqual(expected, answer, "int64 / scalar float");
      }

      try (ColumnVector answer = Scalar.fromShort((short) 100).floorDiv(icv);
           ColumnVector expected = forEachS(DType.INT32, (short) 100,  icv,
                   (b, l, r, i) -> b.append(l / r.getInt(i)))) {
        assertColumnsAreEqual(expected, answer, "scalar short / int32");
      }
    }
  }

  @Test
  public void testMod() {
    assumeTrue(Cuda.isEnvCompatibleForTesting());
    try (ColumnVector icv = ColumnVector.fromBoxedInts(INTS_1);
         ColumnVector dcv = ColumnVector.fromBoxedDoubles(DOUBLES_1)) {
      try (ColumnVector answer = icv.mod(dcv);
           ColumnVector expected = forEach(DType.FLOAT64, icv, dcv,
                   (b, l, r, i) -> b.append(l.getInt(i) % r.getDouble(i)))) {
        assertColumnsAreEqual(expected, answer, "int32 % double");
      }

      try (ColumnVector answer = icv.mod(Scalar.fromFloat(1.1f));
           ColumnVector expected = forEachS(DType.FLOAT32, icv, 1.1f,
                   (b, l, r, i) -> b.append(l.getInt(i) % r))) {
        assertColumnsAreEqual(expected, answer, "int64 % scalar float");
      }

      try (ColumnVector answer = Scalar.fromShort((short) 100).mod(icv);
           ColumnVector expected = forEachS(DType.INT32, (short) 100,  icv,
                   (b, l, r, i) -> b.append(l % r.getInt(i)))) {
        assertColumnsAreEqual(expected, answer, "scalar short % int32");
      }
    }
  }

  @Test
  public void testPow() {
    assumeTrue(Cuda.isEnvCompatibleForTesting());
    try (ColumnVector icv = ColumnVector.fromBoxedInts(INTS_1);
         ColumnVector dcv = ColumnVector.fromBoxedDoubles(DOUBLES_1)) {
      try (ColumnVector answer = icv.pow(dcv);
           ColumnVector expected = forEach(DType.FLOAT64, icv, dcv,
                   (b, l, r, i) -> b.append(Math.pow(l.getInt(i), r.getDouble(i))))) {
        assertColumnsAreEqual(expected, answer, "int32 pow double");
      }

      try (ColumnVector answer = icv.pow(Scalar.fromFloat(1.1f));
           ColumnVector expected = forEachS(DType.FLOAT32, icv, 1.1f,
                   (b, l, r, i) -> b.append((float)Math.pow(l.getInt(i), r)))) {
        assertColumnsAreEqual(expected, answer, "int64 pow scalar float");
      }

      try (ColumnVector answer = Scalar.fromShort((short) 100).pow(icv);
           ColumnVector expected = forEachS(DType.INT32, (short) 100,  icv,
                   (b, l, r, i) -> b.append((int)Math.pow(l, r.getInt(i))))) {
        assertColumnsAreEqual(expected, answer, "scalar short pow int32");
      }
    }
  }

  @Test
  public void testEqual() {
    assumeTrue(Cuda.isEnvCompatibleForTesting());
    try (ColumnVector icv = ColumnVector.fromBoxedInts(INTS_1);
         ColumnVector dcv = ColumnVector.fromBoxedDoubles(DOUBLES_1)) {
<<<<<<< HEAD
      try (ColumnVector answer = icv.equal(dcv);
           ColumnVector expected = forEach(DType.BOOL8, icv, dcv,
                   (b, l, r, i) -> b.append(l.getInt(i) == r.getDouble(i)))) {
        assertColumnsAreEqual(expected, answer, "int32 == double");
      }

      try (ColumnVector answer = icv.equal(Scalar.fromFloat(1.0f));
           ColumnVector expected = forEachS(DType.BOOL8, icv, 1.0f,
                   (b, l, r, i) -> b.append(l.getInt(i) == r))) {
        assertColumnsAreEqual(expected, answer, "int64 == scalar float");
      }

      try (ColumnVector answer = Scalar.fromShort((short) 100).equal(icv);
           ColumnVector expected = forEachS(DType.BOOL8, (short) 100,  icv,
                   (b, l, r, i) -> b.append(l == r.getInt(i)))) {
=======
      try (ColumnVector answer = icv.equalTo(dcv);
           ColumnVector expected = ColumnVector.fromBoxedBooleans(1 == 1.0, 2 == 10.0, 3 == 100.0
               , 4 == 5.3, 5 == 50.0, null, null)) {
        assertColumnsAreEqual(expected, answer, "int32 == double");
      }

      try (ColumnVector answer = icv.equalTo(Scalar.fromFloat(1.0f));
           ColumnVector expected = ColumnVector.fromBoxedBooleans(1 == 1.0f, 2 == 1.0f, 3 == 1.0f
               , 4 == 1.0f, 5 == 1.0f, null, 100 == 1.0f)) {
        assertColumnsAreEqual(expected, answer, "int64 == scalar float");
      }

      try (ColumnVector answer = Scalar.fromShort((short) 100).equalTo(icv);
           ColumnVector expected = ColumnVector.fromBoxedBooleans(100 == 1, 100 == 2, 100 == 3,
               100 == 4, 100 == 5, null, 100 == 100)) {
>>>>>>> f989d2c2
        assertColumnsAreEqual(expected, answer, "scalar short == int32");
      }
    }
  }

  @Test
  public void testStringCategoryEqualScalar() {
    assumeTrue(Cuda.isEnvCompatibleForTesting());
    try (ColumnVector a = ColumnVector.categoryFromStrings("a", "b", "c", "d");
         ColumnVector b = ColumnVector.categoryFromStrings("a", "b", "b", "a");
         ColumnVector c = ColumnVector.categoryFromStrings("a", null, "b", null)) {
      Scalar s = Scalar.fromString("b");

      try (ColumnVector answer = a.equalTo(s);
           ColumnVector expected = ColumnVector.fromBoxedBooleans(false, true, false, false)) {
        assertColumnsAreEqual(expected, answer);
      }

      try (ColumnVector answer = b.equalTo(s);
           ColumnVector expected = ColumnVector.fromBoxedBooleans(false, true, true, false)) {
        assertColumnsAreEqual(expected, answer);
      }

      try (ColumnVector answer = c.equalTo(s);
           ColumnVector expected = ColumnVector.fromBoxedBooleans(false, null, true, null)) {
        assertColumnsAreEqual(expected, answer);
      }
    }
  }

  @Test
  public void testNotEqual() {
    assumeTrue(Cuda.isEnvCompatibleForTesting());
    try (ColumnVector icv = ColumnVector.fromBoxedInts(INTS_1);
         ColumnVector dcv = ColumnVector.fromBoxedDoubles(DOUBLES_1)) {
<<<<<<< HEAD
      try (ColumnVector answer = icv.notEqual(dcv);
           ColumnVector expected = forEach(DType.BOOL8, icv, dcv,
                   (b, l, r, i) -> b.append(l.getInt(i) != r.getDouble(i)))) {
        assertColumnsAreEqual(expected, answer, "int32 != double");
      }

      try (ColumnVector answer = icv.notEqual(Scalar.fromFloat(1.0f));
           ColumnVector expected = forEachS(DType.BOOL8, icv, 1.0f,
                   (b, l, r, i) -> b.append(l.getInt(i) != r))) {
        assertColumnsAreEqual(expected, answer, "int64 != scalar float");
      }

      try (ColumnVector answer = Scalar.fromShort((short) 100).notEqual(icv);
           ColumnVector expected = forEachS(DType.BOOL8, (short) 100,  icv,
                   (b, l, r, i) -> b.append(l != r.getInt(i)))) {
=======
      try (ColumnVector answer = icv.notEqualTo(dcv);
           ColumnVector expected = ColumnVector.fromBoxedBooleans(1 != 1.0, 2 != 10.0, 3 != 100.0
               , 4 != 5.3,
               5 != 50.0, null, null)) {
        assertColumnsAreEqual(expected, answer, "int32 != double");
      }

      try (ColumnVector answer = icv.notEqualTo(Scalar.fromFloat(1.0f));
           ColumnVector expected = ColumnVector.fromBoxedBooleans(1 != 1.0f, 2 != 1.0f, 3 != 1.0f
               , 4 != 1.0f,
               5 != 1.0f, null, 100 != 1.0f)) {
        assertColumnsAreEqual(expected, answer, "int64 != scalar float");
      }

      try (ColumnVector answer = Scalar.fromShort((short) 100).notEqualTo(icv);
           ColumnVector expected = ColumnVector.fromBoxedBooleans(100 != 1, 100 != 2, 100 != 3,
               100 != 4,
               100 != 5, null, 100 != 100)) {
>>>>>>> f989d2c2
        assertColumnsAreEqual(expected, answer, "scalar short != int32");
      }
    }
  }

  @Test
  public void testStringCategoryNotEqualScalar() {
    assumeTrue(Cuda.isEnvCompatibleForTesting());
    try (ColumnVector a = ColumnVector.categoryFromStrings("a", "b", "c", "d");
         ColumnVector b = ColumnVector.categoryFromStrings("a", "b", "b", "a");
         ColumnVector c = ColumnVector.categoryFromStrings("a", null, "b", null)) {
      Scalar s = Scalar.fromString("b");

      try (ColumnVector answer = a.notEqualTo(s);
           ColumnVector expected = ColumnVector.fromBoxedBooleans(true, false, true, true)) {
        assertColumnsAreEqual(expected, answer);
      }

      try (ColumnVector answer = b.notEqualTo(s);
           ColumnVector expected = ColumnVector.fromBoxedBooleans(true, false, false, true)) {
        assertColumnsAreEqual(expected, answer);
      }

      try (ColumnVector answer = c.notEqualTo(s);
           ColumnVector expected = ColumnVector.fromBoxedBooleans(true, null, false, null)) {
        assertColumnsAreEqual(expected, answer);
      }
    }
  }

  @Test
  public void testLessThan() {
    assumeTrue(Cuda.isEnvCompatibleForTesting());
    try (ColumnVector icv = ColumnVector.fromBoxedInts(INTS_1);
         ColumnVector dcv = ColumnVector.fromBoxedDoubles(DOUBLES_1)) {
<<<<<<< HEAD
      try (ColumnVector answer = icv.less(dcv);
           ColumnVector expected = forEach(DType.BOOL8, icv, dcv,
                   (b, l, r, i) -> b.append(l.getInt(i) < r.getDouble(i)))) {
        assertColumnsAreEqual(expected, answer, "int32 < double");
      }

      try (ColumnVector answer = icv.less(Scalar.fromFloat(1.0f));
           ColumnVector expected = forEachS(DType.BOOL8, icv, 1.0f,
                   (b, l, r, i) -> b.append(l.getInt(i) < r))) {
        assertColumnsAreEqual(expected, answer, "int64 < scalar float");
      }

      try (ColumnVector answer = Scalar.fromShort((short) 100).less(icv);
           ColumnVector expected = forEachS(DType.BOOL8, (short) 100,  icv,
                   (b, l, r, i) -> b.append(l < r.getInt(i)))) {
=======
      try (ColumnVector answer = icv.lessThan(dcv);
           ColumnVector expected = ColumnVector.fromBoxedBooleans(1 < 1.0, 2 < 10.0, 3 < 100.0,
               4 < 5.3, 5 < 50.0, null, null)) {
        assertColumnsAreEqual(expected, answer, "int32 < double");
      }

      try (ColumnVector answer = icv.lessThan(Scalar.fromFloat(1.0f));
           ColumnVector expected = ColumnVector.fromBoxedBooleans(1 < 1.0f, 2 < 1.0f, 3 < 1.0f,
               4 < 1.0f, 5 < 1.0f, null, 100 < 1.0f)) {
        assertColumnsAreEqual(expected, answer, "int64 < scalar float");
      }

      try (ColumnVector answer = Scalar.fromShort((short) 100).lessThan(icv);
           ColumnVector expected = ColumnVector.fromBoxedBooleans(100 < 1, 100 < 2, 100 < 3,
               100 < 4, 100 < 5, null, 100 < 100)) {
>>>>>>> f989d2c2
        assertColumnsAreEqual(expected, answer, "scalar short < int32");
      }
    }
  }


  @Test
  public void testStringCategoryLessThanScalar() {
    assumeTrue(Cuda.isEnvCompatibleForTesting());
    try (ColumnVector a = ColumnVector.categoryFromStrings("a", "b", "c", "d");
         ColumnVector b = ColumnVector.categoryFromStrings("a", "b", "b", "a");
         ColumnVector c = ColumnVector.categoryFromStrings("a", null, "b", null)) {
      Scalar s = Scalar.fromString("b");

      try (ColumnVector answer = a.lessThan(s);
           ColumnVector expected = ColumnVector.fromBoxedBooleans(true, false, false, false)) {
        assertColumnsAreEqual(expected, answer);
      }

      try (ColumnVector answer = b.lessThan(s);
           ColumnVector expected = ColumnVector.fromBoxedBooleans(true, false, false, true)) {
        assertColumnsAreEqual(expected, answer);
      }

      try (ColumnVector answer = c.lessThan(s);
           ColumnVector expected = ColumnVector.fromBoxedBooleans(true, null, false, null)) {
        assertColumnsAreEqual(expected, answer);
      }
    }
  }

  @Test
  public void testGreaterThan() {
    assumeTrue(Cuda.isEnvCompatibleForTesting());
    try (ColumnVector icv = ColumnVector.fromBoxedInts(INTS_1);
         ColumnVector dcv = ColumnVector.fromBoxedDoubles(DOUBLES_1)) {
<<<<<<< HEAD
      try (ColumnVector answer = icv.greater(dcv);
           ColumnVector expected = forEach(DType.BOOL8, icv, dcv,
                   (b, l, r, i) -> b.append(l.getInt(i) > r.getDouble(i)))) {
        assertColumnsAreEqual(expected, answer, "int32 > double");
      }

      try (ColumnVector answer = icv.greater(Scalar.fromFloat(1.0f));
           ColumnVector expected = forEachS(DType.BOOL8, icv, 1.0f,
                   (b, l, r, i) -> b.append(l.getInt(i) > r))) {
        assertColumnsAreEqual(expected, answer, "int64 > scalar float");
      }

      try (ColumnVector answer = Scalar.fromShort((short) 100).greater(icv);
           ColumnVector expected = forEachS(DType.BOOL8, (short) 100,  icv,
                   (b, l, r, i) -> b.append(l > r.getInt(i)))) {
=======
      try (ColumnVector answer = icv.greaterThan(dcv);
           ColumnVector expected = ColumnVector.fromBoxedBooleans(1 > 1.0, 2 > 10.0, 3 > 100.0,
               4 > 5.3, 5 > 50.0, null, null)) {
        assertColumnsAreEqual(expected, answer, "int32 > double");
      }

      try (ColumnVector answer = icv.greaterThan(Scalar.fromFloat(1.0f));
           ColumnVector expected = ColumnVector.fromBoxedBooleans(1 > 1.0f, 2 > 1.0f, 3 > 1.0f,
               4 > 1.0f, 5 > 1.0f, null, 100 > 1.0f)) {
        assertColumnsAreEqual(expected, answer, "int64 > scalar float");
      }

      try (ColumnVector answer = Scalar.fromShort((short) 100).greaterThan(icv);
           ColumnVector expected = ColumnVector.fromBoxedBooleans(100 > 1, 100 > 2, 100 > 3,
               100 > 4, 100 > 5, null, 100 > 100)) {
>>>>>>> f989d2c2
        assertColumnsAreEqual(expected, answer, "scalar short > int32");
      }
    }
  }

  @Test
  public void testStringCategoryGreaterThanScalar() {
    assumeTrue(Cuda.isEnvCompatibleForTesting());
    try (ColumnVector a = ColumnVector.categoryFromStrings("a", "b", "c", "d");
         ColumnVector b = ColumnVector.categoryFromStrings("a", "b", "b", "a");
         ColumnVector c = ColumnVector.categoryFromStrings("a", null, "b", null)) {
      Scalar s = Scalar.fromString("b");

      try (ColumnVector answer = a.greaterThan(s);
           ColumnVector expected = ColumnVector.fromBoxedBooleans(false, false, true, true)) {
        assertColumnsAreEqual(expected, answer);
      }

      try (ColumnVector answer = b.greaterThan(s);
           ColumnVector expected = ColumnVector.fromBoxedBooleans(false, false, false, false)) {
        assertColumnsAreEqual(expected, answer);
      }

      try (ColumnVector answer = c.greaterThan(s);
           ColumnVector expected = ColumnVector.fromBoxedBooleans(false, null, false, null)) {
        assertColumnsAreEqual(expected, answer);
      }
    }
  }

  @Test
  public void testLessOrEqualTo() {
    assumeTrue(Cuda.isEnvCompatibleForTesting());
    try (ColumnVector icv = ColumnVector.fromBoxedInts(INTS_1);
         ColumnVector dcv = ColumnVector.fromBoxedDoubles(DOUBLES_1)) {
<<<<<<< HEAD
      try (ColumnVector answer = icv.lessOrEqual(dcv);
           ColumnVector expected = forEach(DType.BOOL8, icv, dcv,
                   (b, l, r, i) -> b.append(l.getInt(i) <= r.getDouble(i)))) {
        assertColumnsAreEqual(expected, answer, "int32 <= double");
      }

      try (ColumnVector answer = icv.lessOrEqual(Scalar.fromFloat(1.0f));
           ColumnVector expected = forEachS(DType.BOOL8, icv, 1.0f,
                   (b, l, r, i) -> b.append(l.getInt(i) <= r))) {
        assertColumnsAreEqual(expected, answer, "int64 <= scalar float");
      }

      try (ColumnVector answer = Scalar.fromShort((short) 100).lessOrEqual(icv);
           ColumnVector expected = forEachS(DType.BOOL8, (short) 100,  icv,
                   (b, l, r, i) -> b.append(l <= r.getInt(i)))) {
=======
      try (ColumnVector answer = icv.lessOrEqualTo(dcv);
           ColumnVector expected = ColumnVector.fromBoxedBooleans(1 <= 1.0, 2 <= 10.0, 3 <= 100.0
               , 4 <= 5.3, 5 <= 50.0, null, null)) {
        assertColumnsAreEqual(expected, answer, "int32 <= double");
      }

      try (ColumnVector answer = icv.lessOrEqualTo(Scalar.fromFloat(1.0f));
           ColumnVector expected = ColumnVector.fromBoxedBooleans(1 <= 1.0f, 2 <= 1.0f, 3 <= 1.0f
               , 4 <= 1.0f, 5 <= 1.0f, null, 100 <= 1.0f)) {
        assertColumnsAreEqual(expected, answer, "int64 <= scalar float");
      }

      try (ColumnVector answer = Scalar.fromShort((short) 100).lessOrEqualTo(icv);
           ColumnVector expected = ColumnVector.fromBoxedBooleans(100 <= 1, 100 <= 2, 100 <= 3,
               100 <= 4, 100 <= 5, null, 100 <= 100)) {
>>>>>>> f989d2c2
        assertColumnsAreEqual(expected, answer, "scalar short <= int32");
      }
    }
  }

  @Test
  public void testStringCategoryLessOrEqualToScalar() {
    assumeTrue(Cuda.isEnvCompatibleForTesting());
    try (ColumnVector a = ColumnVector.categoryFromStrings("a", "b", "c", "d");
         ColumnVector b = ColumnVector.categoryFromStrings("a", "b", "b", "a");
         ColumnVector c = ColumnVector.categoryFromStrings("a", null, "b", null)) {
      Scalar s = Scalar.fromString("b");

      try (ColumnVector answer = a.lessOrEqualTo(s);
           ColumnVector expected = ColumnVector.fromBoxedBooleans(true, true, false, false)) {
        assertColumnsAreEqual(expected, answer);
      }

      try (ColumnVector answer = b.lessOrEqualTo(s);
           ColumnVector expected = ColumnVector.fromBoxedBooleans(true, true, true, true)) {
        assertColumnsAreEqual(expected, answer);
      }

      try (ColumnVector answer = c.lessOrEqualTo(s);
           ColumnVector expected = ColumnVector.fromBoxedBooleans(true, null, true, null)) {
        assertColumnsAreEqual(expected, answer);
      }
    }
  }

  @Test
  public void testGreaterOrEqualTo() {
    assumeTrue(Cuda.isEnvCompatibleForTesting());
    try (ColumnVector icv = ColumnVector.fromBoxedInts(INTS_1);
         ColumnVector dcv = ColumnVector.fromBoxedDoubles(DOUBLES_1)) {
<<<<<<< HEAD
      try (ColumnVector answer = icv.greaterOrEqual(dcv);
           ColumnVector expected = forEach(DType.BOOL8, icv, dcv,
                   (b, l, r, i) -> b.append(l.getInt(i) >= r.getDouble(i)))) {
        assertColumnsAreEqual(expected, answer, "int32 >= double");
      }

      try (ColumnVector answer = icv.greaterOrEqual(Scalar.fromFloat(1.0f));
           ColumnVector expected = forEachS(DType.BOOL8, icv, 1.0f,
                   (b, l, r, i) -> b.append(l.getInt(i) >= r))) {
      assertColumnsAreEqual(expected, answer, "int64 >= scalar float");
      }

      try (ColumnVector answer = Scalar.fromShort((short) 100).greaterOrEqual(icv);
           ColumnVector expected = forEachS(DType.BOOL8, (short) 100,  icv,
                   (b, l, r, i) -> b.append(l >= r.getInt(i)))) {
=======
      try (ColumnVector answer = icv.greaterOrEqualTo(dcv);
           ColumnVector expected = ColumnVector.fromBoxedBooleans(1 >= 1.0, 2 >= 10.0, 3 >= 100.0
               , 4 >= 5.3, 5 >= 50.0, null, null)) {
        assertColumnsAreEqual(expected, answer, "int32 >= double");
      }

      try (ColumnVector answer = icv.greaterOrEqualTo(Scalar.fromFloat(1.0f));
           ColumnVector expected = ColumnVector.fromBoxedBooleans(1 >= 1.0f, 2 >= 1.0f, 3 >= 1.0f
               , 4 >= 1.0f, 5 >= 1.0f, null, 100 >= 1.0f)) {
        assertColumnsAreEqual(expected, answer, "int64 >= scalar float");
      }

      try (ColumnVector answer = Scalar.fromShort((short) 100).greaterOrEqualTo(icv);
           ColumnVector expected = ColumnVector.fromBoxedBooleans(100 >= 1, 100 >= 2, 100 >= 3,
               100 >= 4, 100 >= 5, null, 100 >= 100)) {
>>>>>>> f989d2c2
        assertColumnsAreEqual(expected, answer, "scalar short >= int32");
      }
    }
  }

  @Test
  public void testStringCategoryGreaterOrEqualToScalar() {
    assumeTrue(Cuda.isEnvCompatibleForTesting());
    try (ColumnVector a = ColumnVector.categoryFromStrings("a", "b", "c", "d");
         ColumnVector b = ColumnVector.categoryFromStrings("a", "b", "b", "a");
         ColumnVector c = ColumnVector.categoryFromStrings("a", null, "b", null)) {
      Scalar s = Scalar.fromString("b");

      try (ColumnVector answer = a.greaterOrEqualTo(s);
           ColumnVector expected = ColumnVector.fromBoxedBooleans(false, true, true, true)) {
        assertColumnsAreEqual(expected, answer);
      }

      try (ColumnVector answer = b.greaterOrEqualTo(s);
           ColumnVector expected = ColumnVector.fromBoxedBooleans(false, true, true, false)) {
        assertColumnsAreEqual(expected, answer);
      }

      try (ColumnVector answer = c.greaterOrEqualTo(s);
           ColumnVector expected = ColumnVector.fromBoxedBooleans(false, null, true, null)) {
        assertColumnsAreEqual(expected, answer);
      }
    }
  }

  @Test
  public void testBitAnd() {
    assumeTrue(Cuda.isEnvCompatibleForTesting());
    try (ColumnVector icv1 = ColumnVector.fromBoxedInts(INTS_1);
         ColumnVector icv2 = ColumnVector.fromBoxedInts(INTS_2)) {
      try (ColumnVector answer = icv1.bitAnd(icv2);
           ColumnVector expected = forEach(DType.INT32, icv1, icv2,
                   (b, l, r, i) -> b.append(l.getInt(i) & r.getInt(i)))) {
        assertColumnsAreEqual(expected, answer, "int32 & int32");
      }

      try (ColumnVector answer = icv1.bitAnd(Scalar.fromInt(0x01));
           ColumnVector expected = forEachS(DType.INT32, icv1, 0x01,
                   (b, l, r, i) -> b.append(l.getInt(i) & r))) {
        assertColumnsAreEqual(expected, answer, "int32 & scalar int32");
      }

      try (ColumnVector answer = Scalar.fromShort((short) 100).bitAnd(icv1);
           ColumnVector expected = forEachS(DType.INT32, (short) 100,  icv1,
                   (b, l, r, i) -> b.append(l & r.getInt(i)))) {
        assertColumnsAreEqual(expected, answer, "scalar short & int32");
      }
    }
  }

  @Test
  public void testBitOr() {
    assumeTrue(Cuda.isEnvCompatibleForTesting());
    try (ColumnVector icv1 = ColumnVector.fromBoxedInts(INTS_1);
         ColumnVector icv2 = ColumnVector.fromBoxedInts(INTS_2)) {
      try (ColumnVector answer = icv1.bitOr(icv2);
           ColumnVector expected = forEach(DType.INT32, icv1, icv2,
                   (b, l, r, i) -> b.append(l.getInt(i) | r.getInt(i)))) {
        assertColumnsAreEqual(expected, answer, "int32 | int32");
      }

      try (ColumnVector answer = icv1.bitOr(Scalar.fromInt(0x01));
           ColumnVector expected = forEachS(DType.INT32, icv1, 0x01,
                   (b, l, r, i) -> b.append(l.getInt(i) | r))) {
        assertColumnsAreEqual(expected, answer, "int32 | scalar int32");
      }

      try (ColumnVector answer = Scalar.fromShort((short) 100).bitOr(icv1);
           ColumnVector expected = forEachS(DType.INT32, (short) 100,  icv1,
                   (b, l, r, i) -> b.append(l | r.getInt(i)))) {
        assertColumnsAreEqual(expected, answer, "scalar short | int32");
      }
    }
  }

  @Test
  public void testBitXor() {
    assumeTrue(Cuda.isEnvCompatibleForTesting());
    try (ColumnVector icv1 = ColumnVector.fromBoxedInts(INTS_1);
         ColumnVector icv2 = ColumnVector.fromBoxedInts(INTS_2)) {
      try (ColumnVector answer = icv1.bitXor(icv2);
           ColumnVector expected = forEach(DType.INT32, icv1, icv2,
                   (b, l, r, i) -> b.append(l.getInt(i) ^ r.getInt(i)))) {
        assertColumnsAreEqual(expected, answer, "int32 ^ int32");
      }

      try (ColumnVector answer = icv1.bitXor(Scalar.fromInt(0x01));
           ColumnVector expected = forEachS(DType.INT32, icv1, 0x01,
                   (b, l, r, i) -> b.append(l.getInt(i) ^ r))) {
        assertColumnsAreEqual(expected, answer, "int32 ^ scalar int32");
      }

      try (ColumnVector answer = Scalar.fromShort((short) 100).bitXor(icv1);
           ColumnVector expected = forEachS(DType.INT32, (short) 100,  icv1,
                   (b, l, r, i) -> b.append(l ^ r.getInt(i)))) {
        assertColumnsAreEqual(expected, answer, "scalar short ^ int32");
      }
    }
  }
}<|MERGE_RESOLUTION|>--- conflicted
+++ resolved
@@ -395,39 +395,21 @@
     assumeTrue(Cuda.isEnvCompatibleForTesting());
     try (ColumnVector icv = ColumnVector.fromBoxedInts(INTS_1);
          ColumnVector dcv = ColumnVector.fromBoxedDoubles(DOUBLES_1)) {
-<<<<<<< HEAD
-      try (ColumnVector answer = icv.equal(dcv);
+      try (ColumnVector answer = icv.equalTo(dcv);
            ColumnVector expected = forEach(DType.BOOL8, icv, dcv,
                    (b, l, r, i) -> b.append(l.getInt(i) == r.getDouble(i)))) {
         assertColumnsAreEqual(expected, answer, "int32 == double");
       }
 
-      try (ColumnVector answer = icv.equal(Scalar.fromFloat(1.0f));
+      try (ColumnVector answer = icv.equalTo(Scalar.fromFloat(1.0f));
            ColumnVector expected = forEachS(DType.BOOL8, icv, 1.0f,
                    (b, l, r, i) -> b.append(l.getInt(i) == r))) {
         assertColumnsAreEqual(expected, answer, "int64 == scalar float");
       }
 
-      try (ColumnVector answer = Scalar.fromShort((short) 100).equal(icv);
+      try (ColumnVector answer = Scalar.fromShort((short) 100).equalTo(icv);
            ColumnVector expected = forEachS(DType.BOOL8, (short) 100,  icv,
                    (b, l, r, i) -> b.append(l == r.getInt(i)))) {
-=======
-      try (ColumnVector answer = icv.equalTo(dcv);
-           ColumnVector expected = ColumnVector.fromBoxedBooleans(1 == 1.0, 2 == 10.0, 3 == 100.0
-               , 4 == 5.3, 5 == 50.0, null, null)) {
-        assertColumnsAreEqual(expected, answer, "int32 == double");
-      }
-
-      try (ColumnVector answer = icv.equalTo(Scalar.fromFloat(1.0f));
-           ColumnVector expected = ColumnVector.fromBoxedBooleans(1 == 1.0f, 2 == 1.0f, 3 == 1.0f
-               , 4 == 1.0f, 5 == 1.0f, null, 100 == 1.0f)) {
-        assertColumnsAreEqual(expected, answer, "int64 == scalar float");
-      }
-
-      try (ColumnVector answer = Scalar.fromShort((short) 100).equalTo(icv);
-           ColumnVector expected = ColumnVector.fromBoxedBooleans(100 == 1, 100 == 2, 100 == 3,
-               100 == 4, 100 == 5, null, 100 == 100)) {
->>>>>>> f989d2c2
         assertColumnsAreEqual(expected, answer, "scalar short == int32");
       }
     }
@@ -463,42 +445,21 @@
     assumeTrue(Cuda.isEnvCompatibleForTesting());
     try (ColumnVector icv = ColumnVector.fromBoxedInts(INTS_1);
          ColumnVector dcv = ColumnVector.fromBoxedDoubles(DOUBLES_1)) {
-<<<<<<< HEAD
-      try (ColumnVector answer = icv.notEqual(dcv);
+      try (ColumnVector answer = icv.notEqualTo(dcv);
            ColumnVector expected = forEach(DType.BOOL8, icv, dcv,
                    (b, l, r, i) -> b.append(l.getInt(i) != r.getDouble(i)))) {
         assertColumnsAreEqual(expected, answer, "int32 != double");
       }
 
-      try (ColumnVector answer = icv.notEqual(Scalar.fromFloat(1.0f));
+      try (ColumnVector answer = icv.notEqualTo(Scalar.fromFloat(1.0f));
            ColumnVector expected = forEachS(DType.BOOL8, icv, 1.0f,
                    (b, l, r, i) -> b.append(l.getInt(i) != r))) {
         assertColumnsAreEqual(expected, answer, "int64 != scalar float");
       }
 
-      try (ColumnVector answer = Scalar.fromShort((short) 100).notEqual(icv);
+      try (ColumnVector answer = Scalar.fromShort((short) 100).notEqualTo(icv);
            ColumnVector expected = forEachS(DType.BOOL8, (short) 100,  icv,
                    (b, l, r, i) -> b.append(l != r.getInt(i)))) {
-=======
-      try (ColumnVector answer = icv.notEqualTo(dcv);
-           ColumnVector expected = ColumnVector.fromBoxedBooleans(1 != 1.0, 2 != 10.0, 3 != 100.0
-               , 4 != 5.3,
-               5 != 50.0, null, null)) {
-        assertColumnsAreEqual(expected, answer, "int32 != double");
-      }
-
-      try (ColumnVector answer = icv.notEqualTo(Scalar.fromFloat(1.0f));
-           ColumnVector expected = ColumnVector.fromBoxedBooleans(1 != 1.0f, 2 != 1.0f, 3 != 1.0f
-               , 4 != 1.0f,
-               5 != 1.0f, null, 100 != 1.0f)) {
-        assertColumnsAreEqual(expected, answer, "int64 != scalar float");
-      }
-
-      try (ColumnVector answer = Scalar.fromShort((short) 100).notEqualTo(icv);
-           ColumnVector expected = ColumnVector.fromBoxedBooleans(100 != 1, 100 != 2, 100 != 3,
-               100 != 4,
-               100 != 5, null, 100 != 100)) {
->>>>>>> f989d2c2
         assertColumnsAreEqual(expected, answer, "scalar short != int32");
       }
     }
@@ -534,39 +495,21 @@
     assumeTrue(Cuda.isEnvCompatibleForTesting());
     try (ColumnVector icv = ColumnVector.fromBoxedInts(INTS_1);
          ColumnVector dcv = ColumnVector.fromBoxedDoubles(DOUBLES_1)) {
-<<<<<<< HEAD
-      try (ColumnVector answer = icv.less(dcv);
+      try (ColumnVector answer = icv.lessThan(dcv);
            ColumnVector expected = forEach(DType.BOOL8, icv, dcv,
                    (b, l, r, i) -> b.append(l.getInt(i) < r.getDouble(i)))) {
         assertColumnsAreEqual(expected, answer, "int32 < double");
       }
 
-      try (ColumnVector answer = icv.less(Scalar.fromFloat(1.0f));
+      try (ColumnVector answer = icv.lessThan(Scalar.fromFloat(1.0f));
            ColumnVector expected = forEachS(DType.BOOL8, icv, 1.0f,
                    (b, l, r, i) -> b.append(l.getInt(i) < r))) {
         assertColumnsAreEqual(expected, answer, "int64 < scalar float");
       }
 
-      try (ColumnVector answer = Scalar.fromShort((short) 100).less(icv);
+      try (ColumnVector answer = Scalar.fromShort((short) 100).lessThan(icv);
            ColumnVector expected = forEachS(DType.BOOL8, (short) 100,  icv,
                    (b, l, r, i) -> b.append(l < r.getInt(i)))) {
-=======
-      try (ColumnVector answer = icv.lessThan(dcv);
-           ColumnVector expected = ColumnVector.fromBoxedBooleans(1 < 1.0, 2 < 10.0, 3 < 100.0,
-               4 < 5.3, 5 < 50.0, null, null)) {
-        assertColumnsAreEqual(expected, answer, "int32 < double");
-      }
-
-      try (ColumnVector answer = icv.lessThan(Scalar.fromFloat(1.0f));
-           ColumnVector expected = ColumnVector.fromBoxedBooleans(1 < 1.0f, 2 < 1.0f, 3 < 1.0f,
-               4 < 1.0f, 5 < 1.0f, null, 100 < 1.0f)) {
-        assertColumnsAreEqual(expected, answer, "int64 < scalar float");
-      }
-
-      try (ColumnVector answer = Scalar.fromShort((short) 100).lessThan(icv);
-           ColumnVector expected = ColumnVector.fromBoxedBooleans(100 < 1, 100 < 2, 100 < 3,
-               100 < 4, 100 < 5, null, 100 < 100)) {
->>>>>>> f989d2c2
         assertColumnsAreEqual(expected, answer, "scalar short < int32");
       }
     }
@@ -603,39 +546,21 @@
     assumeTrue(Cuda.isEnvCompatibleForTesting());
     try (ColumnVector icv = ColumnVector.fromBoxedInts(INTS_1);
          ColumnVector dcv = ColumnVector.fromBoxedDoubles(DOUBLES_1)) {
-<<<<<<< HEAD
-      try (ColumnVector answer = icv.greater(dcv);
+      try (ColumnVector answer = icv.greaterThan(dcv);
            ColumnVector expected = forEach(DType.BOOL8, icv, dcv,
                    (b, l, r, i) -> b.append(l.getInt(i) > r.getDouble(i)))) {
         assertColumnsAreEqual(expected, answer, "int32 > double");
       }
 
-      try (ColumnVector answer = icv.greater(Scalar.fromFloat(1.0f));
+      try (ColumnVector answer = icv.greaterThan(Scalar.fromFloat(1.0f));
            ColumnVector expected = forEachS(DType.BOOL8, icv, 1.0f,
                    (b, l, r, i) -> b.append(l.getInt(i) > r))) {
         assertColumnsAreEqual(expected, answer, "int64 > scalar float");
       }
 
-      try (ColumnVector answer = Scalar.fromShort((short) 100).greater(icv);
+      try (ColumnVector answer = Scalar.fromShort((short) 100).greaterThan(icv);
            ColumnVector expected = forEachS(DType.BOOL8, (short) 100,  icv,
                    (b, l, r, i) -> b.append(l > r.getInt(i)))) {
-=======
-      try (ColumnVector answer = icv.greaterThan(dcv);
-           ColumnVector expected = ColumnVector.fromBoxedBooleans(1 > 1.0, 2 > 10.0, 3 > 100.0,
-               4 > 5.3, 5 > 50.0, null, null)) {
-        assertColumnsAreEqual(expected, answer, "int32 > double");
-      }
-
-      try (ColumnVector answer = icv.greaterThan(Scalar.fromFloat(1.0f));
-           ColumnVector expected = ColumnVector.fromBoxedBooleans(1 > 1.0f, 2 > 1.0f, 3 > 1.0f,
-               4 > 1.0f, 5 > 1.0f, null, 100 > 1.0f)) {
-        assertColumnsAreEqual(expected, answer, "int64 > scalar float");
-      }
-
-      try (ColumnVector answer = Scalar.fromShort((short) 100).greaterThan(icv);
-           ColumnVector expected = ColumnVector.fromBoxedBooleans(100 > 1, 100 > 2, 100 > 3,
-               100 > 4, 100 > 5, null, 100 > 100)) {
->>>>>>> f989d2c2
         assertColumnsAreEqual(expected, answer, "scalar short > int32");
       }
     }
@@ -671,39 +596,21 @@
     assumeTrue(Cuda.isEnvCompatibleForTesting());
     try (ColumnVector icv = ColumnVector.fromBoxedInts(INTS_1);
          ColumnVector dcv = ColumnVector.fromBoxedDoubles(DOUBLES_1)) {
-<<<<<<< HEAD
-      try (ColumnVector answer = icv.lessOrEqual(dcv);
+      try (ColumnVector answer = icv.lessOrEqualTo(dcv);
            ColumnVector expected = forEach(DType.BOOL8, icv, dcv,
                    (b, l, r, i) -> b.append(l.getInt(i) <= r.getDouble(i)))) {
         assertColumnsAreEqual(expected, answer, "int32 <= double");
       }
 
-      try (ColumnVector answer = icv.lessOrEqual(Scalar.fromFloat(1.0f));
+      try (ColumnVector answer = icv.lessOrEqualTo(Scalar.fromFloat(1.0f));
            ColumnVector expected = forEachS(DType.BOOL8, icv, 1.0f,
                    (b, l, r, i) -> b.append(l.getInt(i) <= r))) {
         assertColumnsAreEqual(expected, answer, "int64 <= scalar float");
       }
 
-      try (ColumnVector answer = Scalar.fromShort((short) 100).lessOrEqual(icv);
+      try (ColumnVector answer = Scalar.fromShort((short) 100).lessOrEqualTo(icv);
            ColumnVector expected = forEachS(DType.BOOL8, (short) 100,  icv,
                    (b, l, r, i) -> b.append(l <= r.getInt(i)))) {
-=======
-      try (ColumnVector answer = icv.lessOrEqualTo(dcv);
-           ColumnVector expected = ColumnVector.fromBoxedBooleans(1 <= 1.0, 2 <= 10.0, 3 <= 100.0
-               , 4 <= 5.3, 5 <= 50.0, null, null)) {
-        assertColumnsAreEqual(expected, answer, "int32 <= double");
-      }
-
-      try (ColumnVector answer = icv.lessOrEqualTo(Scalar.fromFloat(1.0f));
-           ColumnVector expected = ColumnVector.fromBoxedBooleans(1 <= 1.0f, 2 <= 1.0f, 3 <= 1.0f
-               , 4 <= 1.0f, 5 <= 1.0f, null, 100 <= 1.0f)) {
-        assertColumnsAreEqual(expected, answer, "int64 <= scalar float");
-      }
-
-      try (ColumnVector answer = Scalar.fromShort((short) 100).lessOrEqualTo(icv);
-           ColumnVector expected = ColumnVector.fromBoxedBooleans(100 <= 1, 100 <= 2, 100 <= 3,
-               100 <= 4, 100 <= 5, null, 100 <= 100)) {
->>>>>>> f989d2c2
         assertColumnsAreEqual(expected, answer, "scalar short <= int32");
       }
     }
@@ -739,39 +646,21 @@
     assumeTrue(Cuda.isEnvCompatibleForTesting());
     try (ColumnVector icv = ColumnVector.fromBoxedInts(INTS_1);
          ColumnVector dcv = ColumnVector.fromBoxedDoubles(DOUBLES_1)) {
-<<<<<<< HEAD
-      try (ColumnVector answer = icv.greaterOrEqual(dcv);
+      try (ColumnVector answer = icv.greaterOrEqualTo(dcv);
            ColumnVector expected = forEach(DType.BOOL8, icv, dcv,
                    (b, l, r, i) -> b.append(l.getInt(i) >= r.getDouble(i)))) {
         assertColumnsAreEqual(expected, answer, "int32 >= double");
       }
 
-      try (ColumnVector answer = icv.greaterOrEqual(Scalar.fromFloat(1.0f));
+      try (ColumnVector answer = icv.greaterOrEqualTo(Scalar.fromFloat(1.0f));
            ColumnVector expected = forEachS(DType.BOOL8, icv, 1.0f,
                    (b, l, r, i) -> b.append(l.getInt(i) >= r))) {
       assertColumnsAreEqual(expected, answer, "int64 >= scalar float");
       }
 
-      try (ColumnVector answer = Scalar.fromShort((short) 100).greaterOrEqual(icv);
+      try (ColumnVector answer = Scalar.fromShort((short) 100).greaterOrEqualTo(icv);
            ColumnVector expected = forEachS(DType.BOOL8, (short) 100,  icv,
                    (b, l, r, i) -> b.append(l >= r.getInt(i)))) {
-=======
-      try (ColumnVector answer = icv.greaterOrEqualTo(dcv);
-           ColumnVector expected = ColumnVector.fromBoxedBooleans(1 >= 1.0, 2 >= 10.0, 3 >= 100.0
-               , 4 >= 5.3, 5 >= 50.0, null, null)) {
-        assertColumnsAreEqual(expected, answer, "int32 >= double");
-      }
-
-      try (ColumnVector answer = icv.greaterOrEqualTo(Scalar.fromFloat(1.0f));
-           ColumnVector expected = ColumnVector.fromBoxedBooleans(1 >= 1.0f, 2 >= 1.0f, 3 >= 1.0f
-               , 4 >= 1.0f, 5 >= 1.0f, null, 100 >= 1.0f)) {
-        assertColumnsAreEqual(expected, answer, "int64 >= scalar float");
-      }
-
-      try (ColumnVector answer = Scalar.fromShort((short) 100).greaterOrEqualTo(icv);
-           ColumnVector expected = ColumnVector.fromBoxedBooleans(100 >= 1, 100 >= 2, 100 >= 3,
-               100 >= 4, 100 >= 5, null, 100 >= 100)) {
->>>>>>> f989d2c2
         assertColumnsAreEqual(expected, answer, "scalar short >= int32");
       }
     }
