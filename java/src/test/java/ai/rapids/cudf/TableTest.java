/*
 *
 *  Copyright (c) 2019, NVIDIA CORPORATION.
 *
 *  Licensed under the Apache License, Version 2.0 (the "License");
 *  you may not use this file except in compliance with the License.
 *  You may obtain a copy of the License at
 *
 *      http://www.apache.org/licenses/LICENSE-2.0
 *
 *  Unless required by applicable law or agreed to in writing, software
 *  distributed under the License is distributed on an "AS IS" BASIS,
 *  WITHOUT WARRANTIES OR CONDITIONS OF ANY KIND, either express or implied.
 *  See the License for the specific language governing permissions and
 *  limitations under the License.
 *
 */

package ai.rapids.cudf;

import org.junit.jupiter.api.Test;

import java.io.File;
import java.io.FileInputStream;
import java.io.IOException;
import java.nio.charset.StandardCharsets;
import java.util.HashMap;
import java.util.HashSet;
import java.util.Map;
import java.util.stream.IntStream;
import java.util.stream.LongStream;

<<<<<<< HEAD
import static ai.rapids.cudf.Aggregate.max;
import static ai.rapids.cudf.Table.*;
=======
import static ai.rapids.cudf.Table.count;
>>>>>>> db223f3f
import static org.junit.jupiter.api.Assertions.*;
import static org.junit.jupiter.api.Assumptions.assumeTrue;

public class TableTest {
  private static final File TEST_PARQUET_FILE = new File("src/test/resources/acq.parquet");
  private static final Schema CSV_DATA_BUFFER_SCHEMA = Schema.builder()
      .column(DType.INT32, "A")
      .column(DType.FLOAT64, "B")
      .column(DType.INT64, "C")
      .build();
  private static final byte[] CSV_DATA_BUFFER = ("A|B|C\n" +
      "'0'|'110.0'|'120'\n" +
      "1|111.0|121\n" +
      "2|112.0|122\n" +
      "3|113.0|123\n" +
      "4|114.0|124\n" +
      "5|115.0|125\n" +
      "6|116.0|126\n" +
      "7|NULL|127\n" +
      "8|118.2|128\n" +
      "9|119.8|129").getBytes(StandardCharsets.UTF_8);

  public static void assertColumnsAreEqual(ColumnVector expect, ColumnVector cv) {
    assertColumnsAreEqual(expect, cv, "unnamed");
  }

  public static void assertColumnsAreEqual(ColumnVector expected, ColumnVector cv, String colName) {
    assertEquals(expected.getType(), cv.getType(), "Column " + colName);
    assertEquals(expected.getRowCount(), cv.getRowCount(), "Column " + colName);
    assertEquals(expected.getNullCount(), cv.getNullCount(), "Column " + colName);
    expected.ensureOnHost();
    cv.ensureOnHost();
    DType type = expected.getType();
    for (long row = 0; row < expected.getRowCount(); row++) {
      assertEquals(expected.isNull(row), cv.isNull(row), "NULL EQUALS Column " + colName + " Row "
          + row);
      if (!expected.isNull(row)) {
        switch (type) {
          case BOOL8: // fall through
          case INT8:
            assertEquals(expected.getByte(row), cv.getByte(row),
                "Column " + colName + " Row " + row);
            break;
          case INT16:
            assertEquals(expected.getShort(row), cv.getShort(row),
                "Column " + colName + " Row " + row);
            break;
          case INT32: // fall through
          case DATE32:
            assertEquals(expected.getInt(row), cv.getInt(row),
                "Column " + colName + " Row " + row);
            break;
          case INT64: // fall through
          case DATE64: // fall through
          case TIMESTAMP:
            assertEquals(expected.getLong(row), cv.getLong(row),
                "Column " + colName + " Row " + row);
            break;
          case FLOAT32:
            assertEquals(expected.getFloat(row), cv.getFloat(row), 0.0001,
                "Column " + colName + " Row " + row);
            break;
          case FLOAT64:
            assertEquals(expected.getDouble(row), cv.getDouble(row), 0.0001,
                "Column " + colName + " Row " + row);
            break;
          case STRING: // fall through
          case STRING_CATEGORY:
            assertEquals(expected.getJavaString(row), cv.getJavaString(row),
                "Column " + colName + " Row " + row);
            break;
          default:
            throw new IllegalArgumentException(type + " is not supported yet");
        }
      }
    }
  }

  public static void assertTablesAreEqual(Table expected, Table table) {
    assertEquals(expected.getNumberOfColumns(), table.getNumberOfColumns());
    assertEquals(expected.getRowCount(), table.getRowCount());
    for (int col = 0; col < expected.getNumberOfColumns(); col++) {
      ColumnVector expect = expected.getColumn(col);
      ColumnVector cv = table.getColumn(col);
      assertColumnsAreEqual(expect, cv, String.valueOf(col));
    }
  }

  void assertTablesHaveSameValues(HashMap<Object, Integer>[] expectedTable, Table table) {
    assertEquals(expectedTable.length, table.getNumberOfColumns());
    IntStream.range(0, table.getNumberOfColumns()).forEach(col ->
        LongStream.range(0, table.getRowCount()).forEach(row -> {
          ColumnVector cv = table.getColumn(col);
          Object key = 0;
          if (cv.getType() == DType.INT32) {
            key = cv.getInt(row);
          } else {
            key = cv.getDouble(row);
          }
          assertTrue(expectedTable[col].containsKey(key));
          Integer count = expectedTable[col].get(key);
          if (count == 1) {
            expectedTable[col].remove(key);
          } else {
            expectedTable[col].put(key, count - 1);
          }
        })
    );
    for (int i = 0 ; i < expectedTable.length ; i++) {
      assertTrue(expectedTable[i].isEmpty());
    }
  }

  public static void assertTableTypes(DType[] expectedTypes, Table t) {
    int len = t.getNumberOfColumns();
    assertEquals(expectedTypes.length, len);
    for (int i = 0; i < len; i++) {
      ColumnVector vec = t.getColumn(i);
      DType type = vec.getType();
      assertEquals(expectedTypes[i], type, "Types don't match at " + i);
    }
  }

  @Test
  void testOrderByAD() {
    assumeTrue(Cuda.isEnvCompatibleForTesting());
    try (Table table = new Table.TestBuilder()
        .column(5, 3, 3, 1, 1)
        .column(5, 3, 4, 1, 2)
        .column(1, 3, 5, 7, 9)
        .build();
         Table expected = new Table.TestBuilder()
             .column(1, 1, 3, 3, 5)
             .column(2, 1, 4, 3, 5)
             .column(9, 7, 5, 3, 1)
             .build();
         Table sortedTable = table.orderBy(false, Table.asc(0), Table.desc(1))) {
      assertTablesAreEqual(expected, sortedTable);
    }
  }

  @Test
  void testOrderByDD() {
    assumeTrue(Cuda.isEnvCompatibleForTesting());
    try (Table table = new Table.TestBuilder()
        .column(5, 3, 3, 1, 1)
        .column(5, 3, 4, 1, 2)
        .column(1, 3, 5, 7, 9)
        .build();
         Table expected = new Table.TestBuilder()
             .column(5, 3, 3, 1, 1)
             .column(5, 4, 3, 2, 1)
             .column(1, 5, 3, 9, 7)
             .build();
         Table sortedTable = table.orderBy(false, Table.desc(0), Table.desc(1))) {
      assertTablesAreEqual(expected, sortedTable);
    }
  }

  @Test
  void testOrderByWithNulls() {
    assumeTrue(Cuda.isEnvCompatibleForTesting());
    try (Table table = new Table.TestBuilder()
        .column(5, null, 3, 1, 1)
        .column(5, 3, 4, null, null)
        .column(1, 3, 5, 7, 9)
        .build();
         Table expected = new Table.TestBuilder()
             .column(1, 1, 3, 5, null)
             .column(null, null, 4, 5, 3)
             .column(7, 9, 5, 1, 3)
             .build();
         Table sortedTable = table.orderBy(false, Table.asc(0), Table.desc(1))) {
      assertTablesAreEqual(expected, sortedTable);
    }
  }

  @Test
  void testTableCreationIncreasesRefCount() {
    assumeTrue(Cuda.isEnvCompatibleForTesting());
    //tests the Table increases the refcount on column vectors
    assertThrows(IllegalStateException.class, () -> {
      try (ColumnVector v1 = ColumnVector.build(DType.INT32, 5, Range.appendInts(5));
           ColumnVector v2 = ColumnVector.build(DType.INT32, 5, Range.appendInts(5))) {
        assertDoesNotThrow(() -> {
          try (Table t = new Table(new ColumnVector[]{v1, v2})) {
            v1.close();
            v2.close();
          }
        });
      }
    });
  }

  @Test
  void testGetRows() {
    assumeTrue(Cuda.isEnvCompatibleForTesting());
    try (ColumnVector v1 = ColumnVector.build(DType.INT32, 5, Range.appendInts(5));
         ColumnVector v2 = ColumnVector.build(DType.INT32, 5, Range.appendInts(5));
         Table t = new Table(new ColumnVector[]{v1, v2})) {
      assertEquals(5, t.getRowCount());
    }
  }

  @Test
  void testSettingNullVectors() {
    ColumnVector[] columnVectors = null;
    assertThrows(AssertionError.class, () -> new Table(columnVectors));
  }

  @Test
  void testAllRowsSize() {
    assumeTrue(Cuda.isEnvCompatibleForTesting());
    try (ColumnVector v1 = ColumnVector.build(DType.INT32, 4, Range.appendInts(4));
         ColumnVector v2 = ColumnVector.build(DType.INT32, 5, Range.appendInts(5))) {
      assertThrows(AssertionError.class, () -> {
        try (Table t = new Table(new ColumnVector[]{v1, v2})) {
        }
      });
    }
  }

  @Test
  void testGetNumberOfColumns() {
    assumeTrue(Cuda.isEnvCompatibleForTesting());
    try (ColumnVector v1 = ColumnVector.build(DType.INT32, 5, Range.appendInts(5));
         ColumnVector v2 = ColumnVector.build(DType.INT32, 5, Range.appendInts(5));
         Table t = new Table(new ColumnVector[]{v1, v2})) {
      assertEquals(2, t.getNumberOfColumns());
    }
  }

  @Test
  void testReadCSVPrune() {
    assumeTrue(Cuda.isEnvCompatibleForTesting());
    Schema schema = Schema.builder()
        .column(DType.INT32, "A")
        .column(DType.FLOAT64, "B")
        .column(DType.INT64, "C")
        .build();
    CSVOptions opts = CSVOptions.builder()
        .includeColumn("A")
        .includeColumn("B")
        .build();
    try (Table expected = new Table.TestBuilder()
        .column(0, 1, 2, 3, 4, 5, 6, 7, 8, 9)
        .column(110.0, 111.0, 112.0, 113.0, 114.0, 115.0, 116.0, 117.0, 118.2, 119.8)
        .build();
         Table table = Table.readCSV(schema, opts, new File("./src/test/resources/simple.csv"))) {
      assertTablesAreEqual(expected, table);
    }
  }

  @Test
  void testReadCSVBufferInferred() {
    assumeTrue(Cuda.isEnvCompatibleForTesting());
    CSVOptions opts = CSVOptions.builder()
        .includeColumn("A")
        .includeColumn("B")
        .hasHeader()
        .withComment('#')
        .build();
    byte[] data = ("A,B,C\n" +
        "0,110.0,120'\n" +
        "#0.5,1.0,200\n" +
        "1,111.0,121\n" +
        "2,112.0,122\n" +
        "3,113.0,123\n" +
        "4,114.0,124\n" +
        "5,115.0,125\n" +
        "6,116.0,126\n" +
        "7,117.0,127\n" +
        "8,118.2,128\n" +
        "9,119.8,129").getBytes(StandardCharsets.UTF_8);
    try (Table expected = new Table.TestBuilder()
        .column(0L, 1L, 2L, 3L, 4L, 5L, 6L, 7L, 8L, 9L)
        .column(110.0, 111.0, 112.0, 113.0, 114.0, 115.0, 116.0, 117.0, 118.2, 119.8)
        .build();
         Table table = Table.readCSV(Schema.INFERRED, opts, data)) {
      assertTablesAreEqual(expected, table);
    }
  }

  @Test
  void testReadCSVBuffer() {
    assumeTrue(Cuda.isEnvCompatibleForTesting());
    CSVOptions opts = CSVOptions.builder()
        .includeColumn("A")
        .includeColumn("B")
        .hasHeader()
        .withDelim('|')
        .withQuote('\'')
        .withNullValue("NULL")
        .build();
    try (Table expected = new Table.TestBuilder()
        .column(0, 1, 2, 3, 4, 5, 6, 7, 8, 9)
        .column(110.0, 111.0, 112.0, 113.0, 114.0, 115.0, 116.0, null, 118.2, 119.8)
        .build();
         Table table = Table.readCSV(TableTest.CSV_DATA_BUFFER_SCHEMA, opts,
             TableTest.CSV_DATA_BUFFER)) {
      assertTablesAreEqual(expected, table);
    }
  }

  @Test
  void testReadCSVWithOffset() {
    assumeTrue(Cuda.isEnvCompatibleForTesting());
    CSVOptions opts = CSVOptions.builder()
        .includeColumn("A")
        .includeColumn("B")
        .hasHeader(false)
        .withDelim('|')
        .withNullValue("NULL")
        .build();
    int bytesToIgnore = 24;
    try (Table expected = new Table.TestBuilder()
        .column(1, 2, 3, 4, 5, 6, 7, 8, 9)
        .column(111.0, 112.0, 113.0, 114.0, 115.0, 116.0, null, 118.2, 119.8)
        .build();
         Table table = Table.readCSV(TableTest.CSV_DATA_BUFFER_SCHEMA, opts,
             TableTest.CSV_DATA_BUFFER, bytesToIgnore, CSV_DATA_BUFFER.length - bytesToIgnore)) {
      assertTablesAreEqual(expected, table);
    }
  }

  @Test
  void testReadCSVOtherTypes() {
    final byte[] CSV_DATA_WITH_TYPES = ("A,B,C,D\n" +
        "0,true,120,\"zero\"\n" +
        "1,True,121,\"one\"\n" +
        "2,false,122,\"two\"\n" +
        "3,false,123,\"three\"\n" +
        "4,TRUE,124,\"four\"\n" +
        "5,true,125,\"five\"\n" +
        "6,true,126,\"six\"\n" +
        "7,NULL,127,NULL\n" +
        "8,false,128,\"eight\"\n" +
        "9,false,129,\"nine\"").getBytes(StandardCharsets.UTF_8);

    final Schema CSV_DATA_WITH_TYPES_SCHEMA = Schema.builder()
        .column(DType.INT32, "A")
        .column(DType.BOOL8, "B")
        .column(DType.INT64, "C")
        .column(DType.STRING, "D")
        .build();

    assumeTrue(Cuda.isEnvCompatibleForTesting());
    CSVOptions opts = CSVOptions.builder()
        .includeColumn("A", "B", "D")
        .hasHeader(true)
        .withNullValue("NULL")
        .withQuote('"')
        .withTrueValue("true", "True", "TRUE")
        .withFalseValue("false")
        .build();
    try (Table expected = new Table.TestBuilder()
        .column(0, 1, 2, 3, 4, 5, 6, 7, 8, 9)
        .column(true, true, false, false, true, true, true, null, false, false)
        .column("zero", "one", "two", "three", "four", "five", "six", null, "eight", "nine")
        .build();
         Table table = Table.readCSV(CSV_DATA_WITH_TYPES_SCHEMA, opts, CSV_DATA_WITH_TYPES)) {
      assertTablesAreEqual(expected, table);
    }
  }

  @Test
  void testReadCSV() {
    assumeTrue(Cuda.isEnvCompatibleForTesting());
    Schema schema = Schema.builder()
        .column(DType.INT32, "A")
        .column(DType.FLOAT64, "B")
        .column(DType.INT64, "C")
        .build();
    try (Table expected = new Table.TestBuilder()
        .column(0, 1, 2, 3, 4, 5, 6, 7, 8, 9)
        .column(110.0, 111.0, 112.0, 113.0, 114.0, 115.0, 116.0, 117.0, 118.2, 119.8)
        .column(120L, 121L, 122L, 123L, 124L, 125L, 126L, 127L, 128L, 129L)
        .build();
         Table table = Table.readCSV(schema, new File("./src/test/resources/simple.csv"))) {
      assertTablesAreEqual(expected, table);
    }
  }

  @Test
  void testReadParquet() {
    assumeTrue(Cuda.isEnvCompatibleForTesting());
    ParquetOptions opts = ParquetOptions.builder()
        .includeColumn("loan_id")
        .includeColumn("zip")
        .includeColumn("num_units")
        .build();
    try (Table table = Table.readParquet(opts, TEST_PARQUET_FILE)) {
      long rows = table.getRowCount();
      assertEquals(1000, rows);
      assertTableTypes(new DType[]{DType.INT64, DType.INT32, DType.INT32}, table);
    }
  }

  @Test
  void testReadParquetBuffer() throws IOException {
    assumeTrue(Cuda.isEnvCompatibleForTesting());
    ParquetOptions opts = ParquetOptions.builder()
        .includeColumn("loan_id")
        .includeColumn("coborrow_credit_score")
        .includeColumn("borrower_credit_score")
        .build();

    byte[] buffer = new byte[(int) TEST_PARQUET_FILE.length() + 1024];
    int bufferLen = 0;
    try (FileInputStream in = new FileInputStream(TEST_PARQUET_FILE)) {
      bufferLen = in.read(buffer);
    }
    try (Table table = Table.readParquet(opts, buffer, bufferLen)) {
      long rows = table.getRowCount();
      assertEquals(1000, rows);
      assertTableTypes(new DType[]{DType.INT64, DType.FLOAT64, DType.FLOAT64}, table);
    }
  }

  @Test
  void testReadParquetFull() {
    assumeTrue(Cuda.isEnvCompatibleForTesting());
    try (Table table = Table.readParquet(TEST_PARQUET_FILE)) {
      long rows = table.getRowCount();
      assertEquals(1000, rows);

      DType[] expectedTypes = new DType[]{
          DType.INT64, // loan_id
          DType.INT32, // orig_channel
          DType.FLOAT64, // orig_interest_rate
          DType.INT32, // orig_upb
          DType.INT32, // orig_loan_term
          DType.DATE32, // orig_date
          DType.DATE32, // first_pay_date
          DType.FLOAT64, // orig_ltv
          DType.FLOAT64, // orig_cltv
          DType.FLOAT64, // num_borrowers
          DType.FLOAT64, // dti
          DType.FLOAT64, // borrower_credit_score
          DType.INT32, // first_home_buyer
          DType.INT32, // loan_purpose
          DType.INT32, // property_type
          DType.INT32, // num_units
          DType.INT32, // occupancy_status
          DType.INT32, // property_state
          DType.INT32, // zip
          DType.FLOAT64, // mortgage_insurance_percent
          DType.INT32, // product_type
          DType.FLOAT64, // coborrow_credit_score
          DType.FLOAT64, // mortgage_insurance_type
          DType.INT32, // relocation_mortgage_indicator
          DType.INT32, // quarter
          DType.INT32 // seller_id
      };

      assertTableTypes(expectedTypes, table);
    }
  }

  @Test
  void testLeftJoinWithNulls() {
    try (Table leftTable = new Table.TestBuilder()
        .column(2, 3, 9, 0, 1, 7, 4, 6, 5, 8)
        .column(102, 103, 19, 100, 101, 4, 104, 1, 3, 1)
        .build();
         Table rightTable = new Table.TestBuilder()
             .column(6, 5, 9, 8, 10, 32)
             .column(199, 211, 321, 1233, 33, 392)
             .build();
         Table expected = new Table.TestBuilder()
             .column(100, 101, 102, 103, 104, 3, 1, 4, 1, 19)
             .column(0, 1, 2, 3, 4, 5, 6, 7, 8, 9)
             .column(null, null, null, null, null, 211, 199, null, 1233, 321)
             .build();
         Table joinedTable = leftTable.onColumns(0).leftJoin(rightTable.onColumns(0));
         Table orderedJoinedTable = joinedTable.orderBy(true, Table.asc(1))) {
      assertTablesAreEqual(expected, orderedJoinedTable);
    }
  }

  @Test
  void testLeftJoin() {
    try (Table leftTable = new Table.TestBuilder()
        .column(360, 326, 254, 306, 109, 361, 251, 335, 301, 317)
        .column(323, 172, 11, 243, 57, 143, 305, 95, 147, 58)
        .build();
         Table rightTable = new Table.TestBuilder()
             .column(306, 301, 360, 109, 335, 254, 317, 361, 251, 326)
             .column(84, 257, 80, 93, 231, 193, 22, 12, 186, 184)
             .build();
         Table joinedTable = leftTable.onColumns(0).leftJoin(rightTable.onColumns(new int[]{0}));
         Table orderedJoinedTable = joinedTable.orderBy(true, Table.asc(1));
         Table expected = new Table.TestBuilder()
             .column(57, 305, 11, 147, 243, 58, 172, 95, 323, 143)
             .column(109, 251, 254, 301, 306, 317, 326, 335, 360, 361)
             .column(93, 186, 193, 257, 84, 22, 184, 231, 80, 12)
             .build()) {
      assertTablesAreEqual(expected, orderedJoinedTable);
    }
  }

  @Test
  void testInnerJoinWithNonCommonKeys() {
    try (Table leftTable = new Table.TestBuilder()
        .column(2, 3, 9, 0, 1, 7, 4, 6, 5, 8)
        .column(102, 103, 19, 100, 101, 4, 104, 1, 3, 1)
        .build();
         Table rightTable = new Table.TestBuilder()
             .column(6, 5, 9, 8, 10, 32)
             .column(199, 211, 321, 1233, 33, 392)
             .build();
         Table expected = new Table.TestBuilder()
             .column(3, 1, 1, 19)
             .column(5, 6, 8, 9)
             .column(211, 199, 1233, 321)
             .build();
         Table joinedTable = leftTable.onColumns(0).innerJoin(rightTable.onColumns(0));
         Table orderedJoinedTable = joinedTable.orderBy(true, Table.asc(1))) {
      assertTablesAreEqual(expected, orderedJoinedTable);
    }
  }

  @Test
  void testInnerJoinWithOnlyCommonKeys() {
    try (Table leftTable = new Table.TestBuilder()
        .column(360, 326, 254, 306, 109, 361, 251, 335, 301, 317)
        .column(323, 172, 11, 243, 57, 143, 305, 95, 147, 58)
        .build();
         Table rightTable = new Table.TestBuilder()
             .column(306, 301, 360, 109, 335, 254, 317, 361, 251, 326)
             .column(84, 257, 80, 93, 231, 193, 22, 12, 186, 184)
             .build();
         Table joinedTable = leftTable.onColumns(0).innerJoin(rightTable.onColumns(new int[]{0}));
         Table orderedJoinedTable = joinedTable.orderBy(true, Table.asc(1));
         Table expected = new Table.TestBuilder()
             .column(57, 305, 11, 147, 243, 58, 172, 95, 323, 143)
             .column(109, 251, 254, 301, 306, 317, 326, 335, 360, 361)
             .column(93, 186, 193, 257, 84, 22, 184, 231, 80, 12)
             .build()) {
      assertTablesAreEqual(expected, orderedJoinedTable);
    }
  }

  @Test
  void testConcatNoNulls() {
    try (Table t1 = new Table.TestBuilder()
        .column(1, 2, 3)
        .column(11.0, 12.0, 13.0).build();
         Table t2 = new Table.TestBuilder()
             .column(4, 5)
             .column(14.0, 15.0).build();
         Table t3 = new Table.TestBuilder()
             .column(6, 7, 8, 9)
             .column(16.0, 17.0, 18.0, 19.0).build();
         Table concat = Table.concatenate(t1, t2, t3);
         Table expected = new Table.TestBuilder()
             .column(1, 2, 3, 4, 5, 6, 7, 8, 9)
             .column(11.0, 12.0, 13.0, 14.0, 15.0, 16.0, 17.0, 18.0, 19.0).build()) {
      assertTablesAreEqual(expected, concat);
    }
  }

  @Test
  void testConcatWithNulls() {
    try (Table t1 = new Table.TestBuilder()
        .column(1, null, 3)
        .column(11.0, 12.0, 13.0).build();
         Table t2 = new Table.TestBuilder()
             .column(4, null)
             .column(14.0, 15.0).build();
         Table t3 = new Table.TestBuilder()
             .column(6, 7, 8, 9)
             .column(null, null, 18.0, 19.0).build();
         Table concat = Table.concatenate(t1, t2, t3);
         Table expected = new Table.TestBuilder()
             .column(1, null, 3, 4, null, 6, 7, 8, 9)
             .column(11.0, 12.0, 13.0, 14.0, 15.0, null, null, 18.0, 19.0).build()) {
      assertTablesAreEqual(expected, concat);
    }
  }

  @Test
  void testMurmur3BasedPartition() {
    final int count = 1024 * 1024;
    try (ColumnVector aIn = ColumnVector.build(DType.INT64, count, Range.appendLongs(count));
         ColumnVector bIn = ColumnVector.build(DType.INT32, count, (b) -> {
           for (int i = 0; i < count; i++) {
             b.append(i / 2);
           }
         })) {
      HashSet<Long> expected = new HashSet<>();
      for (long i = 0; i < count; i++) {
        expected.add(i);
      }
      try (Table input = new Table(new ColumnVector[]{aIn, bIn});
           PartitionedTable output = input.onColumns(0).partition(5, HashFunction.MURMUR3)) {
        int[] parts = output.getPartitions();
        assertEquals(5, parts.length);
        assertEquals(0, parts[0]);
        int previous = 0;
        long rows = 0;
        for (int i = 1; i < parts.length; i++) {
          assertTrue(parts[i] >= previous);
          rows += parts[i] - previous;
          previous = parts[i];
        }
        assertTrue(rows <= count);
        ColumnVector aOut = output.getColumn(0);
        ColumnVector bOut = output.getColumn(1);

        aOut.ensureOnHost();
        bOut.ensureOnHost();
        for (int i = 0; i < count; i++) {
          long fromA = aOut.getLong(i);
          long fromB = bOut.getInt(i);
          assertTrue(expected.remove(fromA));
          assertEquals(fromA / 2, fromB);
        }
        assertTrue(expected.isEmpty());
      }
    }
  }

  @Test
  void testGroupByCountMulti() {
    try (Table t1 = new Table.TestBuilder().column(   1,    1,    1,    1,    1,    1)
                                           .column(   1,    3,    3,    5,    5,    0)
                                           .column(12.0, 14.0, 13.0, 17.0, 17.0, 17.0)
                                           .build()) {
      try (Table t2 = t1.groupBy(0, 1, 2).aggregate(count(), count())) {
        // verify t2
        assertEquals(5, t2.getRowCount());

        HashMap<Object, Integer>[] expectedResults = new HashMap[3];
        expectedResults[0] = new HashMap<Object, Integer>() {{
          put(1, 5);
        }};
        expectedResults[1] = new HashMap<Object, Integer>() {{
          put(1, 1);
          put(3, 2);
          put(5, 1);
          put(0, 1);
        }};
        expectedResults[2] = new HashMap<Object, Integer>() {{
          put(12.0, 1);
          put(14.0, 1);
          put(13.0, 1);
          put(17.0, 2);
        }};

        //verify grouped columns
        ColumnVector[] cv = new ColumnVector[3];

        IntStream.range(0, 3).forEach(i -> {
          cv[i] = t2.getColumn(i);
          cv[i].ensureOnHost();
        });

        try (Table t4 = new Table(cv)) {
          assertTablesHaveSameValues(expectedResults, t4);
        }

        ColumnVector[] aggOut = new ColumnVector[2];
        aggOut[0] = t2.getColumn(3);
        aggOut[1] = t2.getColumn(4);
        aggOut[0].ensureOnHost();
        aggOut[1].ensureOnHost();

        Map<Integer, Integer> expectedAggregateResult = new HashMap() {
          {
            // value, count
            put(1, 4);
            put(2, 1);
          }
        };
        for (int i = 0; i < 4; ++i) {
          int key = aggOut[0].getInt(i);
          assertEquals(key, aggOut[1].getInt(i));
          assertTrue(expectedAggregateResult.containsKey(key));
          Integer count = expectedAggregateResult.get(key);
          if (count == 1) {
            expectedAggregateResult.remove(key);
          } else {
            expectedAggregateResult.put(key, count - 1);
          }
        }
      }
    }
  }

  @Test
  void testGroupByCount() {
    try (Table t1 = new Table.TestBuilder().column(   1,    1,    1,    1,    1,    1)
                                           .column(   1,    3,    3,    5,    5,    0)
                                           .column(12.0, 14.0, 13.0, 17.0, 17.0, 17.0)
                                           .build()) {
      try (Table t3 = t1.groupBy(0, 1).aggregate(count())) {
        // verify t3
        assertEquals(4, t3.getRowCount());
        ColumnVector aggOut1 = t3.getColumn(2);
        aggOut1.ensureOnHost();
        Map<Object, Integer> expectedAggregateResult = new HashMap() {
          {
            // value, count
            put(1, 2);
            put(2, 2);
          }
        };
        for (int i = 0; i < 4; ++i) {
          int key = aggOut1.getInt(i);
          assertTrue(expectedAggregateResult.containsKey(key));
          Integer count = expectedAggregateResult.get(key);
          if (count == 1) {
            expectedAggregateResult.remove(key);
          } else {
            expectedAggregateResult.put(key, count - 1);
          }
        }
      }
    }
  }
<<<<<<< HEAD

  @Test
  void testGroupByMax() {
    try (Table t1 = new Table.TestBuilder().column(   1,    1,    1,    1,    1,    1)
                                           .column(   1,    3,    3,    5,    5,    0)
                                           .column(12.0, 14.0, 13.0, 17.0, 17.0, 17.0)
                                           .build()) {
      try (Table t3 = t1.groupBy(0, 1).aggregate(max(2))) {
        // verify t3
        assertEquals(4, t3.getRowCount());
        ColumnVector aggOut1 = t3.getColumn(2);
        aggOut1.ensureOnHost();
        Map<Double, Integer> expectedAggregateResult = new HashMap() {
          {
            // value, count
            put(12.0, 1);
            put(14.0, 1);
            put(17.0, 2);
          }
        };
        for (int i = 0; i < 4; ++i) {
          Double key = aggOut1.getDouble(i);
          assertTrue(expectedAggregateResult.containsKey(key));
          Integer count = expectedAggregateResult.get(key);
          if (count == 1) {
            expectedAggregateResult.remove(key);
          } else {
            expectedAggregateResult.put(key, count - 1);
          }
        }
      }
    }
  }

  @Test
  void testGroupByMin() {
    try (Table t1 = new Table.TestBuilder().column(   1,    1,    1,    1,    1,    1)
                                           .column(   1,    3,    3,    5,    5,    0)
                                           .column(  12,   14,   13,   17,   17,   17)
                                           .build()) {
      try (Table t3 = t1.groupBy(0, 1).aggregate(min(2))) {
        // verify t3
        assertEquals(4, t3.getRowCount());
        ColumnVector aggOut0 = t3.getColumn(2);
        aggOut0.ensureOnHost();
        Map<Integer, Integer> expectedAggregateResult = new HashMap() {
          {
            // value, count
            put(12, 1);
            put(13, 1);
            put(17, 2);
          }
        };
        // check to see the aggregate column type depends on the source column
        // in this case the source column is Integer, therefore the result should be Integer type
        assertEquals(DType.INT32, aggOut0.getType());
        for (int i = 0; i < 4; ++i) {
          int key = aggOut0.getInt(i);
          assertTrue(expectedAggregateResult.containsKey(key));
          Integer count = expectedAggregateResult.get(key);
          if (count == 1) {
            expectedAggregateResult.remove(key);
          } else {
            expectedAggregateResult.put(key, count - 1);
          }
        }
      }
    }
  }

  @Test
  void testGroupBySum() {
    try (Table t1 = new Table.TestBuilder().column(   1,    1,    1,    1,    1,    1)
                                           .column(   1,    3,    3,    5,    5,    0)
                                           .column(12.0, 14.0, 13.0, 17.0, 17.0, 17.0)
                                           .build()) {
      try (Table t3 = t1.groupBy(0, 1).aggregate(sum(2))) {
        // verify t3
        assertEquals(4, t3.getRowCount());
        ColumnVector aggOut1 = t3.getColumn(2);
        aggOut1.ensureOnHost();
        Map<Double, Integer> expectedAggregateResult = new HashMap() {
          {
            // value, count
            put(12.0, 1);
            put(27.0, 1);
            put(34.0, 1);
            put(17.0, 1);
          }
        };
        for (int i = 0; i < 4; ++i) {
          Double key = aggOut1.getDouble(i);
          assertTrue(expectedAggregateResult.containsKey(key));
          Integer count = expectedAggregateResult.get(key);
          if (count == 1) {
            expectedAggregateResult.remove(key);
          } else {
            expectedAggregateResult.put(key, count - 1);
          }
        }
      }
    }
  }

  @Test
  void testGroupByAvg() {
    try (Table t1 = new Table.TestBuilder().column( 1,  1,  1,  1,  1,  1)
                                           .column( 1,  3,  3,  5,  5,  0)
                                           .column(12, 14, 13,  1, 17, 17)
                                           .build()) {
      try (Table t3 = t1.groupBy(0, 1).aggregate(avg(2))) {
        // verify t3
        assertEquals(4, t3.getRowCount());
        ColumnVector aggOut1 = t3.getColumn(2);
        aggOut1.ensureOnHost();
        Map<Double, Integer> expectedAggregateResult = new HashMap() {
          {
            // value, count
            put(12.0, 1);
            put(13.5, 1);
            put(17.0, 1);
            put(9.0, 1);
          }
        };
        for (int i = 0; i < 4; ++i) {
          Double key = aggOut1.getDouble(i);
          assertTrue(expectedAggregateResult.containsKey(key));
          Integer count = expectedAggregateResult.get(key);
          if (count == 1) {
            expectedAggregateResult.remove(key);
          } else {
            expectedAggregateResult.put(key, count - 1);
          }
        }
      }
    }
  }

  @Test
  void testMultiAgg() {
    try (Table t1 = new Table.TestBuilder().column(  1,   1,   1,   1,   1,    1)
                                           .column(  2,   2,   2,   3,   3,    3)
                                           .column(5.0, 2.3, 3.4, 2.3, 1.3, 12.2)
                                           .column(  3,   1,   7,  -1,   9,    0)
                                           .build()) {
      try (Table t2 = t1.groupBy(0, 1).aggregate(count(), max(3), min(2), avg(2), sum(2))) {
        assertEquals(2, t2.getRowCount());
        ColumnVector countOut = t2.getColumn(2);
        ColumnVector maxOut = t2.getColumn(3);
        ColumnVector minOut = t2.getColumn(4);
        ColumnVector avgOut = t2.getColumn(5);
        ColumnVector sumOut = t2.getColumn(6);

        // bring output to host
        countOut.ensureOnHost();
        maxOut.ensureOnHost();
        minOut.ensureOnHost();
        avgOut.ensureOnHost();
        sumOut.ensureOnHost();

        // verify count
        assertEquals(3, countOut.getInt(0));
        assertEquals(3, countOut.getInt(1));

        // verify avg
        assertEquals(3.5666f, avgOut.getDouble(0), 0.0001);
        assertEquals(5.2666f, avgOut.getDouble(1), 0.0001);

        // verify sum
        assertEquals(10.7f, sumOut.getDouble(0), 0.0001);
        assertEquals(15.8f, sumOut.getDouble(1), 0.0001);

        // verify min
        assertEquals(2.3f, minOut.getDouble(0), 0.0001);
        assertEquals(1.3f, minOut.getDouble(1), 0.0001);

        // verify max
        assertEquals(7, maxOut.getInt(0));
        assertEquals(9, maxOut.getInt(1));
      }
    }
  }
=======
>>>>>>> db223f3f
}<|MERGE_RESOLUTION|>--- conflicted
+++ resolved
@@ -30,12 +30,8 @@
 import java.util.stream.IntStream;
 import java.util.stream.LongStream;
 
-<<<<<<< HEAD
 import static ai.rapids.cudf.Aggregate.max;
 import static ai.rapids.cudf.Table.*;
-=======
-import static ai.rapids.cudf.Table.count;
->>>>>>> db223f3f
 import static org.junit.jupiter.api.Assertions.*;
 import static org.junit.jupiter.api.Assumptions.assumeTrue;
 
@@ -757,7 +753,6 @@
       }
     }
   }
-<<<<<<< HEAD
 
   @Test
   void testGroupByMax() {
@@ -940,6 +935,4 @@
       }
     }
   }
-=======
->>>>>>> db223f3f
 }