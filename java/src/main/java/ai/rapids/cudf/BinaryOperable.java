--- conflicted
+++ resolved
@@ -201,132 +201,84 @@
   }
 
   /**
-<<<<<<< HEAD
    * this == rhs 1 is true 0 is false with the output cast to the given type.
-=======
-   * lhs == rhs 1 is true 0 is false with the output cast to the given type.
->>>>>>> f989d2c2
    */
   default ColumnVector equalTo(BinaryOperable rhs, DType outType) {
     return binaryOp(BinaryOp.EQUAL, rhs, outType);
   }
 
   /**
-<<<<<<< HEAD
    * this == rhs 1 is true 0 is false.  The output type is BOOL8.
-=======
-   * lhs == rhs 1 is true 0 is false.  The output type is BOOL8.
->>>>>>> f989d2c2
    */
   default ColumnVector equalTo(BinaryOperable rhs) {
     return equalTo(rhs, DType.BOOL8);
   }
 
   /**
-<<<<<<< HEAD
    * this != rhs 1 is true 0 is false with the output cast to the given type.
-=======
-   * lhs != rhs 1 is true 0 is false with the output cast to the given type.
->>>>>>> f989d2c2
    */
   default ColumnVector notEqualTo(BinaryOperable rhs, DType outType) {
     return binaryOp(BinaryOp.NOT_EQUAL, rhs, outType);
   }
 
   /**
-<<<<<<< HEAD
    * this != rhs 1 is true 0 is false. The output type is BOOL8.
-=======
-   * lhs != rhs 1 is true 0 is false. The output type is BOOL8.
->>>>>>> f989d2c2
    */
   default ColumnVector notEqualTo(BinaryOperable rhs) {
     return notEqualTo(rhs, DType.BOOL8);
   }
 
   /**
-<<<<<<< HEAD
    * this < rhs 1 is true 0 is false with the output cast to the given type.
-=======
-   * lhs < rhs 1 is true 0 is false with the output cast to the given type.
->>>>>>> f989d2c2
    */
   default ColumnVector lessThan(BinaryOperable rhs, DType outType) {
     return binaryOp(BinaryOp.LESS, rhs, outType);
   }
 
   /**
-<<<<<<< HEAD
    * this < rhs 1 is true 0 is false.  The output type is BOOL8.
-=======
-   * lhs < rhs 1 is true 0 is false.  The output type is BOOL8.
->>>>>>> f989d2c2
    */
   default ColumnVector lessThan(BinaryOperable rhs) {
     return lessThan(rhs, DType.BOOL8);
   }
 
   /**
-<<<<<<< HEAD
    * this > rhs 1 is true 0 is false with the output cast to the given type.
-=======
-   * lhs > rhs 1 is true 0 is false with the output cast to the given type.
->>>>>>> f989d2c2
    */
   default ColumnVector greaterThan(BinaryOperable rhs, DType outType) {
     return binaryOp(BinaryOp.GREATER, rhs, outType);
   }
 
   /**
-<<<<<<< HEAD
    * this > rhs 1 is true 0 is false.  The output type is BOOL8.
-=======
-   * lhs > rhs 1 is true 0 is false.  The output type is BOOL8.
->>>>>>> f989d2c2
    */
   default ColumnVector greaterThan(BinaryOperable rhs) {
     return greaterThan(rhs, DType.BOOL8);
   }
 
   /**
-<<<<<<< HEAD
    * this <= rhs 1 is true 0 is false with the output cast to the given type.
-=======
-   * lhs <= rhs 1 is true 0 is false with the output cast to the given type.
->>>>>>> f989d2c2
    */
   default ColumnVector lessOrEqualTo(BinaryOperable rhs, DType outType) {
     return binaryOp(BinaryOp.LESS_EQUAL, rhs, outType);
   }
 
   /**
-<<<<<<< HEAD
    * this <= rhs 1 is true 0 is false.  The output type is BOOL8.
-=======
-   * lhs <= rhs 1 is true 0 is false.  The output type is BOOL8.
->>>>>>> f989d2c2
    */
   default ColumnVector lessOrEqualTo(BinaryOperable rhs) {
     return lessOrEqualTo(rhs, DType.BOOL8);
   }
 
   /**
-<<<<<<< HEAD
    * this >= rhs 1 is true 0 is false with the output cast to the given type.
-=======
-   * lhs >= rhs 1 is true 0 is false with the output cast to the given type.
->>>>>>> f989d2c2
    */
   default ColumnVector greaterOrEqualTo(BinaryOperable rhs, DType outType) {
     return binaryOp(BinaryOp.GREATER_EQUAL, rhs, outType);
   }
 
   /**
-<<<<<<< HEAD
    * this >= rhs 1 is true 0 is false.  The output type is BOOL8.
-=======
-   * lhs >= rhs 1 is true 0 is false.  The output type is BOOL8.
->>>>>>> f989d2c2
    */
   default ColumnVector greaterOrEqualTo(BinaryOperable rhs) {
     return greaterOrEqualTo(rhs, DType.BOOL8);
