/*
 *
 *  Copyright (c) 2019, NVIDIA CORPORATION.
 *
 *  Licensed under the Apache License, Version 2.0 (the "License");
 *  you may not use this file except in compliance with the License.
 *  You may obtain a copy of the License at
 *
 *      http://www.apache.org/licenses/LICENSE-2.0
 *
 *  Unless required by applicable law or agreed to in writing, software
 *  distributed under the License is distributed on an "AS IS" BASIS,
 *  WITHOUT WARRANTIES OR CONDITIONS OF ANY KIND, either express or implied.
 *  See the License for the specific language governing permissions and
 *  limitations under the License.
 *
 */

package ai.rapids.cudf;

import org.slf4j.Logger;
import org.slf4j.LoggerFactory;

import java.text.SimpleDateFormat;
import java.util.Arrays;
import java.util.Date;
import java.util.LinkedList;
import java.util.List;
import java.util.function.Consumer;
import java.util.stream.Collectors;
import java.util.stream.StreamSupport;

/**
 * A Column Vector. This class represents the immutable vector of data.  This class holds
 * references to off heap memory and is reference counted to know when to release it.  Call
 * close to decrement the reference count when you are done with the column, and call inRefCount
 * to increment the reference count.
 */
public final class ColumnVector implements AutoCloseable {
    private static final Logger log = LoggerFactory.getLogger(ColumnVector.class);
    static final boolean REF_COUNT_DEBUG = Boolean.getBoolean("ai.rapids.refcount.debug");

    private final DType type;
    private final OffHeapState offHeap = new OffHeapState();
    private long rows;
    private long nullCount;
    private int refCount;

    /**
     * Convert elements in it to a String and join them together. Only use for debug messages
     * where the code execution itself can be disabled as this is not fast.
     */
    private static <T> String stringJoin(String delim, Iterable<T> it) {
        return String.join(delim,
                StreamSupport.stream(it.spliterator(), false)
                        .map((i) -> i.toString())
                        .collect(Collectors.toList()));
    }


    private static ColumnVector newOutputVector(ColumnVector v1, ColumnVector v2, DType outputType) {
        assert v1.rows == v2.rows;
        return newOutputVector(v1.rows, v1.hasValidityVector() || v2.hasValidityVector(), outputType);
    }

    static ColumnVector newOutputVector(long rows, boolean hasValidity, DType type) {
        assert type != DType.INVALID;
        DeviceMemoryBuffer data = DeviceMemoryBuffer.allocate(rows * type.sizeInBytes);
        DeviceMemoryBuffer valid = null;
        if (hasValidity) {
            valid = DeviceMemoryBuffer.allocate(BitVectorHelper.getValidityAllocationSizeInBytes(rows));
        }
        return new ColumnVector(data, valid, rows, type);
    }

    ColumnVector(CudfColumn cudfColumn) {
        assert cudfColumn != null;
        ColumnVectorCleaner.register(this, offHeap);
        this.type = cudfColumn.getDtype();
        offHeap.hostData = null;
        this.rows = cudfColumn.getSize();
        this.nullCount = cudfColumn.getNullCount();
        DeviceMemoryBuffer data = new DeviceMemoryBuffer(cudfColumn.getDataPtr(), this.rows * type.sizeInBytes);
        DeviceMemoryBuffer valid = null;
        if (cudfColumn.getValidPtr() != 0) {
            // We are not using the BitVectorHelper.getValidityAllocationSizeInBytes() because cudfColumn was
            // initialized by cudf and not by cudfjni
            valid = new DeviceMemoryBuffer(cudfColumn.getValidPtr(), BitVectorHelper.getValidityLengthInBytes(rows));
        }
        this.offHeap.deviceData = new BufferEncapsulator<>(data, valid);
        this.offHeap.cudfColumn = cudfColumn;
        this.refCount = 0;
        incRefCount();
    }

    ColumnVector(HostMemoryBuffer hostDataBuffer, HostMemoryBuffer hostValidityBuffer,
                 long rows, DType type, long nullCount) {
        if (nullCount > 0 && hostValidityBuffer == null) {
            throw new IllegalStateException("Buffer cannot have a nullCount without a validity buffer");
        }
        ColumnVectorCleaner.register(this, offHeap);
        offHeap.hostData = new BufferEncapsulator(hostDataBuffer, hostValidityBuffer);
        offHeap.deviceData = null;
        this.rows = rows;
        this.nullCount = nullCount;
        this.type = type;
        refCount = 0;
        incRefCount();
    }

    ColumnVector(DeviceMemoryBuffer dataBuffer, DeviceMemoryBuffer validityBuffer,
                 long rows, DType type) {
        ColumnVectorCleaner.register(this, offHeap);
        offHeap.deviceData = new BufferEncapsulator(dataBuffer, validityBuffer);
        offHeap.hostData = null;
        this.rows = rows;
        // This should be overwritten, as this constructor is just for output
        this.nullCount = 0;
        this.type = type;
        refCount = 0;
        incRefCount();
    }

    /**
     * Update any internal accounting from what is in the Native Code
     */
    final void updateFromNative() {
        assert offHeap.cudfColumn != null;
        this.nullCount = offHeap.cudfColumn.getNullCount();
        this.rows = offHeap.cudfColumn.getSize();
    }

    /**
     * Close this Vector and free memory allocated for HostMemoryBuffer and DeviceMemoryBuffer
     */
    @Override
    public final void close() {
        refCount --;
        offHeap.delRef();
        if (refCount == 0) {
            offHeap.clean(false);
        } else if (refCount < 0) {
            log.error("Close called too many times on {}", this);
            offHeap.logRefCountDebug("double free " + this);
            throw new IllegalStateException("Close called too many times");
        }
    }

    @Override
    public String toString() {
        return "ColumnVector{" +
                "rows=" + rows +
                ", type=" + type +
                ", hostData=" + offHeap.hostData +
                ", deviceData=" + offHeap.deviceData +
                ", nullCount=" + nullCount +
                ", cudfColumn=" + offHeap.cudfColumn +
                '}';
    }

    /////////////////////////////////////////////////////////////////////////////
    // METADATA ACCESS
    /////////////////////////////////////////////////////////////////////////////

    /**
     * Increment the reference count for this column.  You need to call close on this
     * to decrement the reference count again.
     */
    public void incRefCount() {
        refCount++;
        offHeap.addRef();
    }

    /**
     * Returns the number of rows in this vector.
     */
    public long getRowCount() {
        return rows;
    }

    /**
     * Returns the type of this vector.
     */
    public DType getType() {
        return type;
    }

    /**
     * Returns the number of nulls in the data.
     */
    public long getNullCount(){
        return nullCount;
    }

    /**
     * Returns if the vector has a validity vector allocated or not.
     */
    public boolean hasValidityVector() {
        boolean ret;
        if (offHeap.hostData != null) {
            ret = (offHeap.hostData.valid != null);
        } else {
            ret = (offHeap.deviceData.valid != null);
        }
        return ret;
    }

    /**
     * Returns if the vector has nulls.
     */
    public boolean hasNulls() {
        return getNullCount() > 0;
    }

    /////////////////////////////////////////////////////////////////////////////
    // DATA MOVEMENT
    /////////////////////////////////////////////////////////////////////////////

    private void checkHasDeviceData() {
        if (offHeap.deviceData == null) {
            throw new IllegalStateException("Vector not on Device");
        }
    }

    private void checkHasHostData() {
        if (offHeap.hostData == null) {
            throw new IllegalStateException("Vector not on Host");
        }
    }

    /**
     * Be sure the data is on the device.
     */
    public final void ensureOnDevice() {
        if (offHeap.deviceData == null) {
            checkHasHostData();

            DeviceMemoryBuffer deviceDataBuffer = DeviceMemoryBuffer.allocate(offHeap.hostData.data.getLength());
            DeviceMemoryBuffer deviceValidityBuffer = null;
            boolean needsCleanup = true;
            try {
                if (hasNulls()) {
                    deviceValidityBuffer = DeviceMemoryBuffer.allocate(offHeap.hostData.valid.getLength());
                }
                offHeap.deviceData = new BufferEncapsulator(deviceDataBuffer, deviceValidityBuffer);
                needsCleanup = false;
            } finally {
                if (needsCleanup) {
                    if (deviceDataBuffer != null) {
                        deviceDataBuffer.close();
                    }
                    if (deviceValidityBuffer != null) {
                        deviceValidityBuffer.close();
                    }
                }
            }
            offHeap.deviceData.data.copyFromHostBuffer(offHeap.hostData.data);
            if (offHeap.deviceData.valid != null) {
                offHeap.deviceData.valid.copyFromHostBuffer(offHeap.hostData.valid);
            }
        }
    }

    /**
     * Be sure the data is on the host.
     */
    public final void ensureOnHost() {
        if (offHeap.hostData == null) {
            checkHasDeviceData();

            HostMemoryBuffer hostDataBuffer = HostMemoryBuffer.allocate(offHeap.deviceData.data.getLength());
            HostMemoryBuffer hostValidityBuffer = null;
            boolean needsCleanup = true;
            try {
                if (offHeap.deviceData.valid != null) {
                    hostValidityBuffer = HostMemoryBuffer.allocate(offHeap.deviceData.valid.getLength());
                }
                offHeap.hostData = new BufferEncapsulator(hostDataBuffer, hostValidityBuffer);
                needsCleanup = false;
            } finally {
                if (needsCleanup) {
                    if (hostDataBuffer != null) {
                        hostDataBuffer.close();
                    }
                    if (hostValidityBuffer != null) {
                        hostValidityBuffer.close();
                    }
                }
            }
            offHeap.hostData.data.copyFromDeviceBuffer(offHeap.deviceData.data);
            if (offHeap.hostData.valid != null) {
                offHeap.hostData.valid.copyFromDeviceBuffer(offHeap.deviceData.valid);
            }
        }
    }

    /////////////////////////////////////////////////////////////////////////////
    // DATA ACCESS
    /////////////////////////////////////////////////////////////////////////////

    /**
     * Check if the value at index is null or not.
     */
    public boolean isNull(long index) {
        assert (index >= 0 && index < rows) : "index is out of range 0 <= " + index + " < " + rows;
        if (hasNulls()) {
            checkHasHostData();
            return BitVectorHelper.isNull(offHeap.hostData.valid, index);
        }
        return false;
    }

    /**
     * For testing only.  Allows null checks to go past the number of rows, but not past the end
     * of the buffer.  NOTE: If the validity vector was allocated by cudf itself it is not
     * guaranteed to have the same padding, but for all practical purposes it does.  This is
     * just to verify that the buffer was allocated and initialized properly.
     */
    boolean isNullExtendedRange(long index) {
        long maxNullRow = BitVectorHelper.getValidityAllocationSizeInBytes(rows) * 8;
        assert (index >= 0 && index < maxNullRow) : "TEST: index is out of range 0 <= " + index + " < " + maxNullRow;
        if (hasNulls()) {
            checkHasHostData();
            return BitVectorHelper.isNull(offHeap.hostData.valid, index);
        }
        return false;
    }

    /**
     * Generic type independent asserts when getting a value from a single index.
     * @param index where to get the data from.
     */
    private void assertsForGet(long index) {
        assert (index >= 0 && index < rows) : "index is out of range 0 <= " + index + " < " + rows;
        assert offHeap.hostData != null : "data is not on the host";
        assert !isNull(index) : " value at " + index + " is null";
    }

    /**
     * Get the value at index.
     */
    public byte getByte(long index) {
        assert type == DType.INT8;
        assertsForGet(index);
        return offHeap.hostData.data.getByte(index * type.sizeInBytes);
    }

    /**
     * Get the value at index.
     */
    public final short getShort(long index) {
        assert type == DType.INT16;
        assertsForGet(index);
        return offHeap.hostData.data.getShort(index * type.sizeInBytes);
    }

    /**
     * Get the value at index.
     */
    public final int getInt(long index) {
        assert type == DType.INT32 || type == DType.DATE32;
        assertsForGet(index);
        return offHeap.hostData.data.getInt(index * type.sizeInBytes);
    }

    /**
     * Get the value at index.
     */
    public final long getLong(long index) {
        assert type == DType.INT64 || type == DType.DATE64 || type == DType.TIMESTAMP;
        assertsForGet(index);
        return offHeap.hostData.data.getLong(index * type.sizeInBytes);
    }

    /**
     * Get the value at index.
     */
    public final float getFloat(long index) {
        assert type == DType.FLOAT32;
        assertsForGet(index);
        return offHeap.hostData.data.getFloat(index * type.sizeInBytes);
    }

    /**
     * Get the value at index.
     */
    public final double getDouble(long index) {
        assert type == DType.FLOAT64;
        assertsForGet(index);
        return offHeap.hostData.data.getDouble(index * type.sizeInBytes);
    }

    /////////////////////////////////////////////////////////////////////////////
    // DATE/TIME
    /////////////////////////////////////////////////////////////////////////////

    /**
     * Get year from DATE32, DATE64, or TIMESTAMP
     *
     * Postconditions - A new vector is allocated with the result. The caller owns the vector and
     *                  is responsible for its lifecycle.
     *
     * @return - A new INT16 vector allocated on the GPU.
     */
    public ColumnVector year() {
        assert type == DType.DATE32 || type == DType.DATE64 || type == DType.TIMESTAMP;
        ColumnVector result = ColumnVector.newOutputVector(rows, hasValidityVector(), DType.INT16);
        Cudf.gdfExtractDatetimeYear(getCudfColumn(), result.getCudfColumn());
        result.updateFromNative();
        return result;
    }

    /**
     * Get month from DATE32, DATE64, or TIMESTAMP
     *
     * Postconditions - A new vector is allocated with the result. The caller owns the vector and
     *                  is responsible for its lifecycle.
     *
     * @return - A new INT16 vector allocated on the GPU.
     */
    public ColumnVector month() {
        assert type == DType.DATE32 || type == DType.DATE64 || type == DType.TIMESTAMP;
        ColumnVector result = ColumnVector.newOutputVector(rows, hasValidityVector(), DType.INT16);
        Cudf.gdfExtractDatetimeMonth(getCudfColumn(), result.getCudfColumn());
        result.updateFromNative();
        return result;
    }

    /**
     * Get day from DATE32, DATE64, or TIMESTAMP
     *
     * Postconditions - A new vector is allocated with the result. The caller owns the vector and
     *                  is responsible for its lifecycle.
     *
     * @return - A new INT16 vector allocated on the GPU.
     */
    public ColumnVector day() {
        assert type == DType.DATE32 || type == DType.DATE64 || type == DType.TIMESTAMP;
        ColumnVector result = ColumnVector.newOutputVector(rows, hasValidityVector(), DType.INT16);
        Cudf.gdfExtractDatetimeDay(getCudfColumn(), result.getCudfColumn());
        result.updateFromNative();
        return result;
    }

    /**
     * Get hour from DATE64 or TIMESTAMP
     *
     * Postconditions - A new vector is allocated with the result. The caller owns the vector and
     *                  is responsible for its lifecycle.
     *
     * @return - A new INT16 vector allocated on the GPU.
     */
    public ColumnVector hour() {
        assert type == DType.DATE64 || type == DType.TIMESTAMP;
        ColumnVector result = ColumnVector.newOutputVector(rows, hasValidityVector(), DType.INT16);
        Cudf.gdfExtractDatetimeHour(getCudfColumn(), result.getCudfColumn());
        result.updateFromNative();
        return result;
    }

    /**
     * Get minute from DATE64 or TIMESTAMP
     *
     * Postconditions - A new vector is allocated with the result. The caller owns the vector and
     *                  is responsible for its lifecycle.
     *
     * @return - A new INT16 vector allocated on the GPU.
     */
    public ColumnVector minute() {
        assert type == DType.DATE64 || type == DType.TIMESTAMP;
        ColumnVector result = ColumnVector.newOutputVector(rows, hasValidityVector(), DType.INT16);
        Cudf.gdfExtractDatetimeMinute(getCudfColumn(), result.getCudfColumn());
        result.updateFromNative();
        return result;
    }

    /**
     * Get second from DATE64 or TIMESTAMP
     *
     * Postconditions - A new vector is allocated with the result. The caller owns the vector and
     *                  is responsible for its lifecycle.
     *
     * @return - A new INT16 vector allocated on the GPU.
     */
    public ColumnVector second() {
        assert type == DType.DATE64 || type == DType.TIMESTAMP;
        ColumnVector result = ColumnVector.newOutputVector(rows, hasValidityVector(), DType.INT16);
        Cudf.gdfExtractDatetimeSecond(getCudfColumn(), result.getCudfColumn());
        result.updateFromNative();
        return result;
    }


    /////////////////////////////////////////////////////////////////////////////
    // ARITHMETIC
    /////////////////////////////////////////////////////////////////////////////

    /**
     * Add two vectors.
     * Preconditions - vectors have to be the same size and same type. FLOAT32, FLOAT64, INT32 or INT64.
     * NULLs are not currently supported.
     *
     * Postconditions - A new vector is allocated with the result. The caller owns the vector and
     *                  is responsible for its lifecycle.
     * Example:
     *          try (ColumnVector v1 = ColumnVector.fromFloats(1.2f, 5.1f, ...);
     *               ColumnVector v2 = ColumnVector.fromFloats(5.1f, 13.1f, ...);
     *               ColumnVector v3 = v1.add(v2);
     *            ...
     *          }
     *
     * @param v1 - vector to be added to this vector.
     * @return - A new vector allocated on the GPU of the same type as the input types.
     */
    public ColumnVector add(ColumnVector v1) {
        assert type == v1.getType();
        assert type == DType.FLOAT32 || type == DType.FLOAT64 || type == DType.INT32 || type == DType.INT64;
        assert v1.getRowCount() == getRowCount(); // cudf will check this too.
        assert v1.getNullCount() == 0; // cudf add does not currently update nulls at all
        assert getNullCount() == 0;

        ColumnVector result = newOutputVector(v1, this, type);
        Cudf.gdfAddGeneric(getCudfColumn(), v1.getCudfColumn(), result.getCudfColumn());
        result.updateFromNative();
        return result;
    }

    /////////////////////////////////////////////////////////////////////////////
    // INTERNAL/NATIVE ACCESS
    /////////////////////////////////////////////////////////////////////////////

    /**
     * USE WITH CAUTION: This method exposes the address of the native cudf_column.  This allows
     * writing custom kernels or other cuda operations on the data.  DO NOT close this column
     * vector until you are completely done using the native column.  DO NOT modify the column in
     * any way.  This should be treated as a read only data structure. This API is unstable as
     * the underlying C/C++ API is still not stabilized.  If the underlying data structure
     * is renamed this API may be replaced.  The underlying data structure can change from release
     * to release (it is not stable yet) so be sure that your native code is complied against the
     * exact same version of libcudf as this is released for.
     */
    public final long getNativeCudfColumnAddress() {
        return getCudfColumn().getNativeHandle();
    }

    final CudfColumn getCudfColumn() {
        if (offHeap.cudfColumn == null) {
            assert rows <= Integer.MAX_VALUE;
            assert getNullCount() <= Integer.MAX_VALUE;
            checkHasDeviceData();
            offHeap.cudfColumn = new CudfColumn(offHeap.deviceData.data.getAddress(),
                    (offHeap.deviceData.valid == null ? 0 : offHeap.deviceData.valid.getAddress()),
                    (int)rows,
                    type, (int) getNullCount(), CudfTimeUnit.NONE);
        }
        return offHeap.cudfColumn;
    }

    /////////////////////////////////////////////////////////////////////////////
    // HELPER CLASSES
    /////////////////////////////////////////////////////////////////////////////

    /**
     * Encapsulator class to hold the two buffers as a cohesive object
     */
    private static final class BufferEncapsulator<T extends MemoryBuffer> implements AutoCloseable {
        public final T data;
        public final T valid;

        BufferEncapsulator(T data, T valid) {
            this.data = data;
            this.valid = valid;
        }

        @Override
        public String toString() {
            return "BufferEncapsulator{type= " + data.getClass().getSimpleName()
                    + ", data= " + data
                    + ", valid= " + valid +"}";
        }

        @Override
        public void close() {
            data.close();
            if (valid != null) {
                valid.close();
            }
        }
    }

    /**
     * When debug is enabled holds information about inc and dec of ref count.
     */
    private static final class RefCountDebugItem {
        final StackTraceElement[] stackTrace;
        final long timeMs;
        final String op;

        public RefCountDebugItem(String op) {
            this.stackTrace = Thread.currentThread().getStackTrace();
            this.timeMs = System.currentTimeMillis();
            this.op = op;
        }

        public String toString() {
            Date date = new Date(timeMs);
            // Simple Date Format is horribly expensive only do this when debug is turned on!
            SimpleDateFormat dateFormat = new SimpleDateFormat("yyyy-MM-dd HH:mm:ss.SSSS z");
            return dateFormat.format(date) + ": " + op + "\n"
                    + stringJoin("\n", Arrays.asList(stackTrace))
                    + "\n";
        }
    }

    /**
     * Holds the off heap state of the column vector so we can clean it up, even if it is leaked.
     */
    protected static final class OffHeapState implements ColumnVectorCleaner.Cleaner {
        public BufferEncapsulator<HostMemoryBuffer> hostData;
        public BufferEncapsulator<DeviceMemoryBuffer> deviceData;
        public CudfColumn cudfColumn;
        private final List<RefCountDebugItem> refCountDebug;

        public OffHeapState() {
            if (REF_COUNT_DEBUG) {
                refCountDebug = new LinkedList<>();
            } else {
                refCountDebug = null;
            }
        }

        public final void addRef() {
            if (REF_COUNT_DEBUG) {
                refCountDebug.add(new RefCountDebugItem("INC"));
            }
        }

        public final void delRef() {
            if (REF_COUNT_DEBUG) {
                refCountDebug.add(new RefCountDebugItem("DEC"));
            }
        }

        public final void logRefCountDebug(String message) {
            if (REF_COUNT_DEBUG) {
                log.error("{}: {}", message, stringJoin("\n", refCountDebug));
            }
        }

        @Override
        public boolean clean(boolean logErrorIfNotClean) {
            boolean neededCleanup = false;
            if (hostData != null) {
                hostData.close();
                hostData = null;
                neededCleanup = true;
            }
            if (deviceData != null) {
                deviceData.close();
                deviceData = null;
                neededCleanup = true;
            }
            if (cudfColumn != null) {
                cudfColumn.close();
                cudfColumn = null;
                neededCleanup = true;
            }
            if (neededCleanup && logErrorIfNotClean) {
                log.error("YOU LEAKED A COLUMN VECTOR!!!!");
                logRefCountDebug("Leaked vector");
            }
            return neededCleanup;
        }
    }


    /////////////////////////////////////////////////////////////////////////////
    // BUILDER
    /////////////////////////////////////////////////////////////////////////////

    /**
     * Create a new Builder to hold the specified number of rows.  Be sure to close the builder when
     * done with it. Please try to use {@see #build(int, Consumer)} instead to avoid needing to
     * close the builder.
     * @param type the type of vector to build.
     * @param rows the number of rows this builder can hold
     * @return the builder to use.
     */
    public static Builder builder(DType type, int rows) {
        return new Builder(type, rows);
    }

    /**
     * Create a new vector.
     * @param rows maximum number of rows that the vector can hold.
     * @param init what will initialize the vector.
     * @return the created vector.
     */
    public static ColumnVector build(DType type, int rows, Consumer<Builder> init) {
        try (Builder builder = builder(type, rows)) {
            init.accept(builder);
            return builder.build();
        }
    }

    /**
     * Create a new vector from the given values.
     */
    public static ColumnVector fromBytes(byte ... values) {
        return build(DType.INT8, values.length, (b) -> b.appendArray(values));
    }

    /**
     * Create a new vector from the given values.
     */
    public static ColumnVector fromShorts(short ... values) {
        return build(DType.INT16, values.length, (b) -> b.appendArray(values));
    }

    /**
     * Create a new vector from the given values.
     */
    public static ColumnVector fromInts(int ... values) {
        return build(DType.INT32, values.length, (b) -> b.appendArray(values));
    }

    /**
     * Create a new vector from the given values.
     */
    public static ColumnVector fromLongs(long ... values) {
        return build(DType.INT64, values.length, (b) -> b.appendArray(values));
    }

    /**
     * Create a new vector from the given values.
     */
    public static ColumnVector fromFloats(float ... values) {
        return build(DType.FLOAT32, values.length, (b) -> b.appendArray(values));
    }

    /**
     * Create a new vector from the given values.
     */
    public static ColumnVector fromDoubles(double ... values) {
        return build(DType.FLOAT64, values.length, (b) -> b.appendArray(values));
    }

    /**
     * Create a new vector from the given values.
     */
    public static ColumnVector datesFromInts(int ... values) {
        return build(DType.DATE32, values.length, (b) -> b.appendArray(values));
    }

    /**
     * Create a new vector from the given values.
     */
    public static ColumnVector datesFromLongs(long ... values) {
        return build(DType.DATE64, values.length, (b) -> b.appendArray(values));
    }

    /**
     * Create a new vector from the given values.
     */
    public static ColumnVector timestampsFromLongs(long ... values) {
        return build(DType.TIMESTAMP, values.length, (b) -> b.appendArray(values));
    }

    /**
     * Create a new vector from the given values.  This API supports inline nulls,
     * but is much slower than using a regular array and should really only be used
     * for tests.
     */
    public static ColumnVector fromBoxedBytes(Byte ... values) {
        return build(DType.INT8, values.length, (b) -> b.appendBoxed(values));
    }

    /**
     * Create a new vector from the given values.  This API supports inline nulls,
     * but is much slower than using a regular array and should really only be used
     * for tests.
     */
    public static ColumnVector fromBoxedShorts(Short ... values) {
        return build(DType.INT16, values.length, (b) -> b.appendBoxed(values));
    }

    /**
     * Create a new vector from the given values.  This API supports inline nulls,
     * but is much slower than using a regular array and should really only be used
     * for tests.
     */
    public static ColumnVector fromBoxedInts(Integer ... values) {
        return build(DType.INT32, values.length, (b) -> b.appendBoxed(values));
    }

    /**
     * Create a new vector from the given values.  This API supports inline nulls,
     * but is much slower than using a regular array and should really only be used
     * for tests.
     */
    public static ColumnVector fromBoxedLongs(Long ... values) {
        return build(DType.INT64, values.length, (b) -> b.appendBoxed(values));
    }

    /**
     * Create a new vector from the given values.  This API supports inline nulls,
     * but is much slower than using a regular array and should really only be used
     * for tests.
     */
    public static ColumnVector fromBoxedFloats(Float ... values) {
        return build(DType.FLOAT32, values.length, (b) -> b.appendBoxed(values));
    }

    /**
     * Create a new vector from the given values.  This API supports inline nulls,
     * but is much slower than using a regular array and should really only be used
     * for tests.
     */
    public static ColumnVector fromBoxedDoubles(Double ... values) {
        return build(DType.FLOAT64, values.length, (b) -> b.appendBoxed(values));
    }

    /**
     * Create a new vector from the given values.  This API supports inline nulls,
     * but is much slower than using a regular array and should really only be used
     * for tests.
     */
    public static ColumnVector datesFromBoxedInts(Integer ... values) {
        return build(DType.DATE32, values.length, (b) -> b.appendBoxed(values));
    }

    /**
     * Create a new vector from the given values.  This API supports inline nulls,
     * but is much slower than using a regular array and should really only be used
     * for tests.
     */
    public static ColumnVector datesFromBoxedLongs(Long ... values) {
        return build(DType.DATE64, values.length, (b) -> b.appendBoxed(values));
    }

    /**
     * Create a new vector from the given values.  This API supports inline nulls,
     * but is much slower than using a regular array and should really only be used
     * for tests.
     */
    public static ColumnVector timestampsFromBoxedLongs(Long ... values) {
        return build(DType.TIMESTAMP, values.length, (b) -> b.appendBoxed(values));
    }

    /**
     * Build
     */
    public static final class Builder implements AutoCloseable {
        private HostMemoryBuffer data;
        private HostMemoryBuffer valid;
        private long currentIndex = 0;
        private long nullCount;
        private final long rows;
        private boolean built;
        private final DType type;

        /**
         * Create a builder with a buffer of size rows
         * @param type datatype
         * @param rows number of rows to allocate.
         */
        Builder(DType type, long rows) {
            this.type = type;
            this.rows = rows;
            this.data = HostMemoryBuffer.allocate(rows * type.sizeInBytes);
        }

        /**
         * Create a builder with a buffer of size rows (for testing ONLY).
         * @param type datatype
         * @param rows number of rows to allocate.
         * @param testData a buffer to hold the data (should be large enough to hold rows entries).
         * @param testValid a buffer to hold the validity vector (should be large enough to hold
         *                 rows entries or is null).
         */
        Builder(DType type, long rows, HostMemoryBuffer testData, HostMemoryBuffer testValid) {
            this.type = type;
            this.rows = rows;
            this.data = testData;
            this.valid = testValid;
        }

        public final Builder append(byte value) {
            assert type == DType.INT8;
            assert currentIndex < rows;
            data.setByte(currentIndex *  type.sizeInBytes, value);
            currentIndex++;
            return this;
        }

        public final Builder append(byte value, long count) {
            assert (count + currentIndex) <= rows;
            assert type == DType.INT8;
            data.setMemory(currentIndex * type.sizeInBytes, count, value);
            currentIndex += count;
            return this;
        }

<<<<<<< HEAD
        public final Builder append(short value) {
=======
        final void appendBytes(byte[] values) {
            assert (values.length + currentIndex) <= rows;
            assert type == DType.INT8;
            data.setBytes(currentIndex * type.sizeInBytes, values, 0, values.length);
            currentIndex += values.length;
        }

        final void appendShort(short value) {
>>>>>>> 0205a01d
            assert type == DType.INT16;
            assert currentIndex < rows;
            data.setShort(currentIndex *  type.sizeInBytes, value);
            currentIndex++;
            return this;
        }

        public final Builder append(int value) {
            assert (type == DType.INT32 || type == DType.DATE32);
            assert currentIndex < rows;
            data.setInt(currentIndex *  type.sizeInBytes, value);
            currentIndex++;
            return this;
        }

        public final Builder append(long value) {
            assert type == DType.INT64 || type == DType.DATE64 || type == DType.TIMESTAMP;
            assert currentIndex < rows;
            data.setLong(currentIndex * type.sizeInBytes, value);
            currentIndex++;
            return this;
        }

        public final Builder append(float value) {
            assert type == DType.FLOAT32;
            assert currentIndex < rows;
            data.setFloat(currentIndex * type.sizeInBytes, value);
            currentIndex++;
            return this;
        }

        public final Builder append(double value) {
            assert type == DType.FLOAT64;
            assert currentIndex < rows;
            data.setDouble(currentIndex * type.sizeInBytes, value);
            currentIndex++;
            return this;
        }

        public final Builder appendArray(byte ... values) {
            assert (values.length + currentIndex) <= rows;
            assert type == DType.INT8;
            data.setBytes(currentIndex * type.sizeInBytes, values, values.length);
            currentIndex += values.length;
            return this;
        }

        public final Builder appendArray(short ... values) {
            assert type == DType.INT16;
            assert (values.length + currentIndex) <= rows;
            data.setShorts(currentIndex *  type.sizeInBytes, values, values.length);
            currentIndex += values.length;
            return this;
        }

        public final Builder appendArray(int... values) {
            assert (type == DType.INT32 || type == DType.DATE32);
            assert (values.length + currentIndex) <= rows;
            data.setInts(currentIndex *  type.sizeInBytes, values, values.length);
            currentIndex += values.length;
            return this;
        }

        public final Builder appendArray(long ... values) {
            assert type == DType.INT64 || type == DType.DATE64 || type == DType.TIMESTAMP;
            assert (values.length + currentIndex) <= rows;
            data.setLongs(currentIndex *  type.sizeInBytes, values, values.length);
            currentIndex += values.length;
            return this;
        }

        public final Builder appendArray(float... values) {
            assert type == DType.FLOAT32;
            assert (values.length + currentIndex) <= rows;
            data.setFloats(currentIndex *  type.sizeInBytes, values, values.length);
            currentIndex += values.length;
            return this;
        }

        public final Builder appendArray(double... values) {
            assert type == DType.FLOAT64;
            assert (values.length + currentIndex) <= rows;
            data.setDoubles(currentIndex *  type.sizeInBytes, values, values.length);
            currentIndex += values.length;
            return this;
        }

        /**
         * Append multiple values.  This is very slow and should really only be used for tests.
         * @param values the values to append, including nulls.
         * @return  this for chaining.
         * @throws  {@link IndexOutOfBoundsException}
         */
        public final Builder appendBoxed(Byte ... values) throws IndexOutOfBoundsException {
            for (Byte b: values) {
                if (b == null) {
                    appendNull();
                } else {
                    append(b);
                }
            }
            return this;
        }

        /**
         * Append multiple values.  This is very slow and should really only be used for tests.
         * @param values the values to append, including nulls.
         * @return  this for chaining.
         * @throws  {@link IndexOutOfBoundsException}
         */
        public final Builder appendBoxed(Short ... values) throws IndexOutOfBoundsException {
            for (Short b: values) {
                if (b == null) {
                    appendNull();
                } else {
                    append(b);
                }
            }
            return this;
        }

        /**
         * Append multiple values.  This is very slow and should really only be used for tests.
         * @param values the values to append, including nulls.
         * @return  this for chaining.
         * @throws  {@link IndexOutOfBoundsException}
         */
        public final Builder appendBoxed(Integer ... values) throws IndexOutOfBoundsException {
            for (Integer b: values) {
                if (b == null) {
                    appendNull();
                } else {
                    append(b);
                }
            }
            return this;
        }

        /**
         * Append multiple values.  This is very slow and should really only be used for tests.
         * @param values the values to append, including nulls.
         * @return  this for chaining.
         * @throws  {@link IndexOutOfBoundsException}
         */
        public final Builder appendBoxed(Long ... values) throws IndexOutOfBoundsException {
            for (Long b: values) {
                if (b == null) {
                    appendNull();
                } else {
                    append(b);
                }
            }
            return this;
        }

        /**
         * Append multiple values.  This is very slow and should really only be used for tests.
         * @param values the values to append, including nulls.
         * @return  this for chaining.
         * @throws  {@link IndexOutOfBoundsException}
         */
        public final Builder appendBoxed(Float ... values) throws IndexOutOfBoundsException {
            for (Float b: values) {
                if (b == null) {
                    appendNull();
                } else {
                    append(b);
                }
            }
            return this;
        }

        /**
         * Append multiple values.  This is very slow and should really only be used for tests.
         * @param values the values to append, including nulls.
         * @return  this for chaining.
         * @throws  {@link IndexOutOfBoundsException}
         */
        public final Builder appendBoxed(Double ... values) throws IndexOutOfBoundsException {
            for (Double b: values) {
                if (b == null) {
                    appendNull();
                } else {
                    append(b);
                }
            }
            return this;
        }

        /**
         * Append this vector to the end of this vector
         * @param columnVector - Vector to be added
         * @return  - The ColumnVector based on this builder values
         */
        public final Builder append(ColumnVector columnVector) {
            assert columnVector.rows <= (rows - currentIndex);
            assert columnVector.type == type;
            assert columnVector.offHeap.hostData != null;

            data.copyRange(currentIndex * type.sizeInBytes, columnVector.offHeap.hostData.data,
                    0L,
                    columnVector.getRowCount() * type.sizeInBytes);

            if (columnVector.nullCount != 0) {
                if (valid == null) {
                    allocateBitmaskAndSetDefaultValues();
                }
                //copy values from intColumnVector to this
                BitVectorHelper.append(columnVector.offHeap.hostData.valid, valid, currentIndex, columnVector.rows);
                nullCount += columnVector.nullCount;
            }
            currentIndex += columnVector.rows;
            return this;
        }

        private void allocateBitmaskAndSetDefaultValues() {
            long bitmaskSize = BitVectorHelper.getValidityAllocationSizeInBytes(rows);
            valid = HostMemoryBuffer.allocate(bitmaskSize);
            valid.setMemory(0, bitmaskSize, (byte) 0xFF);
        }

        /**
         * Append null value.
         */
        public final Builder appendNull() {
            setNullAt(currentIndex);
            currentIndex++;
            return this;
        }

        /**
         * Set a specific index to null.
         * @param index
         */
        public final Builder setNullAt(long index) {
            assert index < rows;

            // add null
            if (this.valid == null) {
                allocateBitmaskAndSetDefaultValues();
            }
            nullCount += BitVectorHelper.setNullAt(valid, index);
            return this;
        }

        /**
         * Finish and create the immutable ColumnVector.
         */
        public final ColumnVector build() {
            if (built) {
                throw new IllegalStateException("Cannot reuse a builder.");
            }
            built = true;
            return new ColumnVector(data, valid, currentIndex, type, nullCount);
        }

        /**
         * Close this builder and free memory if the ColumnVector wasn't generated. Verifies that
         * the data was released even in the case of an error.
         */
        @Override
        public final void close() {
            if (!built) {
                data.close();
                data = null;
                if (valid != null) {
                    valid.close();
                    valid = null;
                }
                built = true;
            }
        }

        @Override
        public String toString() {
            return "Builder{" +
                    "data=" + data +
                    "type=" + type +
                    ", valid=" + valid +
                    ", currentIndex=" + currentIndex +
                    ", nullCount=" + nullCount +
                    ", rows=" + rows +
                    ", built=" + built +
                    '}';
        }
    }
}<|MERGE_RESOLUTION|>--- conflicted
+++ resolved
@@ -901,18 +901,7 @@
             return this;
         }
 
-<<<<<<< HEAD
         public final Builder append(short value) {
-=======
-        final void appendBytes(byte[] values) {
-            assert (values.length + currentIndex) <= rows;
-            assert type == DType.INT8;
-            data.setBytes(currentIndex * type.sizeInBytes, values, 0, values.length);
-            currentIndex += values.length;
-        }
-
-        final void appendShort(short value) {
->>>>>>> 0205a01d
             assert type == DType.INT16;
             assert currentIndex < rows;
             data.setShort(currentIndex *  type.sizeInBytes, value);
@@ -955,7 +944,7 @@
         public final Builder appendArray(byte ... values) {
             assert (values.length + currentIndex) <= rows;
             assert type == DType.INT8;
-            data.setBytes(currentIndex * type.sizeInBytes, values, values.length);
+            data.setBytes(currentIndex * type.sizeInBytes, values, 0, values.length);
             currentIndex += values.length;
             return this;
         }
