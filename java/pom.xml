<?xml version="1.0" encoding="UTF-8"?>
<!--
  Copyright (c) 2019, NVIDIA CORPORATION.

  Licensed under the Apache License, Version 2.0 (the "License");
  you may not use this file except in compliance with the License.
  You may obtain a copy of the License at

      http://www.apache.org/licenses/LICENSE-2.0

  Unless required by applicable law or agreed to in writing, software
  distributed under the License is distributed on an "AS IS" BASIS,
  WITHOUT WARRANTIES OR CONDITIONS OF ANY KIND, either express or implied.
  See the License for the specific language governing permissions and
  limitations under the License.
-->
<project xmlns="http://maven.apache.org/POM/4.0.0"
         xmlns:xsi="http://www.w3.org/2001/XMLSchema-instance"
         xsi:schemaLocation="http://maven.apache.org/POM/4.0.0 http://maven.apache.org/xsd/maven-4.0.0.xsd">
    <modelVersion>4.0.0</modelVersion>

    <groupId>ai.rapids</groupId>
    <artifactId>cudf</artifactId>
<<<<<<< HEAD
    <version>0.9-SNAPSHOT</version>
=======
    <version>0.8-SNAPSHOT</version>
>>>>>>> 4b616cc8

    <name>cudfjni</name>
    <description>
        This project provides java bindings for cudf, to be able to process large amounts of data on a GPU.
        This is still a work in progress so some APIs may change until the 1.0 release.
    </description>
    <url>http://ai.rapids</url>

<<<<<<< HEAD
=======
    <licenses>
        <license>
            <name>Apache License, Version 2.0</name>
            <url>https://www.apache.org/licenses/LICENSE-2.0.txt</url>
            <distribution>repo</distribution>
            <comments>A business-friendly OSS license</comments>
        </license>
    </licenses>
    <scm>
        <connection>scm:git:https://github.com/rapidsai/cudf.git</connection>
        <developerConnection>scm:git:git@github.com:rapidsai/cudf.git</developerConnection>
        <tag>HEAD</tag>
        <url>https://github.com/rapidsai/cudf</url>
    </scm>
    <developers>
        <developer>
            <id>revans2</id>
            <name>Robert Evans</name>
            <email>bobby@apache.org</email>
            <roles>
                <role>Committer</role>
            </roles>
            <timezone>-6</timezone>
        </developer>
        <developer>
            <id>jlowe</id>
            <name>Jason Lowe</name>
            <email>jlowe@nvidia.com</email>
            <roles>
                <role>Committer</role>
            </roles>
            <timezone>-6</timezone>
        </developer>
        <developer>
            <id>abellina</id>
            <name>Alessandro Bellina</name>
            <email>abellina@nvidia.com</email>
            <roles>
                <role>Committer</role>
            </roles>
            <timezone>-6</timezone>
        </developer>
        <developer>
            <id>tgraves</id>
            <name>Thomas Graves</name>
            <email>tgraves@nvidia.com</email>
            <roles>
                <role>Committer</role>
            </roles>
            <timezone>-6</timezone>
        </developer>
        <developer>
            <id>rjafri</id>
            <name>Raza Jafri</name>
            <email>rjafri@nvidia.com</email>
            <roles>
                <role>Committer</role>
            </roles>
            <timezone>-8</timezone>
        </developer>
        <developer>
            <id>nartal</id>
            <name>Niranjan Artal</name>
            <email>nartal@nvidia.com</email>
            <roles>
                <role>Committer</role>
            </roles>
            <timezone>-8</timezone>
        </developer>
    </developers>

>>>>>>> 4b616cc8
    <repositories>
        <repository>
            <id>spark.sw.nvidia.com</id>
            <name>sw-spark-maven</name>
            <url>https://gpuwa.nvidia.com/artifactory/sw-spark-maven</url>
        </repository>
    </repositories>

<<<<<<< HEAD
    <distributionManagement>
        <repository>
            <id>spark.sw.nvidia.com</id>
            <name>gpuwa.nvidia.com-releases</name>
            <url>https://gpuwa.nvidia.com/artifactory/sw-spark-maven-local</url>
        </repository>
    </distributionManagement>

=======
>>>>>>> 4b616cc8
    <dependencies>
        <dependency>
            <groupId>org.slf4j</groupId>
            <artifactId>slf4j-api</artifactId>
            <version>1.7.9</version>
            <scope>compile</scope>
        </dependency>
        <dependency>
            <groupId>org.junit.jupiter</groupId>
            <artifactId>junit-jupiter-api</artifactId>
            <version>${junit.version}</version>
            <scope>test</scope>
        </dependency>
        <dependency>
            <groupId>org.junit.jupiter</groupId>
            <artifactId>junit-jupiter-params</artifactId>
            <version>${junit.version}</version>
            <scope>test</scope>
        </dependency>
        <dependency>
            <groupId>org.slf4j</groupId>
            <artifactId>slf4j-simple</artifactId>
            <version>1.7.9</version>
            <scope>test</scope>
        </dependency>
        <dependency>
            <groupId>org.mockito</groupId>
            <artifactId>mockito-core</artifactId>
            <version>2.25.0</version>
            <scope>test</scope>
        </dependency>
    </dependencies>

    <properties>
        <project.build.sourceEncoding>UTF-8</project.build.sourceEncoding>
        <maven.compiler.source>1.8</maven.compiler.source>
        <maven.compiler.target>1.8</maven.compiler.target>
        <junit.version>5.4.2</junit.version>
        <ai.rapids.refcount.debug>false</ai.rapids.refcount.debug>
        <native.build.path>${basedir}/target/cmake-build</native.build.path>
        <skipNativeCopy>false</skipNativeCopy>
        <cxx11.abi.value>ON</cxx11.abi.value>
    </properties>

    <profiles>
        <profile>
<<<<<<< HEAD
=======
            <id>default</id>
            <activation>
                <activeByDefault>true</activeByDefault>
            </activation>
            <distributionManagement>
                <repository>
                    <id>spark.sw.nvidia.com</id>
                    <name>gpuwa.nvidia.com-releases</name>
                    <url>https://gpuwa.nvidia.com/artifactory/sw-spark-maven-local</url>
                </repository>
            </distributionManagement>
        </profile>
        <profile>
>>>>>>> 4b616cc8
            <id>abiOff</id>
            <properties>
                <cxx11.abi.value>OFF</cxx11.abi.value>
            </properties>
        </profile>
<<<<<<< HEAD
=======
        <profile>
            <id>release</id>
            <distributionManagement>
                <snapshotRepository>
                    <id>ossrh</id>
                    <url>https://oss.sonatype.org/content/repositories/snapshots</url>
                </snapshotRepository>
            </distributionManagement>
            <properties>
                <gpg.passphrase>${GPG_PASSPHRASE}</gpg.passphrase>
            </properties>
            <build>
                <plugins>
                    <plugin>
                        <groupId>org.apache.maven.plugins</groupId>
                        <artifactId>maven-source-plugin</artifactId>
                        <version>2.2.1</version>
                        <executions>
                            <execution>
                                <id>attach-sources</id>
                                <goals>
                                    <goal>jar-no-fork</goal>
                                </goals>
                            </execution>
                        </executions>
                    </plugin>
                    <plugin>
                        <groupId>org.apache.maven.plugins</groupId>
                        <artifactId>maven-javadoc-plugin</artifactId>
                        <version>2.9.1</version>
                        <executions>
                            <execution>
                                <id>attach-javadocs</id>
                                <goals>
                                    <goal>jar</goal>
                                </goals>
                                <configuration>
                                    <additionalparam>-Xdoclint:none</additionalparam>
                                </configuration>
                            </execution>
                        </executions>
                    </plugin>
                    <plugin>
                        <groupId>org.apache.maven.plugins</groupId>
                        <artifactId>maven-gpg-plugin</artifactId>
                        <version>1.5</version>
                        <executions>
                            <execution>
                                <id>sign-artifacts</id>
                                <phase>verify</phase>
                                <goals>
                                    <goal>sign</goal>
                                </goals>
                            </execution>
                        </executions>
                    </plugin>
                    <plugin>
                        <groupId>org.sonatype.plugins</groupId>
                        <artifactId>nexus-staging-maven-plugin</artifactId>
                        <version>1.6.7</version>
                        <extensions>true</extensions>
                        <configuration>
                            <serverId>ossrh</serverId>
                            <nexusUrl>https://oss.sonatype.org/</nexusUrl>
                            <autoReleaseAfterClose>false</autoReleaseAfterClose>
                        </configuration>
                        </plugin>
                </plugins>
            </build>
        </profile>
>>>>>>> 4b616cc8
    </profiles>

    <build>
        <resources>
            <resource>
                <directory>${basedir}/target/native-deps/</directory>
            </resource>
        </resources>
        <pluginManagement>
            <plugins>
                <plugin>
                    <groupId>org.codehaus.gmaven</groupId>
                    <artifactId>gmaven-plugin</artifactId>
                    <version>1.5</version>
                </plugin>
                <plugin>
                    <artifactId>maven-exec-plugin</artifactId>
                    <version>1.6.0</version>
                </plugin>
                <plugin>
                    <artifactId>maven-clean-plugin</artifactId>
                    <version>3.1.0</version>
                </plugin>
                <plugin>
                    <artifactId>maven-resources-plugin</artifactId>
                    <version>3.0.2</version>
                </plugin>
                <plugin>
                    <artifactId>maven-compiler-plugin</artifactId>
                    <version>3.8.0</version>
                </plugin>
                <plugin>
                    <artifactId>maven-surefire-plugin</artifactId>
                    <version>2.22.0</version>
                    <dependencies>
                        <dependency>
                            <groupId>org.junit.platform</groupId>
                            <artifactId>junit-platform-surefire-provider</artifactId>
                            <version>1.2.0</version>
                        </dependency>
                        <dependency>
                            <groupId>org.junit.jupiter</groupId>
                            <artifactId>junit-jupiter-engine</artifactId>
                            <version>5.2.0</version>
                        </dependency>
                    </dependencies>
                </plugin>
                <plugin>
                    <groupId>org.apache.maven.plugins</groupId>
                    <artifactId>maven-failsafe-plugin</artifactId>
                    <version>2.22.0</version>
                </plugin>
                <plugin>
                    <artifactId>maven-jar-plugin</artifactId>
                    <version>3.0.2</version>
                </plugin>
                <plugin>
                    <artifactId>maven-install-plugin</artifactId>
                    <version>2.5.2</version>
                </plugin>
                <plugin>
                    <artifactId>maven-deploy-plugin</artifactId>
                    <version>2.8.2</version>
                </plugin>
                <plugin>
                    <artifactId>maven-site-plugin</artifactId>
                    <version>3.7.1</version>
                </plugin>
                <plugin>
                    <artifactId>maven-project-info-reports-plugin</artifactId>
                    <version>3.0.0</version>
                </plugin>
            </plugins>
        </pluginManagement>

        <plugins>
            <plugin>
                <artifactId>maven-antrun-plugin</artifactId>
                <executions>
                    <execution>
                        <id>cmake</id>
                        <phase>validate</phase>
                        <configuration>
                            <tasks>
                                <mkdir dir="${native.build.path}"/>
                                <exec dir="${native.build.path}"
                                      failonerror="true"
                                      executable="cmake">
                                    <arg value="${basedir}/src/main/native"/>
                                    <arg value="-DCMAKE_CXX11_ABI=${cxx11.abi.value}"/>
                                    <!--<arg value="-DUSE_NVTX"/>-->
                                </exec>
                                <exec dir="${native.build.path}"
                                      failonerror="true"
                                      executable="make">
                                    <arg value="-j"/>
                                </exec>
                            </tasks>
                        </configuration>
                        <goals>
                            <goal>run</goal>
                        </goals>
                    </execution>
                </executions>
            </plugin>
            <plugin>
                <groupId>org.codehaus.gmaven</groupId>
                <artifactId>gmaven-plugin</artifactId>
                <executions>
                    <execution>
                        <id>setproperty</id>
                        <phase>validate</phase>
                        <goals>
                            <goal>execute</goal>
                        </goals>
                        <configuration>
                            <source>
                            def sout = new StringBuffer(), serr = new StringBuffer()
                            //This only works on linux
                            def proc = 'ldd ${native.build.path}/libcudfjni.so'.execute()
                            proc.consumeProcessOutput(sout, serr)
                            proc.waitForOrKill(10000)
                            def librp = ~/librmm\\.so\\s+=>\\s+(.*)librmm.*\\.so\\s+.*/
                            def m = librp.matcher(sout)
                            if (m.find()) {
                                pom.properties['native.deps.path'] = m.group(1)
                            } else {
                                fail("Could not find rmm as a dependency of libcudfjni out> $sout err> $serr")
                            }

                            def libcudf = ~/libcudf\\.so\\s+=>\\s+(.*)libcudf.*\\.so\\s+.*/
                            def cudfm = libcudf.matcher(sout)
                            if (cudfm.find()) {
                                pom.properties['native.cudf.path'] = cudfm.group(1)
                            } else {
                                fail("Could not find cudf as a dependency of libcudfjni out> $sout err> $serr")
                            }

                            def libcudart = ~/libcudart\\.so\\.(.*)\\s+=>.*/
                            def cm = libcudart.matcher(sout)
                            if (cm.find()) {
                                switch(cm.group(1)) {
                                    case ~/10\\.0.*/:
                                        pom.properties['cuda.classifier'] = 'cuda10'
                                        break
                                    default:
                                        pom.properties['cuda.classifier'] = ''
                                        break
                                }
                            } else {
                                fail("Could not find cudart as a dependency of libcudfjni out> $sout err> $serr")
                            }
                            </source>
                        </configuration>
                    </execution>
                </executions>
            </plugin>
            <plugin>
                <groupId>org.apache.maven.plugins</groupId>
                <artifactId>maven-jar-plugin</artifactId>
                <configuration>
                    <!--Set by groovy script-->
                    <classifier>${cuda.classifier}</classifier>
                </configuration>
            </plugin>
            <plugin>
                <groupId>org.codehaus.mojo</groupId>
                <artifactId>native-maven-plugin</artifactId>
                <version>1.0-alpha-8</version>
                <extensions>true</extensions>

                <configuration>
                    <javahClassNames>
                        <javahClassName>ai.rapids.cudf.Cuda</javahClassName>
                        <javahClassName>ai.rapids.cudf.Cudf</javahClassName>
                        <javahClassName>ai.rapids.cudf.ColumnVector</javahClassName>
                        <javahClassName>ai.rapids.cudf.Table</javahClassName>
                        <javahClassName>ai.rapids.cudf.Rmm</javahClassName>
                    </javahClassNames>
                    <javahOutputDirectory>${basedir}/src/main/native/include/</javahOutputDirectory>
                </configuration>
            </plugin>
            <plugin>
                <groupId>org.apache.maven.plugins</groupId>
                <artifactId>maven-surefire-plugin</artifactId>
                <configuration>
                  <!-- you can turn this off, by passing -DtrimStackTrace=true when running tests -->
                  <trimStackTrace>false</trimStackTrace>
                  <redirectTestOutputToFile>true</redirectTestOutputToFile>
                  <systemPropertyVariables>
                    <ai.rapids.refcount.debug>${ai.rapids.refcount.debug}</ai.rapids.refcount.debug>
                  </systemPropertyVariables>
                </configuration>
            </plugin>
            <plugin>
                <artifactId>maven-resources-plugin</artifactId>
                <executions>
                    <execution>
                        <id>copy-native-libs</id>
                        <phase>validate</phase>
                        <goals>
                            <goal>copy-resources</goal>
                        </goals>
                        <configuration>
                            <overwrite>true</overwrite>
                            <skip>${skipNativeCopy}</skip>
                            <outputDirectory>${basedir}/target/native-deps/${os.arch}/${os.name}</outputDirectory>
                            <resources>
                                <resource>
                                    <directory>${native.build.path}</directory>
                                    <includes>
                                        <include>libcudfjni.so</include>
                                    </includes>
                                </resource>
                                <resource>
                                    <!--Set by groovy script-->
                                    <directory>${native.cudf.path}</directory>
                                    <includes>
                                        <include>libcudf.so</include>
                                    </includes>
                                </resource>
                                <resource>
                                    <!--Set by groovy script-->
                                    <directory>${native.deps.path}</directory>
                                    <includes>
                                        <include>librmm.so</include>
                                        <include>libNVCategory.so</include>
                                        <include>libNVStrings.so</include>
                                    </includes>
                                </resource>
                            </resources>
                        </configuration>
                    </execution>
                </executions>
            </plugin>
        </plugins>
    </build>
</project><|MERGE_RESOLUTION|>--- conflicted
+++ resolved
@@ -21,11 +21,7 @@
 
     <groupId>ai.rapids</groupId>
     <artifactId>cudf</artifactId>
-<<<<<<< HEAD
     <version>0.9-SNAPSHOT</version>
-=======
-    <version>0.8-SNAPSHOT</version>
->>>>>>> 4b616cc8
 
     <name>cudfjni</name>
     <description>
@@ -34,8 +30,6 @@
     </description>
     <url>http://ai.rapids</url>
 
-<<<<<<< HEAD
-=======
     <licenses>
         <license>
             <name>Apache License, Version 2.0</name>
@@ -107,7 +101,6 @@
         </developer>
     </developers>
 
->>>>>>> 4b616cc8
     <repositories>
         <repository>
             <id>spark.sw.nvidia.com</id>
@@ -116,17 +109,6 @@
         </repository>
     </repositories>
 
-<<<<<<< HEAD
-    <distributionManagement>
-        <repository>
-            <id>spark.sw.nvidia.com</id>
-            <name>gpuwa.nvidia.com-releases</name>
-            <url>https://gpuwa.nvidia.com/artifactory/sw-spark-maven-local</url>
-        </repository>
-    </distributionManagement>
-
-=======
->>>>>>> 4b616cc8
     <dependencies>
         <dependency>
             <groupId>org.slf4j</groupId>
@@ -173,8 +155,6 @@
 
     <profiles>
         <profile>
-<<<<<<< HEAD
-=======
             <id>default</id>
             <activation>
                 <activeByDefault>true</activeByDefault>
@@ -188,14 +168,11 @@
             </distributionManagement>
         </profile>
         <profile>
->>>>>>> 4b616cc8
             <id>abiOff</id>
             <properties>
                 <cxx11.abi.value>OFF</cxx11.abi.value>
             </properties>
         </profile>
-<<<<<<< HEAD
-=======
         <profile>
             <id>release</id>
             <distributionManagement>
@@ -266,7 +243,6 @@
                 </plugins>
             </build>
         </profile>
->>>>>>> 4b616cc8
     </profiles>
 
     <build>
