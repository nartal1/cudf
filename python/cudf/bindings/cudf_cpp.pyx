--- conflicted
+++ resolved
@@ -344,7 +344,6 @@
                     errname = gdf_error_get_name(c_errcode)
                 msg = errname
 
-<<<<<<< HEAD
             raise GDFError(errname, msg)
 
 cpdef count_nonzero_mask(mask, size):
@@ -359,9 +358,4 @@
             &nnz
         )
 
-    return nnz
-
-
-=======
-            raise GDFError(errname, msg)
->>>>>>> 4e7dd557
+    return nnz