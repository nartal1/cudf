--- conflicted
+++ resolved
@@ -3,14 +3,9 @@
 from libcpp.memory cimport unique_ptr, make_unique
 from libcpp.pair cimport pair
 
-<<<<<<< HEAD
-import cudf._libxx as libcudfxx
-from cudf._libxx.lib cimport *
 from cudf._libxx.column cimport Column
-cimport cudf._libxx.includes.transform as libcudf_transform
-=======
+cimport cudf._libxx.cpp.transform as libcudf_transform
 from rmm._lib.device_buffer cimport device_buffer, DeviceBuffer
->>>>>>> ea5d332c
 
 from cudf.core.buffer import Buffer
 
