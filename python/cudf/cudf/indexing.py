--- conflicted
+++ resolved
@@ -8,7 +8,6 @@
 
 
 def indices_from_labels(obj, labels):
-<<<<<<< HEAD
     from cudf.dataframe import columnops
 
     labels = columnops.as_column(labels)
@@ -18,22 +17,10 @@
         labels._data = labels.data.astype(obj.index._values.data.dtype)
 
     lhs = cudf.DataFrame({}, index=labels)
-=======
-    if pd.api.types.is_categorical_dtype(obj.index):
-        labels = labels.astype("category")
-
-        labels._column._data = labels._column.data.astype(
-            obj.index._values.data.dtype
-        )
-
-    lhs = cudf.DataFrame({}, index=labels._column)
->>>>>>> 549415e3
     rhs = cudf.DataFrame({"_": arange(len(obj))}, index=obj.index)
     return lhs.join(rhs)["_"]
 
 
-<<<<<<< HEAD
-=======
 class _SeriesIlocIndexer(object):
     """
     For integer-location based selection.
@@ -48,7 +35,6 @@
         return self._sr[arg]
 
 
->>>>>>> 549415e3
 class _SeriesLocIndexer(object):
     """
     Label-based selection
@@ -61,13 +47,10 @@
         arg = self._loc_to_iloc(arg)
         return self._sr.iloc[arg]
 
-<<<<<<< HEAD
     def __setitem__(self, key, value):
         key = self._loc_to_iloc(key)
         self._sr.iloc[key] = value
 
-=======
->>>>>>> 549415e3
     def _loc_to_iloc(self, arg):
         from cudf.dataframe.series import Series
         from cudf.dataframe.index import Index
@@ -100,28 +83,6 @@
             )
 
 
-<<<<<<< HEAD
-class _SeriesIlocIndexer(object):
-    """
-    For integer-location based selection.
-    """
-
-    def __init__(self, sr):
-        self._sr = sr
-
-    def __getitem__(self, arg):
-        if isinstance(arg, tuple):
-            arg = list(arg)
-        return self._sr[arg]
-
-    def __setitem__(self, key, value):
-        if isinstance(key, tuple):
-            key = list(key)
-        self._sr[key] = value
-
-
-=======
->>>>>>> 549415e3
 class _DataFrameIndexer(object):
     def __getitem__(self, arg):
         from cudf import MultiIndex
