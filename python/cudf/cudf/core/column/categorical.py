# Copyright (c) 2018-2020, NVIDIA CORPORATION.

import pickle

import cupy
import numpy as np
import pandas as pd
import pyarrow as pa

import cudf
import cudf._libxx as libcudfxx
from cudf._libxx.transform import bools_to_mask
from cudf.core.buffer import Buffer
from cudf.core.column import column
from cudf.core.dtypes import CategoricalDtype
<<<<<<< HEAD
from cudf.utils import utils
=======
>>>>>>> ae994cfb


class CategoricalAccessor(object):
    """
    This mimicks pandas `df.cat` interface.
    """

    def __init__(self, column, parent=None):
        self._column = column
        self._parent = parent

    @property
    def categories(self):
        from cudf.core.index import as_index

        return as_index(self._column.categories)

    @property
    def codes(self):
        return cudf.Series(self._column.codes)

    @property
    def ordered(self):
        return self._column.ordered

    def as_ordered(self, **kwargs):
        out_col = self._column
        if not out_col.ordered:
            kwargs["ordered"] = True
            out_col = self._set_categories(self._column.categories, **kwargs)

        return self._return_or_inplace(out_col, **kwargs)

    def as_unordered(self, **kwargs):
        out_col = self._column
        if out_col.ordered:
            kwargs["ordered"] = False
            out_col = self._set_categories(self.categories, **kwargs)

        return self._return_or_inplace(out_col, **kwargs)

    def add_categories(self, new_categories, **kwargs):
        new_categories = column.as_column(new_categories)
        new_categories = self._column.categories.append(new_categories)
        out_col = self._column
        if not self._categories_equal(new_categories, **kwargs):
            out_col = self._set_categories(new_categories, **kwargs)

        return self._return_or_inplace(out_col, **kwargs)

    def remove_categories(self, removals, **kwargs):
        from cudf import Series

        cats = self.categories.to_series()
        removals = Series(removals, dtype=cats.dtype)
        removals_mask = removals.isin(cats)

        # ensure all the removals are in the current categories
        # list. If not, raise an error to match Pandas behavior
        if not removals_mask.all():
            vals = removals[~removals_mask].to_array()
            msg = "removals must all be in old categories: {}".format(vals)
            raise ValueError(msg)

        new_categories = cats[~cats.isin(removals)]._column
        out_col = self._column
        if not self._categories_equal(new_categories, **kwargs):
            out_col = self._set_categories(new_categories, **kwargs)

        return self._return_or_inplace(out_col, **kwargs)

    def set_categories(self, new_categories, **kwargs):
        """Returns a new Series with the categories set to the
        specified *new_categories*."""
        ordered = kwargs.get("ordered", self.ordered)
        rename = kwargs.pop("rename", False)
        new_categories = column.as_column(new_categories)
        # when called with rename=True, the pandas behavior is
        # to replace the current category values with the new
        # categories.
        if rename:
            # enforce same length
            if len(new_categories) != len(self._column.categories):
                raise ValueError(
                    "new_categories must have the same "
                    "number of items as old categories"
                )
            out_col = column.build_categorical_column(
                new_categories,
                self._column.children[0],
                self._column.mask,
                self._column.size,
                ordered=ordered,
            )
        else:
            out_col = self._column
            if not self._categories_equal(new_categories, **kwargs):
                out_col = self._set_categories(new_categories, **kwargs)

        return self._return_or_inplace(out_col, **kwargs)

    def reorder_categories(self, new_categories, **kwargs):
        new_categories = column.as_column(new_categories)
        # Compare new_categories against current categories.
        # Ignore order for comparison because we're only interested
        # in whether new_categories has all the same values as the
        # current set of categories.
        if not self._categories_equal(new_categories, ordered=False):
            raise ValueError(
                "items in new_categories are not the same as in "
                "old categories"
            )
        out_col = self._set_categories(new_categories, **kwargs)

        return self._return_or_inplace(out_col, **kwargs)

    def _categories_equal(self, new_categories, **kwargs):
        cur_categories = self._column.categories
        if len(new_categories) != len(cur_categories):
            return False
        # if order doesn't matter, sort before the equals call below
        if not kwargs.get("ordered", self.ordered):
            from cudf.core.series import Series

            cur_categories = Series(cur_categories).sort_values()
            new_categories = Series(new_categories).sort_values()
        return cur_categories.equals(new_categories)

    def _set_categories(self, new_categories, **kwargs):
        """Returns a new CategoricalColumn with the categories set to the
        specified *new_categories*.

        Notes
        -----
        Assumes ``new_categories`` is the same dtype as the current categories
        """

        from cudf import DataFrame, Series
        from cudf.utils import cudautils

        cur_cats = self._column.categories
        new_cats = column.as_column(new_categories)

        # Join the old and new categories to build a map from
        # old to new codes, inserting na_sentinel for any old
        # categories that don't exist in the new categories

        # Ensure new_categories is unique first
        if not (kwargs.get("is_unique", False) or new_cats.is_unique):
            # drop_duplicates() instead of unique() to preserve order
            new_cats = Series(new_cats).drop_duplicates()._column

        cur_codes = self.codes
        cur_order = cupy.arange(len(cur_codes))
        old_codes = cupy.arange(len(cur_cats), dtype=cur_codes.dtype)
        new_codes = cupy.arange(len(new_cats), dtype=cur_codes.dtype)

        new_df = DataFrame({"new_codes": new_codes, "cats": new_cats})
        old_df = DataFrame({"old_codes": old_codes, "cats": cur_cats})
        cur_df = DataFrame({"old_codes": cur_codes, "order": cur_order})

        # Join the old and new categories and line up their codes
        df = old_df.merge(new_df, on="cats", how="left")
        # Join the old and new codes to "recode" the codes data buffer
        df = cur_df.merge(df, on="old_codes", how="left")
        df = df.sort_values(by="order").reset_index(True)

        ordered = kwargs.get("ordered", self.ordered)
        new_codes = df["new_codes"]._column

        return column.build_categorical_column(
            categories=new_cats,
            codes=new_codes,
            mask=new_codes.mask,
            ordered=ordered,
        )

    def _return_or_inplace(self, new_col, **kwargs):
        """
        Returns an object of the type of the column owner or updates the column
        of the owner (Series or Index) to mimic an inplace operation
        """
        from cudf import Series
        from cudf.core.index import CategoricalIndex

        owner = self._parent
        inplace = kwargs.get("inplace", False)
        if inplace:
            self._column._mimic_inplace(new_col, inplace=True)
        else:
            if owner is None:
                return new_col
            elif isinstance(owner, CategoricalIndex):
                return CategoricalIndex(new_col, name=owner.name)
            elif isinstance(owner, Series):
                return Series(new_col, index=owner.index, name=owner.name)


class CategoricalColumn(column.ColumnBase):
    """Implements operations for Columns of Categorical type
    """

    def __init__(self, dtype, mask=None, size=None, offset=0, children=()):
        """
        Parameters
        ----------
        dtype : CategoricalDtype
        mask : Buffer
            The validity mask
        offset : int
            Data offset
        children : Tuple[Column]
            Two non-null columns containing the categories and codes
            respectively
        """
        if size is None:
            size = children[0].size
            size = size - offset
        if isinstance(dtype, pd.api.types.CategoricalDtype):
            dtype = CategoricalDtype.from_pandas(dtype)
        if not isinstance(dtype, CategoricalDtype):
            raise ValueError("dtype must be instance of CategoricalDtype")
        super().__init__(
            data=None,
            size=size,
            dtype=dtype,
            mask=mask,
            offset=offset,
            children=children,
        )

        self._codes = None

    @property
    def base_size(self):
        return int(
            (self.base_children[0].size) / self.base_children[0].dtype.itemsize
        )

    def __contains__(self, item):
        try:
            self._encode(item)
        except ValueError:
            return False
        return self._encode(item) in self.as_numerical

    def serialize(self):
        header = {}
        frames = []
        header["type-serialized"] = pickle.dumps(type(self))
        header["dtype"], dtype_frames = self.dtype.serialize()
        header["dtype_frames_count"] = len(dtype_frames)
        frames.extend(dtype_frames)
        header["data"], data_frames = self.codes.serialize()
        header["data_frames_count"] = len(data_frames)
        frames.extend(data_frames)
        if self.nullable:
            mask_header, mask_frames = self.mask.serialize()
            header["mask"] = mask_header
            frames.extend(mask_frames)
        header["frame_count"] = len(frames)
        return header, frames

    @classmethod
    def deserialize(cls, header, frames):
        n_dtype_frames = header["dtype_frames_count"]
        dtype = CategoricalDtype.deserialize(
            header["dtype"], frames[:n_dtype_frames]
        )
        n_data_frames = header["data_frames_count"]

        column_type = pickle.loads(header["data"]["type-serialized"])
        data = column_type.deserialize(
            header["data"],
            frames[n_dtype_frames : n_dtype_frames + n_data_frames],
        )
        mask = None
        if "mask" in header:
            mask = Buffer.deserialize(
                header["mask"], [frames[n_dtype_frames + n_data_frames]]
            )
        return column.build_column(
            data=None, dtype=dtype, mask=mask, children=(data,)
        )

    def set_base_data(self, value):
        if value is not None:
            raise RuntimeError(
                "CategoricalColumns do not use data attribute of Column, use "
                "`set_base_children` instead"
            )
        else:
            super().set_base_data(value)

    def set_base_mask(self, value):
        super().set_base_mask(value)
        self._codes = None

    def set_base_children(self, value):
        super().set_base_children(value)
        self._codes = None

    @property
    def children(self):
        if self._children is None:
            codes_column = self.base_children[0]
            codes_column = column.build_column(
                data=codes_column.base_data,
                dtype=codes_column.dtype,
                mask=codes_column.base_mask,
                size=self.size,
                offset=self.offset + codes_column.offset,
            )
            self._children = (codes_column,)
        return self._children

    @property
    def as_numerical(self):
        return column.build_column(
            data=self.codes.data, dtype=self.codes.dtype, mask=self.mask
        )

    @property
    def categories(self):
        return self.dtype.categories._values

    @categories.setter
    def categories(self, value):
        self.dtype = CategoricalDtype(
            categories=value, ordered=self.dtype.ordered
        )

    @property
    def codes(self):
        if self._codes is None:
            self._codes = self.children[0].set_mask(self.mask)
        return self._codes

    @property
    def ordered(self):
        return self.dtype.ordered

    @ordered.setter
    def ordered(self, value):
        self.dtype.ordered = value

    def cat(self, parent=None):
        return CategoricalAccessor(self, parent=parent)

    def binary_operator(self, binop, rhs, reflect=False):
        msg = (
            "Series of dtype `category` cannot perform the operation: "
            "{}".format(binop)
        )
        raise TypeError(msg)

    def unary_operator(self, unaryop):
        msg = (
            "Series of dtype `category` cannot perform the operation: "
            "{}".format(unaryop)
        )
        raise TypeError(msg)

    def unordered_compare(self, cmpop, rhs):
        if self.dtype != rhs.dtype:
            raise TypeError("Categoricals can only compare with the same type")
        return self.as_numerical.unordered_compare(cmpop, rhs.as_numerical)

    def ordered_compare(self, cmpop, rhs):
        if not (self.ordered and rhs.ordered):
            msg = "Unordered Categoricals can only compare equality or not"
            raise TypeError(msg)
        if self.dtype != rhs.dtype:
            raise TypeError("Categoricals can only compare with the same type")
        return self.as_numerical.ordered_compare(cmpop, rhs.as_numerical)

    def normalize_binop_value(self, other):
        from cudf.utils import utils

        ary = utils.scalar_broadcast_to(
            self._encode(other), size=len(self), dtype=self.codes.dtype
        )
        col = column.build_categorical_column(
            categories=self.dtype.categories,
            codes=column.as_column(ary),
            mask=self.mask,
            ordered=self.dtype.ordered,
        )
        return col

    def sort_by_values(self, ascending=True, na_position="last"):
        codes, inds = self.as_numerical.sort_by_values(ascending, na_position)
        col = column.build_categorical_column(
            categories=self.dtype.categories,
            codes=codes,
            mask=self.mask,
            ordered=self.dtype.ordered,
        )
        return col, inds

    def element_indexing(self, index):
        val = self.as_numerical.element_indexing(index)
        return self._decode(val) if val is not None else val

    @property
    def __cuda_array_interface__(self):
        raise TypeError(
            "Categorical does not support `__cuda_array_interface__`."
            " Please consider using `.codes` or `.categories`"
            " if you need this functionality."
        )

    def to_pandas(self, index=None):
        codes = self.cat().codes.fillna(-1).to_array()
        categories = self.categories.to_pandas()
        data = pd.Categorical.from_codes(
            codes, categories=categories, ordered=self.ordered
        )
        return pd.Series(data, index=index)

    def to_arrow(self):
        return pa.DictionaryArray.from_arrays(
            from_pandas=True,
            ordered=self.ordered,
            indices=self.as_numerical.to_arrow(),
            dictionary=self.categories.to_arrow(),
        )

    def unique(self):
        codes = self.as_numerical.unique()
        return column.build_categorical_column(
            categories=self.categories,
            codes=codes,
            mask=codes.mask,
            ordered=self.ordered,
        )

    def _encode(self, value):
        return self.categories.find_first_value(value)

    def _decode(self, value):
        if value == self.default_na_value():
            return None
        return self.categories.element_indexing(value)

    def default_na_value(self):
        return -1

    def find_and_replace(self, to_replace, replacement, all_nan):
        """
        Return col with *to_replace* replaced with *replacement*.
        """
        replaced = column.as_column(self.cat().codes)

        to_replace_col = column.as_column(
            np.asarray(
                [self._encode(val) for val in to_replace], dtype=replaced.dtype
            )
        )
        replacement_col = column.as_column(
            np.asarray(
                [self._encode(val) for val in replacement],
                dtype=replaced.dtype,
            )
        )

        output = libcudfxx.replace.replace(
            replaced, to_replace_col, replacement_col
        )

        return column.build_categorical_column(
            categories=self.dtype.categories,
            codes=output,
            mask=self.mask,
            ordered=self.dtype.ordered,
        )

    def fillna(self, fill_value):
        """
        Fill null values with *fill_value*
        """
        if not self.nullable:
            return self

        fill_is_scalar = np.isscalar(fill_value)

        if fill_is_scalar:
            if fill_value == self.default_na_value():
                fill_value = self.codes.dtype.type(fill_value)
            else:
                try:
                    fill_value = self._encode(fill_value)
                    fill_value = self.codes.dtype.type(fill_value)
                except (ValueError) as err:
                    err_msg = "fill value must be in categories"
                    raise ValueError(err_msg) from err
        else:
            fill_value = column.as_column(fill_value, nan_as_null=False)
            # TODO: only required if fill_value has a subset of the categories:
            fill_value = fill_value.cat()._set_categories(
                self.categories, is_unique=True
            )
            fill_value = column.as_column(fill_value.codes).astype(
                self.codes.dtype
            )

        result = libcudfxx.replace.replace_nulls(self, fill_value)

        result = column.build_categorical_column(
            categories=self.dtype.categories,
            codes=result,
            mask=None,
            ordered=self.dtype.ordered,
        )

        return result

    def find_first_value(self, value, closest=False):
        """
        Returns offset of first value that matches
        """
        return self.as_numerical.find_first_value(self._encode(value))

    def find_last_value(self, value, closest=False):
        """
        Returns offset of last value that matches
        """
        return self.as_numerical.find_last_value(self._encode(value))

    @property
    def is_monotonic_increasing(self):
        if not hasattr(self, "_is_monotonic_increasing"):
            self._is_monotonic_increasing = (
                self.ordered and self.as_numerical.is_monotonic_increasing
            )
        return self._is_monotonic_increasing

    @property
    def is_monotonic_decreasing(self):
        if not hasattr(self, "_is_monotonic_decreasing"):
            self._is_monotonic_decreasing = (
                self.ordered and self.as_numerical.is_monotonic_decreasing
            )
        return self._is_monotonic_decreasing

    def as_categorical_column(self, dtype, **kwargs):
        return self

    def as_numerical_column(self, dtype, **kwargs):
        return self._get_decategorized_column().as_numerical_column(
            dtype, **kwargs
        )

    def as_string_column(self, dtype, **kwargs):
        return self._get_decategorized_column().as_string_column(
            dtype, **kwargs
        )

    def as_datetime_column(self, dtype, **kwargs):
        return self._get_decategorized_column().as_datetime_column(
            dtype, **kwargs
        )

    def _get_decategorized_column(self):
        if self.null_count == len(self):
            # self.categories is empty; just return codes
            return self.cat().codes._column
        gather_map = self.cat().codes.astype("int32").fillna(0)._column
        out = self.categories.take(gather_map)
        out = out.set_mask(self.mask)
        return out

    def copy(self, deep=True):
        if deep:
            copied_col = libcudfxx.copying.copy_column(self)
            return column.build_categorical_column(
                categories=self.dtype.categories,
                codes=copied_col,
                mask=copied_col.mask,
                ordered=self.dtype.ordered,
            )
        else:
            return column.build_categorical_column(
                categories=self.dtype.categories,
                codes=self.codes,
                mask=self.mask,
                ordered=self.dtype.ordered,
            )

    def __sizeof__(self):
        return (
            self.cat().categories.__sizeof__() + self.cat().codes.__sizeof__()
        )

    def _memory_usage(self, deep=False):
        if deep:
            return self.__sizeof__()
        else:
            return (
                self._categories._memory_usage()
                + self.cat().codes.memory_usage()
            )

    def _mimic_inplace(self, other_col, inplace=False):
        out = super()._mimic_inplace(other_col, inplace=inplace)
        if inplace:
            self._codes = other_col._codes

        return out


def pandas_categorical_as_column(categorical, codes=None):

    """Creates a CategoricalColumn from a pandas.Categorical

    If ``codes`` is defined, use it instead of ``categorical.codes``
    """
    codes = categorical.codes if codes is None else codes
    codes = column.as_column(codes)

    valid_codes = codes.unordered_compare("ne", codes.dtype.type(-1))

    mask = None
    if not valid_codes.all():
        mask = bools_to_mask(valid_codes)

    return column.build_categorical_column(
        categories=categorical.categories,
        codes=codes,
        mask=mask,
        ordered=categorical.ordered,
    )<|MERGE_RESOLUTION|>--- conflicted
+++ resolved
@@ -13,10 +13,6 @@
 from cudf.core.buffer import Buffer
 from cudf.core.column import column
 from cudf.core.dtypes import CategoricalDtype
-<<<<<<< HEAD
-from cudf.utils import utils
-=======
->>>>>>> ae994cfb
 
 
 class CategoricalAccessor(object):
@@ -155,7 +151,6 @@
         """
 
         from cudf import DataFrame, Series
-        from cudf.utils import cudautils
 
         cur_cats = self._column.categories
         new_cats = column.as_column(new_categories)
