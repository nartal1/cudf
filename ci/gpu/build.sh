#!/bin/bash
# Copyright (c) 2018, NVIDIA CORPORATION.
#########################################
# cuDF GPU build and test script for CI #
#########################################
set -e
NUMARGS=$#
ARGS=$*

# Logger function for build status output
function logger() {
  echo -e "\n>>>> $@\n"
}

# Arg parsing function
function hasArg {
    (( ${NUMARGS} != 0 )) && (echo " ${ARGS} " | grep -q " $1 ")
}

# Set path and build parallel level
export PATH=/conda/bin:/usr/local/cuda/bin:$PATH
export PARALLEL_LEVEL=4
export CUDA_REL=${CUDA_VERSION%.*}

# Set home to the job's workspace
export HOME=$WORKSPACE

# Parse git describe
cd $WORKSPACE
export GIT_DESCRIBE_TAG=`git describe --tags`
export MINOR_VERSION=`echo $GIT_DESCRIBE_TAG | grep -o -E '([0-9]+\.[0-9]+)'`

################################################################################
# SETUP - Check environment
################################################################################

logger "Check environment..."
env

logger "Check GPU usage..."
nvidia-smi

logger "Activate conda env..."
source activate gdf
conda install "rmm=$MINOR_VERSION.*" "nvstrings=$MINOR_VERSION.*" "cudatoolkit=$CUDA_REL" \
              "dask>=2.0" "distributed>=2.0" "numpy>=1.16"

# Install the master version of dask and distributed
logger "pip install git+https://github.com/dask/distributed.git --upgrade --no-deps" 
pip install "git+https://github.com/dask/distributed.git" --upgrade --no-deps
logger "pip install git+https://github.com/dask/dask.git --upgrade --no-deps"
pip install "git+https://github.com/dask/dask.git" --upgrade --no-deps

logger "Install Openjdk"
conda install -c anaconda openjdk

logger "Install maven"
conda install --no-deps -c conda-forge maven

logger "Check versions..."
python --version
$CC --version
$CXX --version
java -version
mvn -version
conda list

################################################################################
# BUILD - Build libcudf and cuDF from source
################################################################################

logger "Build libcudf..."
$WORKSPACE/build.sh clean libcudf cudf dask_cudf

################################################################################
# TEST - Run GoogleTest and py.tests for libcudf and cuDF
################################################################################

if hasArg --skip-tests; then
    logger "Skipping Tests..."
<<<<<<< HEAD
    exit 0
fi

logger "Check GPU usage..."
nvidia-smi

logger "GoogleTest for libcudf..."
cd $WORKSPACE/cpp/build
GTEST_OUTPUT="xml:${WORKSPACE}/test-results/" make -j${PARALLEL_LEVEL} test

# Install the master version of distributed for serialization testing
logger "pip install git+https://github.com/dask/distributed.git"
pip install "git+https://github.com/dask/distributed.git"

# Temporarily install feather and cupy for testing
logger "conda install feather-format"
conda install "feather-format" "cupy>=6.0.0"

logger "Python py.test for cuDF..."
cd $WORKSPACE/python
py.test --cache-clear --junitxml=${WORKSPACE}/junit-cudf.xml -v --cov-config=.coveragerc --cov=cudf --cov-report=xml:${WORKSPACE}/cudf-coverage.xml --cov-report term

################################################################################
# TEST libcudfjni
################################################################################

logger "Test cudfjni"
cd $WORKSPACE/java
mvn -Dmaven.repo.local=$WORKSPACE/.m2 clean test
=======
else
    logger "Check GPU usage..."
    nvidia-smi

    logger "GoogleTest for libcudf..."
    cd $WORKSPACE/cpp/build
    GTEST_OUTPUT="xml:${WORKSPACE}/test-results/" make -j${PARALLEL_LEVEL} test

    # Install the master version of distributed for serialization testing
    logger "pip install git+https://github.com/dask/distributed.git"
    pip install "git+https://github.com/dask/distributed.git"

    # Temporarily install feather and cupy for testing
    logger "conda install feather-format"
    conda install "feather-format" "cupy>=6.0.0"

    # set environment variable for numpy 1.16
    # will be enabled for later versions by default
    np_ver=$(python -c "import numpy; print('.'.join(numpy.__version__.split('.')[:-1]))")
    if [ "$np_ver" == "1.16" ];then
      logger "export NUMPY_EXPERIMENTAL_ARRAY_FUNCTION=1"
      export NUMPY_EXPERIMENTAL_ARRAY_FUNCTION=1
    fi


    logger "Python py.test for cuDF..."
    cd $WORKSPACE/python/cudf
    py.test --cache-clear --junitxml=${WORKSPACE}/junit-cudf.xml -v --cov-config=.coveragerc --cov=cudf --cov-report=xml:${WORKSPACE}/python/cudf/cudf-coverage.xml --cov-report term
    
    cd $WORKSPACE/python/dask_cudf
    logger "Python py.test for dask-cudf..."
    py.test --cache-clear --junitxml=${WORKSPACE}/junit-dask-cudf.xml -v --cov-config=.coveragerc --cov=dask_cudf --cov-report=xml:${WORKSPACE}/python/dask_cudf/dask-cudf-coverage.xml --cov-report term
fi
>>>>>>> d3f19ca6
<|MERGE_RESOLUTION|>--- conflicted
+++ resolved
@@ -78,37 +78,6 @@
 
 if hasArg --skip-tests; then
     logger "Skipping Tests..."
-<<<<<<< HEAD
-    exit 0
-fi
-
-logger "Check GPU usage..."
-nvidia-smi
-
-logger "GoogleTest for libcudf..."
-cd $WORKSPACE/cpp/build
-GTEST_OUTPUT="xml:${WORKSPACE}/test-results/" make -j${PARALLEL_LEVEL} test
-
-# Install the master version of distributed for serialization testing
-logger "pip install git+https://github.com/dask/distributed.git"
-pip install "git+https://github.com/dask/distributed.git"
-
-# Temporarily install feather and cupy for testing
-logger "conda install feather-format"
-conda install "feather-format" "cupy>=6.0.0"
-
-logger "Python py.test for cuDF..."
-cd $WORKSPACE/python
-py.test --cache-clear --junitxml=${WORKSPACE}/junit-cudf.xml -v --cov-config=.coveragerc --cov=cudf --cov-report=xml:${WORKSPACE}/cudf-coverage.xml --cov-report term
-
-################################################################################
-# TEST libcudfjni
-################################################################################
-
-logger "Test cudfjni"
-cd $WORKSPACE/java
-mvn -Dmaven.repo.local=$WORKSPACE/.m2 clean test
-=======
 else
     logger "Check GPU usage..."
     nvidia-smi
@@ -141,5 +110,12 @@
     cd $WORKSPACE/python/dask_cudf
     logger "Python py.test for dask-cudf..."
     py.test --cache-clear --junitxml=${WORKSPACE}/junit-dask-cudf.xml -v --cov-config=.coveragerc --cov=dask_cudf --cov-report=xml:${WORKSPACE}/python/dask_cudf/dask-cudf-coverage.xml --cov-report term
-fi
->>>>>>> d3f19ca6
+
+################################################################################
+# TEST libcudfjni
+################################################################################
+
+    logger "Test cudfjni"
+    cd $WORKSPACE/java
+    mvn -Dmaven.repo.local=$WORKSPACE/.m2 clean test
+fi