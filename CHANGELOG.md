# cuDF 0.10.0 (Date TBD)

## New Features
- PR #2423 Added `groupby.quantile()`
- PR #2522 Add Java bindings for NVStrings backed upper and lower case mutators
- PR #2607 Add Java bindings for parsing JSON
- PR #2629 Add dropna= parameter to groupby
- PR #2585 ORC & Parquet Readers: Remove millisecond timestamp restriction
- PR #2559 Add Series.tolist()
- PR #2653 Add Java bindings for rolling window operations
- PR #2480 Merge `custreamz` codebase into `cudf` repo
- PR #2674 Add __contains__ for Index/Series/Column
- PR #2635 Add support to read from remote and cloud sources like s3, gcs, hdfs
- PR #2722 Add Java bindings for NVTX ranges
- PR #2702 Add make_bool to dataset generation functions
- PR #2394 Move `rapidsai/custrings` into `cudf`
- PR #2734 Final sync of custrings source into cudf
- PR #2724 Add libcudf support for __contains__
- PR #2781 Add issorted to is_monotonic
- PR #2685 Add cudf::scatter_to_tables and cython binding
- PR #2743 Add Java bindings for NVStrings timestamp2long as part of String ColumnVector casting
- PR #2785 Add nvstrings Python docs
- PR #2786 Add benchmarks option to root build.sh
- PR #2802 Add `cudf::repeat()` and `cudf.Series.repeat()`
- PR #2773 Add Fisher's unbiased kurtosis and skew for Series/DataFrame
- PR #2748 Parquet Reader: Add option to specify loading of PANDAS index
- PR #2807 Add scatter_by_map to DataFrame python API
- PR #2836 Add nvstrings.code_points method
- PR #2844 Add Series/DataFrame notnull
<<<<<<< HEAD
- PR #2719 Series and DataFrame covariance and Pearson correlation
=======
- PR #2858 Add GTest type list utilities
>>>>>>> 0984a873

## Improvements

- PR #2578 Update legacy_groupby to use libcudf group_by_without_aggregation
- PR #2581 Removed `managed` allocator from hash map classes.
- PR #2571 Remove unnecessary managed memory from gdf_column_concat
- PR #2648 Cython/Python reorg
- PR #2588 Update Series.append documentation
- PR #2632 Replace dask-cudf set_index code with upstream
- PR #2682 Add cudf.set_allocator() function for easier allocator init
- PR #2642 Improve null printing and testing
- PR #2747 Add missing Cython headers / cudftestutil lib to conda package for cuspatial build
- PR #2706 Compute CSV format in device code to speedup performance
- PR #2673 Add support for np.longlong type
- PR #2703 move dask serialization dispatch into cudf
- PR #2728 Add YYMMDD to version tag for nightly conda packages
- PR #2729 Handle file-handle input in to_csv
- PR #2741 CSV Reader: Move kernel functions into its own file
- PR #2766 Improve nvstrings python cmake flexibility
- PR #2756 Add out_time_unit option to csv reader, support timestamp resolutions
- PR #2771 Stopgap alias for to_gpu_matrix()
- PR #2783 Support mapping input columns to function arguments in apply kernels
- PR #2645 libcudf unique_count for Series.nunique
- PR #2817 Dask-cudf: `read_parquet` support for remote filesystems
- PR #2823 improve java data movement debugging
- PR #2806 CSV Reader: Clean-up row offset operations
- PR #2828 Optimizations of kernel launch configuration for `DataFrame.apply_rows` and `DataFrame.apply_chunks`
- PR #2831 Add `column` argument to `DataFrame.drop`
- PR #2833 Parquet reader: align page data allocation sizes to 4-bytes to satisfy cuda-memcheck
- PR #2856 Update group_split_cudf to use scatter_by_map
- PR #2830 Use YYMMDD tag in custreamz nightly build

## Bug Fixes

- PR #2584 ORC Reader: fix parsing of `DECIMAL` index positions
- PR #2619 Fix groupby serialization/deserialization
- PR #2614 Update Java version to match
- PR #2601 Fixes nlargest(1) issue in Series and Dataframe
- PR #2610 Fix a bug in index serialization (properly pass DeviceNDArray)
- PR #2621 Fixes the floordiv issue of not promoting float type when rhs is 0
- PR #2611 Types Test: fix static casting from negative int to string
- PR #2618 IO Readers: Fix datasource memory map failure for multiple reads
- PR #2628 groupby_without_aggregation non-nullable input table produces non-nullable output
- PR #2615 fix string category partitioning in java API
- PR #2641 fix string category and timeunit concat in the java API
- PR #2649 Fix groupby issue resulting from column_empty bug
- PR #2658 Fix astype() for null categorical columns
- PR #2660 fix column string category and timeunit concat in the java API
- PR #2664 ORC reader: fix `skip_rows` larger than first stripe
- PR #2654 Allow Java gdfOrderBy to work with string categories
- PR #2669 AVRO reader: fix non-deterministic output
- PR #2668 Update Java bindings to specify timestamp units for ORC and Parquet readers
- PR #2679 AVRO reader: fix cuda errors when decoding compressed streams
- PR #2692 Add concatenation for data-frame with different headers (empty and non-empty)
- PR #2651 Remove nvidia driver installation from ci/cpu/build.sh
- PR #2697 Ensure csv reader sets datetime column time units
- PR #2698 Return RangeIndex from contiguous slice of RangeIndex
- PR #2672 Fix null and integer handling in round
- PR #2704 Parquet Reader: Fix crash when loading string column with nulls
- PR #2725 Fix Jitify issue with running on Turing using CUDA version < 10
- PR #2731 Fix building of benchmarks
- PR #2738 Fix java to find new NVStrings locations
- PR #2736 Pin Jitify branch to v0.10 version
- PR #2742 IO Readers: Fix possible silent failures when creating `NvStrings` instance
- PR #2753 Fix java quantile API calls
- PR #2762 Fix validity processing for time in java
- PR #2796 Fix handling string slicing and other nvstrings delegated methods with dask
- PR #2769 Fix link to API docs in README.md
- PR #2772 Handle multiindex pandas Series #2772
- PR #2749 Fix apply_rows/apply_chunks pessimistic null mask to use in_cols null masks only
- PR #2752 CSV Reader: Fix exception when there's no rows to process
- PR #2716 Added Exception for `StringMethods` in string methods
- PR #2787 Fix Broadcasting `None` to `cudf-series`
- PR #2794 Fix async race in NVCategory::get_value and get_value_bounds
- PR #2795 Fix java build/cast error
- PR #2496 Fix improper merge of two dataframes when names differ
- PR #2824 Fix issue with incorrect result when Numeric Series replace is called several times
- PR #2751 Replace value with null
- PR #2765 Fix Java inequality comparisons for string category
- PR #2818 Fix java join API to use new C++ join API
- PR #2841 Fix nvstrings.slice and slice_from for range (0,0)
- PR #2837 Fix join benchmark
- PR #2809 Add hash_df and group_split dispatch functions for dask
- PR #2843 Parquet reader: fix skip_rows when not aligned with page or row_group boundaries
- PR #2851 Deleted existing dask-cudf/record.txt
- PR #2852 Fixed `cumsum()` and `cumprod()` on boolean series.
- PR #2750 Fixed casting values to cudf::bool8 so non-zero values always cast to true

# cuDF 0.9.0 (21 Aug 2019)

## New Features

- PR #1993 Add CUDA-accelerated series aggregations: mean, var, std
- PR #2111 IO Readers: Support memory buffer, file-like object, and URL inputs
- PR #2012 Add `reindex()` to DataFrame and Series
- PR #2097 Add GPU-accelerated AVRO reader
- PR #2098 Support binary ops on DFs and Series with mismatched indices
- PR #2160 Merge `dask-cudf` codebase into `cudf` repo
- PR #2149 CSV Reader: Add `hex` dtype for explicit hexadecimal parsing
- PR #2156 Add `upper_bound()` and `lower_bound()` for libcudf tables and `searchsorted()` for cuDF Series
- PR #2158 CSV Reader: Support single, non-list/dict argument for `dtype`
- PR #2177 CSV Reader: Add `parse_dates` parameter for explicit date inference
- PR #1744 cudf::apply_boolean_mask and cudf::drop_nulls support for cudf::table inputs (multi-column)
- PR #2196 Add `DataFrame.dropna()`
- PR #2197 CSV Writer: add `chunksize` parameter for `to_csv`
- PR #2215 `type_dispatcher` benchmark
- PR #2179 Add Java quantiles
- PR #2157 Add __array_function__ to DataFrame and Series
- PR #2212 Java support for ORC reader
- PR #2224 Add DataFrame isna, isnull, notna functions
- PR #2236 Add Series.drop_duplicates
- PR #2105 Add hash-based join benchmark
- PR #2316 Add unique, nunique, and value_counts for datetime columns
- PR #2337 Add Java support for slicing a ColumnVector
- PR #2049 Add cudf::merge (sorted merge)
- PR #2368 Full cudf+dask Parquet Support
- PR #2380 New cudf::is_sorted checks whether cudf::table is sorted
- PR #2356 Java column vector standard deviation support
- PR #2221 MultiIndex full indexing - Support iloc and wildcards for loc
- PR #2429 Java support for getting length of strings in a ColumnVector
- PR #2415 Add `value_counts` for series of any type
- PR #2446 Add __array_function__ for index
- PR #2437 ORC reader: Add 'use_np_dtypes' option
- PR #2382 Add CategoricalAccessor add, remove, rename, and ordering methods
- PR #2464 Native implement `__cuda_array_interface__` for Series/Index/Column objects
- PR #2425 Rolling window now accepts array-based user-defined functions
- PR #2442 Add __setitem__
- PR #2449 Java support for getting byte count of strings in a ColumnVector
- PR #2492 Add groupby.size() method
- PR #2358 Add cudf::nans_to_nulls: convert floating point column into bitmask
- PR #2489 Add drop argument to set_index
- PR #2491 Add Java bindings for ORC reader 'use_np_dtypes' option
- PR #2213 Support s/ms/us/ns DatetimeColumn time unit resolutions
- PR #2536 Add _constructor properties to Series and DataFrame

## Improvements

- PR #2103 Move old `column` and `bitmask` files into `legacy/` directory
- PR #2109 added name to Python column classes
- PR #1947 Cleanup serialization code
- PR #2125 More aggregate in java API
- PR #2127 Add in java Scalar tests
- PR #2088 Refactor of Python groupby code
- PR #2130 Java serialization and deserialization of tables.
- PR #2131 Chunk rows logic added to csv_writer
- PR #2129 Add functions in the Java API to support nullable column filtering
- PR #2165 made changes to get_dummies api for it to be available in MethodCache
- PR #2171 Add CodeCov integration, fix doc version, make --skip-tests work when invoking with source
- PR #2184 handle remote orc files for dask-cudf
- PR #2186 Add `getitem` and `getattr` style access to Rolling objects
- PR #2168 Use cudf.Column for CategoricalColumn's categories instead of a tuple
- PR #2193 DOC: cudf::type_dispatcher documentation for specializing dispatched functors
- PR #2199 Better java support for appending strings
- PR #2176 Added column dtype support for datetime, int8, int16 to csv_writer
- PR #2209 Matching `get_dummies` & `select_dtypes` behavior to pandas
- PR #2217 Updated Java bindings to use the new groupby API
- PR #2214 DOC: Update doc instructions to build/install `cudf` and `dask-cudf`
- PR #2220 Update Java bindings for reduction rename
- PR #2232 Move CodeCov upload from build script to Jenkins
- PR #2225 refactor to use libcudf for gathering columns in dataframes
- PR #2293 Improve join performance (faster compute_join_output_size)
- PR #2300 Create separate dask codeowners for dask-cudf codebase
- PR #2304 gdf_group_by_without_aggregations returns gdf_column
- PR #2309 Java readers: remove redundant copy of result pointers
- PR #2307 Add `black` and `isort` to style checker script
- PR #2345 Restore removal of old groupby implementation
- PR #2342 Improve `astype()` to operate all ways
- PR #2329 using libcudf cudf::copy for column deep copy
- PR #2344 DOC: docs on code formatting for contributors
- PR #2376 Add inoperative axis= and win_type= arguments to Rolling()
- PR #2378 remove dask for (de-)serialization of cudf objects
- PR #2353 Bump Arrow and Dask versions
- PR #2377 Replace `standard_python_slice` with just `slice.indices()`
- PR #2373 cudf.DataFrame enchancements & Series.values support
- PR #2392 Remove dlpack submodule; make cuDF's Cython API externally accessible
- PR #2430 Updated Java bindings to use the new unary API
- PR #2406 Moved all existing `table` related files to a `legacy/` directory
- PR #2350 Performance related changes to get_dummies
- PR #2420 Remove `cudautils.astype` and replace with `typecast.apply_cast`
- PR #2456 Small improvement to typecast utility
- PR #2458 Fix handling of thirdparty packages in `isort` config
- PR #2459 IO Readers: Consolidate all readers to use `datasource` class
- PR #2475 Exposed type_dispatcher.hpp, nvcategory_util.hpp and wrapper_types.hpp in the include folder
- PR #2484 Enabled building libcudf as a static library
- PR #2453 Streamline CUDA_REL environment variable
- PR #2483 Bundle Boost filesystem dependency in the Java jar
- PR #2486 Java API hash functions
- PR #2481 Adds the ignore_null_keys option to the java api
- PR #2490 Java api: support multiple aggregates for the same column
- PR #2510 Java api: uses table based apply_boolean_mask
- PR #2432 Use pandas formatting for console, html, and latex output
- PR #2573 Bump numba version to 0.45.1
- PR #2606 Fix references to notebooks-contrib

## Bug Fixes

- PR #2086 Fixed quantile api behavior mismatch in series & dataframe
- PR #2128 Add offset param to host buffer readers in java API.
- PR #2145 Work around binops validity checks for java
- PR #2146 Work around unary_math validity checks for java
- PR #2151 Fixes bug in cudf::copy_range where null_count was invalid
- PR #2139 matching to pandas describe behavior & fixing nan values issue
- PR #2161 Implicitly convert unsigned to signed integer types in binops
- PR #2154 CSV Reader: Fix bools misdetected as strings dtype
- PR #2178 Fix bug in rolling bindings where a view of an ephemeral column was being taken
- PR #2180 Fix issue with isort reordering `importorskip` below imports depending on them
- PR #2187 fix to honor dtype when numpy arrays are passed to columnops.as_column
- PR #2190 Fix issue in astype conversion of string column to 'str'
- PR #2208 Fix issue with calling `head()` on one row dataframe
- PR #2229 Propagate exceptions from Cython cdef functions
- PR #2234 Fix issue with local build script not properly building
- PR #2223 Fix CUDA invalid configuration errors reported after loading small compressed ORC files
- PR #2162 Setting is_unique and is_monotonic-related attributes
- PR #2244 Fix ORC RLEv2 delta mode decoding with nonzero residual delta width
- PR #2297 Work around `var/std` unsupported only at debug build
- PR #2302 Fixed java serialization corner case
- PR #2355 Handle float16 in binary operations
- PR #2311 Fix copy behaviour for GenericIndex
- PR #2349 Fix issues with String filter in java API
- PR #2323 Fix groupby on categoricals
- PR #2328 Ensure order is preserved in CategoricalAccessor._set_categories
- PR #2202 Fix issue with unary ops mishandling empty input
- PR #2326 Fix for bug in DLPack when reading multiple columns
- PR #2324 Fix cudf Docker build
- PR #2325 Fix ORC RLEv2 patched base mode decoding with nonzero patch width
- PR #2235 Fix get_dummies to be compatible with dask
- PR #2332 Zero initialize gdf_dtype_extra_info
- PR #2355 Handle float16 in binary operations
- PR #2360 Fix missing dtype handling in cudf.Series & columnops.as_column
- PR #2364 Fix quantile api and other trivial issues around it
- PR #2361 Fixed issue with `codes` of CategoricalIndex
- PR #2357 Fixed inconsistent type of index created with from_pandas vs direct construction
- PR #2389 Fixed Rolling __getattr__ and __getitem__ for offset based windows
- PR #2402 Fixed bug in valid mask computation in cudf::copy_if (apply_boolean_mask)
- PR #2401 Fix to a scalar datetime(of type Days) issue
- PR #2386 Correctly allocate output valids in groupby
- PR #2411 Fixed failures on binary op on single element string column
- PR #2422 Fix Pandas logical binary operation incompatibilites
- PR #2447 Fix CodeCov posting build statuses temporarily
- PR #2450 Fix erroneous null handling in `cudf.DataFrame`'s `apply_rows`
- PR #2470 Fix issues with empty strings and string categories (Java)
- PR #2471 Fix String Column Validity.
- PR #2481 Fix java validity buffer serialization
- PR #2485 Updated bytes calculation to use size_t to avoid overflow in column concat
- PR #2461 Fix groupby multiple aggregations same column
- PR #2514 Fix cudf::drop_nulls threshold handling in Cython
- PR #2516 Fix utilities include paths and meta.yaml header paths
- PR #2517 Fix device memory leak in to_dlpack tensor deleter
- PR #2431 Fix local build generated file ownerships
- PR #2511 Added import of orc, refactored exception handlers to not squash fatal exceptions
- PR #2527 Fix index and column input handling in dask_cudf read_parquet
- PR #2466 Fix `dataframe.query` returning null rows erroneously
- PR #2548 Orc reader: fix non-deterministic data decoding at chunk boundaries
- PR #2557 fix cudautils import in string.py
- PR #2521 Fix casting datetimes from/to the same resolution
- PR #2545 Fix MultiIndexes with datetime levels
- PR #2560 Remove duplicate `dlpack` definition in conda recipe
- PR #2567 Fix ColumnVector.fromScalar issues while dealing with null scalars
- PR #2565 Orc reader: fix incorrect data decoding of int64 data types
- PR #2577 Fix search benchmark compilation error by adding necessary header
- PR #2604 Fix a bug in copying.pyx:_normalize_types that upcasted int32 to int64


# cuDF 0.8.0 (27 June 2019)

## New Features

- PR #1524 Add GPU-accelerated JSON Lines parser with limited feature set
- PR #1569 Add support for Json objects to the JSON Lines reader
- PR #1622 Add Series.loc
- PR #1654 Add cudf::apply_boolean_mask: faster replacement for gdf_apply_stencil
- PR #1487 cython gather/scatter
- PR #1310 Implemented the slice/split functionality.
- PR #1630 Add Python layer to the GPU-accelerated JSON reader
- PR #1745 Add rounding of numeric columns via Numba
- PR #1772 JSON reader: add support for BytesIO and StringIO input
- PR #1527 Support GDF_BOOL8 in readers and writers
- PR #1819 Logical operators (AND, OR, NOT) for libcudf and cuDF
- PR #1813 ORC Reader: Add support for stripe selection
- PR #1828 JSON Reader: add suport for bool8 columns
- PR #1833 Add column iterator with/without nulls
- PR #1665 Add the point-in-polygon GIS function
- PR #1863 Series and Dataframe methods for all and any
- PR #1908 cudf::copy_range and cudf::fill for copying/assigning an index or range to a constant
- PR #1921 Add additional formats for typecasting to/from strings
- PR #1807 Add Series.dropna()
- PR #1987 Allow user defined functions in the form of ptx code to be passed to binops
- PR #1948 Add operator functions like `Series.add()` to DataFrame and Series
- PR #1954 Add skip test argument to GPU build script
- PR #2018 Add bindings for new groupby C++ API
- PR #1984 Add rolling window operations Series.rolling() and DataFrame.rolling()
- PR #1542 Python method and bindings for to_csv
- PR #1995 Add Java API
- PR #1998 Add google benchmark to cudf
- PR #1845 Add cudf::drop_duplicates, DataFrame.drop_duplicates
- PR #1652 Added `Series.where()` feature
- PR #2074 Java Aggregates, logical ops, and better RMM support
- PR #2140 Add a `cudf::transform` function
- PR #2068 Concatenation of different typed columns

## Improvements

- PR #1538 Replacing LesserRTTI with inequality_comparator
- PR #1703 C++: Added non-aggregating `insert` to `concurrent_unordered_map` with specializations to store pairs with a single atomicCAS when possible.
- PR #1422 C++: Added a RAII wrapper for CUDA streams
- PR #1701 Added `unique` method for stringColumns
- PR #1713 Add documentation for Dask-XGBoost
- PR #1666 CSV Reader: Improve performance for files with large number of columns
- PR #1725 Enable the ability to use a single column groupby as its own index
- PR #1759 Add an example showing simultaneous rolling averages to `apply_grouped` documentation
- PR #1746 C++: Remove unused code: `windowed_ops.cu`, `sorting.cu`, `hash_ops.cu`
- PR #1748 C++: Add `bool` nullability flag to `device_table` row operators
- PR #1764 Improve Numerical column: `mean_var` and `mean`
- PR #1767 Speed up Python unit tests
- PR #1770 Added build.sh script, updated CI scripts and documentation
- PR #1739 ORC Reader: Add more pytest coverage
- PR #1696 Added null support in `Series.replace()`.
- PR #1390 Added some basic utility functions for `gdf_column`'s
- PR #1791 Added general column comparison code for testing
- PR #1795 Add printing of git submodule info to `print_env.sh`
- PR #1796 Removing old sort based group by code and gdf_filter
- PR #1811 Added funtions for copying/allocating `cudf::table`s
- PR #1838 Improve columnops.column_empty so that it returns typed columns instead of a generic Column
- PR #1890 Add utils.get_dummies- a pandas-like wrapper around one_hot-encoding
- PR #1823 CSV Reader: default the column type to string for empty dataframes
- PR #1827 Create bindings for scalar-vector binops, and update one_hot_encoding to use them
- PR #1817 Operators now support different sized dataframes as long as they don't share different sized columns
- PR #1855 Transition replace_nulls to new C++ API and update corresponding Cython/Python code
- PR #1858 Add `std::initializer_list` constructor to `column_wrapper`
- PR #1846 C++ type-erased gdf_equal_columns test util; fix gdf_equal_columns logic error
- PR #1390 Added some basic utility functions for `gdf_column`s
- PR #1391 Tidy up bit-resolution-operation and bitmask class code
- PR #1882 Add iloc functionality to MultiIndex dataframes
- PR #1884 Rolling windows: general enhancements and better coverage for unit tests
- PR #1886 support GDF_STRING_CATEGORY columns in apply_boolean_mask, drop_nulls and other libcudf functions
- PR #1896 Improve performance of groupby with levels specified in dask-cudf
- PR #1915 Improve iloc performance for non-contiguous row selection
- PR #1859 Convert read_json into a C++ API
- PR #1919 Rename libcudf namespace gdf to namespace cudf
- PR #1850 Support left_on and right_on for DataFrame merge operator
- PR #1930 Specialize constructor for `cudf::bool8` to cast argument to `bool`
- PR #1938 Add default constructor for `column_wrapper`
- PR #1930 Specialize constructor for `cudf::bool8` to cast argument to `bool`
- PR #1952 consolidate libcudf public API headers in include/cudf
- PR #1949 Improved selection with boolmask using libcudf `apply_boolean_mask`
- PR #1956 Add support for nulls in `query()`
- PR #1973 Update `std::tuple` to `std::pair` in top-most libcudf APIs and C++ transition guide
- PR #1981 Convert read_csv into a C++ API
- PR #1868 ORC Reader: Support row index for speed up on small/medium datasets
- PR #1964 Added support for list-like types in Series.str.cat
- PR #2005 Use HTML5 details tag in bug report issue template
- PR #2003 Removed few redundant unit-tests from test_string.py::test_string_cat
- PR #1944 Groupby design improvements
- PR #2017 Convert `read_orc()` into a C++ API
- PR #2011 Convert `read_parquet()` into a C++ API
- PR #1756 Add documentation "10 Minutes to cuDF and dask_cuDF"
- PR #2034 Adding support for string columns concatenation using "add" binary operator
- PR #2042 Replace old "10 Minutes" guide with new guide for docs build process
- PR #2036 Make library of common test utils to speed up tests compilation
- PR #2022 Facilitating get_dummies to be a high level api too
- PR #2050 Namespace IO readers and add back free-form `read_xxx` functions
- PR #2104 Add a functional ``sort=`` keyword argument to groupby
- PR #2108 Add `find_and_replace` for StringColumn for replacing single values

## Bug Fixes

- PR #1465 Fix for test_orc.py and test_sparse_df.py test failures
- PR #1583 Fix underlying issue in `as_index()` that was causing `Series.quantile()` to fail
- PR #1680 Add errors= keyword to drop() to fix cudf-dask bug
- PR #1651 Fix `query` function on empty dataframe
- PR #1616 Fix CategoricalColumn to access categories by index instead of iteration
- PR #1660 Fix bug in `loc` when indexing with a column name (a string)
- PR #1683 ORC reader: fix timestamp conversion to UTC
- PR #1613 Improve CategoricalColumn.fillna(-1) performance
- PR #1642 Fix failure of CSV_TEST gdf_csv_test.SkiprowsNrows on multiuser systems
- PR #1709 Fix handling of `datetime64[ms]` in `dataframe.select_dtypes`
- PR #1704 CSV Reader: Add support for the plus sign in number fields
- PR #1687 CSV reader: return an empty dataframe for zero size input
- PR #1757 Concatenating columns with null columns
- PR #1755 Add col_level keyword argument to melt
- PR #1758 Fix df.set_index() when setting index from an empty column
- PR #1749 ORC reader: fix long strings of NULL values resulting in incorrect data
- PR #1742 Parquet Reader: Fix index column name to match PANDAS compat
- PR #1782 Update libcudf doc version
- PR #1783 Update conda dependencies
- PR #1786 Maintain the original series name in series.unique output
- PR #1760 CSV Reader: fix segfault when dtype list only includes columns from usecols list
- PR #1831 build.sh: Assuming python is in PATH instead of using PYTHON env var
- PR #1839 Raise an error instead of segfaulting when transposing a DataFrame with StringColumns
- PR #1840 Retain index correctly during merge left_on right_on
- PR #1825 cuDF: Multiaggregation Groupby Failures
- PR #1789 CSV Reader: Fix missing support for specifying `int8` and `int16` dtypes
- PR #1857 Cython Bindings: Handle `bool` columns while calling `column_view_from_NDArrays`
- PR #1849 Allow DataFrame support methods to pass arguments to the methods
- PR #1847 Fixed #1375 by moving the nvstring check into the wrapper function
- PR #1864 Fixing cudf reduction for POWER platform
- PR #1869 Parquet reader: fix Dask timestamps not matching with Pandas (convert to milliseconds)
- PR #1876 add dtype=bool for `any`, `all` to treat integer column correctly
- PR #1875 CSV reader: take NaN values into account in dtype detection
- PR #1873 Add column dtype checking for the all/any methods
- PR #1902 Bug with string iteration in _apply_basic_agg
- PR #1887 Fix for initialization issue in pq_read_arg,orc_read_arg
- PR #1867 JSON reader: add support for null/empty fields, including the 'null' literal
- PR #1891 Fix bug #1750 in string column comparison
- PR #1909 Support of `to_pandas()` of boolean series with null values
- PR #1923 Use prefix removal when two aggs are called on a SeriesGroupBy
- PR #1914 Zero initialize gdf_column local variables
- PR #1959 Add support for comparing boolean Series to scalar
- PR #1966 Ignore index fix in series append
- PR #1967 Compute index __sizeof__ only once for DataFrame __sizeof__
- PR #1977 Support CUDA installation in default system directories
- PR #1982 Fixes incorrect index name after join operation
- PR #1985 Implement `GDF_PYMOD`, a special modulo that follows python's sign rules
- PR #1991 Parquet reader: fix decoding of NULLs
- PR #1990 Fixes a rendering bug in the `apply_grouped` documentation
- PR #1978 Fix for values being filled in an empty dataframe
- PR #2001 Correctly create MultiColumn from Pandas MultiColumn
- PR #2006 Handle empty dataframe groupby construction for dask
- PR #1965 Parquet Reader: Fix duplicate index column when it's already in `use_cols`
- PR #2033 Add pip to conda environment files to fix warning
- PR #2028 CSV Reader: Fix reading of uncompressed files without a recognized file extension
- PR #2073 Fix an issue when gathering columns with NVCategory and nulls
- PR #2053 cudf::apply_boolean_mask return empty column for empty boolean mask
- PR #2066 exclude `IteratorTest.mean_var_output` test from debug build
- PR #2069 Fix JNI code to use read_csv and read_parquet APIs
- PR #2071 Fix bug with unfound transitive dependencies for GTests in Ubuntu 18.04
- PR #2089 Configure Sphinx to render params correctly
- PR #2091 Fix another bug with unfound transitive dependencies for `cudftestutils` in Ubuntu 18.04
- PR #2115 Just apply `--disable-new-dtags` instead of trying to define all the transitive dependencies
- PR #2106 Fix errors in JitCache tests caused by sharing of device memory between processes
- PR #2120 Fix errors in JitCache tests caused by running multiple threads on the same data
- PR #2102 Fix memory leak in groupby
- PR #2113 fixed typo in to_csv code example


# cudf 0.7.2 (16 May 2019)

## New Features

- PR #1735 Added overload for atomicAdd on int64. Streamlined implementation of custom atomic overloads.
- PR #1741 Add MultiIndex concatenation

## Bug Fixes

- PR #1718 Fix issue with SeriesGroupBy MultiIndex in dask-cudf
- PR #1734 Python: fix performance regression for groupby count() aggregations
- PR #1768 Cython: fix handling read only schema buffers in gpuarrow reader


# cudf 0.7.1 (11 May 2019)

## New Features

- PR #1702 Lazy load MultiIndex to return groupby performance to near optimal.

## Bug Fixes

- PR #1708 Fix handling of `datetime64[ms]` in `dataframe.select_dtypes`


# cuDF 0.7.0 (10 May 2019)

## New Features

- PR #982 Implement gdf_group_by_without_aggregations and gdf_unique_indices functions
- PR #1142 Add `GDF_BOOL` column type
- PR #1194 Implement overloads for CUDA atomic operations
- PR #1292 Implemented Bitwise binary ops AND, OR, XOR (&, |, ^)
- PR #1235 Add GPU-accelerated Parquet Reader
- PR #1335 Added local_dict arg in `DataFrame.query()`.
- PR #1282 Add Series and DataFrame.describe()
- PR #1356 Rolling windows
- PR #1381 Add DataFrame._get_numeric_data
- PR #1388 Add CODEOWNERS file to auto-request reviews based on where changes are made
- PR #1396 Add DataFrame.drop method
- PR #1413 Add DataFrame.melt method
- PR #1412 Add DataFrame.pop()
- PR #1419 Initial CSV writer function
- PR #1441 Add Series level cumulative ops (cumsum, cummin, cummax, cumprod)
- PR #1420 Add script to build and test on a local gpuCI image
- PR #1440 Add DatetimeColumn.min(), DatetimeColumn.max()
- PR #1455 Add Series.Shift via Numba kernel
- PR #1441 Add Series level cumulative ops (cumsum, cummin, cummax, cumprod)
- PR #1461 Add Python coverage test to gpu build
- PR #1445 Parquet Reader: Add selective reading of rows and row group
- PR #1532 Parquet Reader: Add support for INT96 timestamps
- PR #1516 Add Series and DataFrame.ndim
- PR #1556 Add libcudf C++ transition guide
- PR #1466 Add GPU-accelerated ORC Reader
- PR #1565 Add build script for nightly doc builds
- PR #1508 Add Series isna, isnull, and notna
- PR #1456 Add Series.diff() via Numba kernel
- PR #1588 Add Index `astype` typecasting
- PR #1301 MultiIndex support
- PR #1599 Level keyword supported in groupby
- PR #929 Add support operations to dataframe
- PR #1609 Groupby accept list of Series
- PR #1658 Support `group_keys=True` keyword in groupby method

## Improvements

- PR #1531 Refactor closures as private functions in gpuarrow
- PR #1404 Parquet reader page data decoding speedup
- PR #1076 Use `type_dispatcher` in join, quantiles, filter, segmented sort, radix sort and hash_groupby
- PR #1202 Simplify README.md
- PR #1149 CSV Reader: Change convertStrToValue() functions to `__device__` only
- PR #1238 Improve performance of the CUDA trie used in the CSV reader
- PR #1245 Use file cache for JIT kernels
- PR #1278 Update CONTRIBUTING for new conda environment yml naming conventions
- PR #1163 Refactored UnaryOps. Reduced API to two functions: `gdf_unary_math` and `gdf_cast`. Added `abs`, `-`, and `~` ops. Changed bindings to Cython
- PR #1284 Update docs version
- PR #1287 add exclude argument to cudf.select_dtype function
- PR #1286 Refactor some of the CSV Reader kernels into generic utility functions
- PR #1291 fillna in `Series.to_gpu_array()` and `Series.to_array()` can accept the scalar too now.
- PR #1005 generic `reduction` and `scan` support
- PR #1349 Replace modernGPU sort join with thrust.
- PR #1363 Add a dataframe.mean(...) that raises NotImplementedError to satisfy `dask.dataframe.utils.is_dataframe_like`
- PR #1319 CSV Reader: Use column wrapper for gdf_column output alloc/dealloc
- PR #1376 Change series quantile default to linear
- PR #1399 Replace CFFI bindings for NVTX functions with Cython bindings
- PR #1389 Refactored `set_null_count()`
- PR #1386 Added macros `GDF_TRY()`, `CUDF_TRY()` and `ASSERT_CUDF_SUCCEEDED()`
- PR #1435 Rework CMake and conda recipes to depend on installed libraries
- PR #1391 Tidy up bit-resolution-operation and bitmask class code
- PR #1439 Add cmake variable to enable compiling CUDA code with -lineinfo
- PR #1462 Add ability to read parquet files from arrow::io::RandomAccessFile
- PR #1453 Convert CSV Reader CFFI to Cython
- PR #1479 Convert Parquet Reader CFFI to Cython
- PR #1397 Add a utility function for producing an overflow-safe kernel launch grid configuration
- PR #1382 Add GPU parsing of nested brackets to cuIO parsing utilities
- PR #1481 Add cudf::table constructor to allocate a set of `gdf_column`s
- PR #1484 Convert GroupBy CFFI to Cython
- PR #1463 Allow and default melt keyword argument var_name to be None
- PR #1486 Parquet Reader: Use device_buffer rather than device_ptr
- PR #1525 Add cudatoolkit conda dependency
- PR #1520 Renamed `src/dataframe` to `src/table` and moved `table.hpp`. Made `types.hpp` to be type declarations only.
- PR #1492 Convert transpose CFFI to Cython
- PR #1495 Convert binary and unary ops CFFI to Cython
- PR #1503 Convert sorting and hashing ops CFFI to Cython
- PR #1522 Use latest release version in update-version CI script
- PR #1533 Remove stale join CFFI, fix memory leaks in join Cython
- PR #1521 Added `row_bitmask` to compute bitmask for rows of a table. Merged `valids_ops.cu` and `bitmask_ops.cu`
- PR #1553 Overload `hash_row` to avoid using intial hash values. Updated `gdf_hash` to select between overloads
- PR #1585 Updated `cudf::table` to maintain own copy of wrapped `gdf_column*`s
- PR #1559 Add `except +` to all Cython function definitions to catch C++ exceptions properly
- PR #1617 `has_nulls` and `column_dtypes` for `cudf::table`
- PR #1590 Remove CFFI from the build / install process entirely
- PR #1536 Convert gpuarrow CFFI to Cython
- PR #1655 Add `Column._pointer` as a way to access underlying `gdf_column*` of a `Column`
- PR #1655 Update readme conda install instructions for cudf version 0.6 and 0.7


## Bug Fixes

- PR #1233 Fix dtypes issue while adding the column to `str` dataframe.
- PR #1254 CSV Reader: fix data type detection for floating-point numbers in scientific notation
- PR #1289 Fix looping over each value instead of each category in concatenation
- PR #1293 Fix Inaccurate error message in join.pyx
- PR #1308 Add atomicCAS overload for `int8_t`, `int16_t`
- PR #1317 Fix catch polymorphic exception by reference in ipc.cu
- PR #1325 Fix dtype of null bitmasks to int8
- PR #1326 Update build documentation to use -DCMAKE_CXX11_ABI=ON
- PR #1334 Add "na_position" argument to CategoricalColumn sort_by_values
- PR #1321 Fix out of bounds warning when checking Bzip2 header
- PR #1359 Add atomicAnd/Or/Xor for integers
- PR #1354 Fix `fillna()` behaviour when replacing values with different dtypes
- PR #1347 Fixed core dump issue while passing dict_dtypes without column names in `cudf.read_csv()`
- PR #1379 Fixed build failure caused due to error: 'col_dtype' may be used uninitialized
- PR #1392 Update cudf Dockerfile and package_versions.sh
- PR #1385 Added INT8 type to `_schema_to_dtype` for use in GpuArrowReader
- PR #1393 Fixed a bug in `gdf_count_nonzero_mask()` for the case of 0 bits to count
- PR #1395 Update CONTRIBUTING to use the environment variable CUDF_HOME
- PR #1416 Fix bug at gdf_quantile_exact and gdf_quantile_appox
- PR #1421 Fix remove creation of series multiple times during `add_column()`
- PR #1405 CSV Reader: Fix memory leaks on read_csv() failure
- PR #1328 Fix CategoricalColumn to_arrow() null mask
- PR #1433 Fix NVStrings/categories includes
- PR #1432 Update NVStrings to 0.7.* to coincide with 0.7 development
- PR #1483 Modify CSV reader to avoid cropping blank quoted characters in non-string fields
- PR #1446 Merge 1275 hotfix from master into branch-0.7
- PR #1447 Fix legacy groupby apply docstring
- PR #1451 Fix hash join estimated result size is not correct
- PR #1454 Fix local build script improperly change directory permissions
- PR #1490 Require Dask 1.1.0+ for `is_dataframe_like` test or skip otherwise.
- PR #1491 Use more specific directories & groups in CODEOWNERS
- PR #1497 Fix Thrust issue on CentOS caused by missing default constructor of host_vector elements
- PR #1498 Add missing include guard to device_atomics.cuh and separated DEVICE_ATOMICS_TEST
- PR #1506 Fix csv-write call to updated NVStrings method
- PR #1510 Added nvstrings `fillna()` function
- PR #1507 Parquet Reader: Default string data to GDF_STRING
- PR #1535 Fix doc issue to ensure correct labelling of cudf.series
- PR #1537 Fix `undefined reference` link error in HashPartitionTest
- PR #1548 Fix ci/local/build.sh README from using an incorrect image example
- PR #1551 CSV Reader: Fix integer column name indexing
- PR #1586 Fix broken `scalar_wrapper::operator==`
- PR #1591 ORC/Parquet Reader: Fix missing import for FileNotFoundError exception
- PR #1573 Parquet Reader: Fix crash due to clash with ORC reader datasource
- PR #1607 Revert change of `column.to_dense_buffer` always return by copy for performance concerns
- PR #1618 ORC reader: fix assert & data output when nrows/skiprows isn't aligned to stripe boundaries
- PR #1631 Fix failure of TYPES_TEST on some gcc-7 based systems.
- PR #1641 CSV Reader: Fix skip_blank_lines behavior with Windows line terminators (\r\n)
- PR #1648 ORC reader: fix non-deterministic output when skiprows is non-zero
- PR #1676 Fix groupby `as_index` behaviour with `MultiIndex`
- PR #1659 Fix bug caused by empty groupbys and multiindex slicing throwing exceptions
- PR #1656 Correct Groupby failure in dask when un-aggregable columns are left in dataframe.
- PR #1689 Fix groupby performance regression
- PR #1694 Add Cython as a runtime dependency since it's required in `setup.py`


# cuDF 0.6.1 (25 Mar 2019)

## Bug Fixes

- PR #1275 Fix CentOS exception in DataFrame.hash_partition from using value "returned" by a void function


# cuDF 0.6.0 (22 Mar 2019)

## New Features

- PR #760 Raise `FileNotFoundError` instead of `GDF_FILE_ERROR` in `read_csv` if the file does not exist
- PR #539 Add Python bindings for replace function
- PR #823 Add Doxygen configuration to enable building HTML documentation for libcudf C/C++ API
- PR #807 CSV Reader: Add byte_range parameter to specify the range in the input file to be read
- PR #857 Add Tail method for Series/DataFrame and update Head method to use iloc
- PR #858 Add series feature hashing support
- PR #871 CSV Reader: Add support for NA values, including user specified strings
- PR #893 Adds PyArrow based parquet readers / writers to Python, fix category dtype handling, fix arrow ingest buffer size issues
- PR #867 CSV Reader: Add support for ignoring blank lines and comment lines
- PR #887 Add Series digitize method
- PR #895 Add Series groupby
- PR #898 Add DataFrame.groupby(level=0) support
- PR #920 Add feather, JSON, HDF5 readers / writers from PyArrow / Pandas
- PR #888 CSV Reader: Add prefix parameter for column names, used when parsing without a header
- PR #913 Add DLPack support: convert between cuDF DataFrame and DLTensor
- PR #939 Add ORC reader from PyArrow
- PR #918 Add Series.groupby(level=0) support
- PR #906 Add binary and comparison ops to DataFrame
- PR #958 Support unary and binary ops on indexes
- PR #964 Add `rename` method to `DataFrame`, `Series`, and `Index`
- PR #985 Add `Series.to_frame` method
- PR #985 Add `drop=` keyword to reset_index method
- PR #994 Remove references to pygdf
- PR #990 Add external series groupby support
- PR #988 Add top-level merge function to cuDF
- PR #992 Add comparison binaryops to DateTime columns
- PR #996 Replace relative path imports with absolute paths in tests
- PR #995 CSV Reader: Add index_col parameter to specify the column name or index to be used as row labels
- PR #1004 Add `from_gpu_matrix` method to DataFrame
- PR #997 Add property index setter
- PR #1007 Replace relative path imports with absolute paths in cudf
- PR #1013 select columns with df.columns
- PR #1016 Rename Series.unique_count() to nunique() to match pandas API
- PR #947 Prefixsum to handle nulls and float types
- PR #1029 Remove rest of relative path imports
- PR #1021 Add filtered selection with assignment for Dataframes
- PR #872 Adding NVCategory support to cudf apis
- PR #1052 Add left/right_index and left/right_on keywords to merge
- PR #1091 Add `indicator=` and `suffixes=` keywords to merge
- PR #1107 Add unsupported keywords to Series.fillna
- PR #1032 Add string support to cuDF python
- PR #1136 Removed `gdf_concat`
- PR #1153 Added function for getting the padded allocation size for valid bitmask
- PR #1148 Add cudf.sqrt for dataframes and Series
- PR #1159 Add Python bindings for libcudf dlpack functions
- PR #1155 Add __array_ufunc__ for DataFrame and Series for sqrt
- PR #1168 to_frame for series accepts a name argument


## Improvements

- PR #1218 Add dask-cudf page to API docs
- PR #892 Add support for heterogeneous types in binary ops with JIT
- PR #730 Improve performance of `gdf_table` constructor
- PR #561 Add Doxygen style comments to Join CUDA functions
- PR #813 unified libcudf API functions by replacing gpu_ with gdf_
- PR #822 Add support for `__cuda_array_interface__` for ingest
- PR #756 Consolidate common helper functions from unordered map and multimap
- PR #753 Improve performance of groupby sum and average, especially for cases with few groups.
- PR #836 Add ingest support for arrow chunked arrays in Column, Series, DataFrame creation
- PR #763 Format doxygen comments for csv_read_arg struct
- PR #532 CSV Reader: Use type dispatcher instead of switch block
- PR #694 Unit test utilities improvements
- PR #878 Add better indexing to Groupby
- PR #554 Add `empty` method and `is_monotonic` attribute to `Index`
- PR #1040 Fixed up Doxygen comment tags
- PR #909 CSV Reader: Avoid host->device->host copy for header row data
- PR #916 Improved unit testing and error checking for `gdf_column_concat`
- PR #941 Replace `numpy` call in `Series.hash_encode` with `numba`
- PR #942 Added increment/decrement operators for wrapper types
- PR #943 Updated `count_nonzero_mask` to return `num_rows` when the mask is null
- PR #952 Added trait to map C++ type to `gdf_dtype`
- PR #966 Updated RMM submodule.
- PR #998 Add IO reader/writer modules to API docs, fix for missing cudf.Series docs
- PR #1017 concatenate along columns for Series and DataFrames
- PR #1002 Support indexing a dataframe with another boolean dataframe
- PR #1018 Better concatenation for Series and Dataframes
- PR #1036 Use Numpydoc style docstrings
- PR #1047 Adding gdf_dtype_extra_info to gdf_column_view_augmented
- PR #1054 Added default ctor to SerialTrieNode to overcome Thrust issue in CentOS7 + CUDA10
- PR #1024 CSV Reader: Add support for hexadecimal integers in integral-type columns
- PR #1033 Update `fillna()` to use libcudf function `gdf_replace_nulls`
- PR #1066 Added inplace assignment for columns and select_dtypes for dataframes
- PR #1026 CSV Reader: Change the meaning and type of the quoting parameter to match Pandas
- PR #1100 Adds `CUDF_EXPECTS` error-checking macro
- PR #1092 Fix select_dtype docstring
- PR #1111 Added cudf::table
- PR #1108 Sorting for datetime columns
- PR #1120 Return a `Series` (not a `Column`) from `Series.cat.set_categories()`
- PR #1128 CSV Reader: The last data row does not need to be line terminated
- PR #1183 Bump Arrow version to 0.12.1
- PR #1208 Default to CXX11_ABI=ON
- PR #1252 Fix NVStrings dependencies for cuda 9.2 and 10.0
- PR #2037 Optimize the existing `gather` and `scatter` routines in `libcudf`

## Bug Fixes

- PR #821 Fix flake8 issues revealed by flake8 update
- PR #808 Resolved renamed `d_columns_valids` variable name
- PR #820 CSV Reader: fix the issue where reader adds additional rows when file uses \r\n as a line terminator
- PR #780 CSV Reader: Fix scientific notation parsing and null values for empty quotes
- PR #815 CSV Reader: Fix data parsing when tabs are present in the input CSV file
- PR #850 Fix bug where left joins where the left df has 0 rows causes a crash
- PR #861 Fix memory leak by preserving the boolean mask index
- PR #875 Handle unnamed indexes in to/from arrow functions
- PR #877 Fix ingest of 1 row arrow tables in from arrow function
- PR #876 Added missing `<type_traits>` include
- PR #889 Deleted test_rmm.py which has now moved to RMM repo
- PR #866 Merge v0.5.1 numpy ABI hotfix into 0.6
- PR #917 value_counts return int type on empty columns
- PR #611 Renamed `gdf_reduce_optimal_output_size()` -> `gdf_reduction_get_intermediate_output_size()`
- PR #923 fix index for negative slicing for cudf dataframe and series
- PR #927 CSV Reader: Fix category GDF_CATEGORY hashes not being computed properly
- PR #921 CSV Reader: Fix parsing errors with delim_whitespace, quotations in the header row, unnamed columns
- PR #933 Fix handling objects of all nulls in series creation
- PR #940 CSV Reader: Fix an issue where the last data row is missing when using byte_range
- PR #945 CSV Reader: Fix incorrect datetime64 when milliseconds or space separator are used
- PR #959 Groupby: Problem with column name lookup
- PR #950 Converting dataframe/recarry with non-contiguous arrays
- PR #963 CSV Reader: Fix another issue with missing data rows when using byte_range
- PR #999 Fix 0 sized kernel launches and empty sort_index exception
- PR #993 Fix dtype in selecting 0 rows from objects
- PR #1009 Fix performance regression in `to_pandas` method on DataFrame
- PR #1008 Remove custom dask communication approach
- PR #1001 CSV Reader: Fix a memory access error when reading a large (>2GB) file with date columns
- PR #1019 Binary Ops: Fix error when one input column has null mask but other doesn't
- PR #1014 CSV Reader: Fix false positives in bool value detection
- PR #1034 CSV Reader: Fix parsing floating point precision and leading zero exponents
- PR #1044 CSV Reader: Fix a segfault when byte range aligns with a page
- PR #1058 Added support for `DataFrame.loc[scalar]`
- PR #1060 Fix column creation with all valid nan values
- PR #1073 CSV Reader: Fix an issue where a column name includes the return character
- PR #1090 Updating Doxygen Comments
- PR #1080 Fix dtypes returned from loc / iloc because of lists
- PR #1102 CSV Reader: Minor fixes and memory usage improvements
- PR #1174: Fix release script typo
- PR #1137 Add prebuild script for CI
- PR #1118 Enhanced the `DataFrame.from_records()` feature
- PR #1129 Fix join performance with index parameter from using numpy array
- PR #1145 Issue with .agg call on multi-column dataframes
- PR #908 Some testing code cleanup
- PR #1167 Fix issue with null_count not being set after inplace fillna()
- PR #1184 Fix iloc performance regression
- PR #1185 Support left_on/right_on and also on=str in merge
- PR #1200 Fix allocating bitmasks with numba instead of rmm in allocate_mask function
- PR #1213 Fix bug with csv reader requesting subset of columns using wrong datatype
- PR #1223 gpuCI: Fix label on rapidsai channel on gpu build scripts
- PR #1242 Add explicit Thrust exec policy to fix NVCATEGORY_TEST segfault on some platforms
- PR #1246 Fix categorical tests that failed due to bad implicit type conversion
- PR #1255 Fix overwriting conda package main label uploads
- PR #1259 Add dlpack includes to pip build


# cuDF 0.5.1 (05 Feb 2019)

## Bug Fixes

- PR #842 Avoid using numpy via cimport to prevent ABI issues in Cython compilation


# cuDF 0.5.0 (28 Jan 2019)

## New Features

- PR #722 Add bzip2 decompression support to `read_csv()`
- PR #693 add ZLIB-based GZIP/ZIP support to `read_csv_strings()`
- PR #411 added null support to gdf_order_by (new API) and cudf_table::sort
- PR #525 Added GitHub Issue templates for bugs, documentation, new features, and questions
- PR #501 CSV Reader: Add support for user-specified decimal point and thousands separator to read_csv_strings()
- PR #455 CSV Reader: Add support for user-specified decimal point and thousands separator to read_csv()
- PR #439 add `DataFrame.drop` method similar to pandas
- PR #356 add `DataFrame.transpose` method and `DataFrame.T` property similar to pandas
- PR #505 CSV Reader: Add support for user-specified boolean values
- PR #350 Implemented Series replace function
- PR #490 Added print_env.sh script to gather relevant environment details when reporting cuDF issues
- PR #474 add ZLIB-based GZIP/ZIP support to `read_csv()`
- PR #547 Added melt similar to `pandas.melt()`
- PR #491 Add CI test script to check for updates to CHANGELOG.md in PRs
- PR #550 Add CI test script to check for style issues in PRs
- PR #558 Add CI scripts for cpu-based conda and gpu-based test builds
- PR #524 Add Boolean Indexing
- PR #564 Update python `sort_values` method to use updated libcudf `gdf_order_by` API
- PR #509 CSV Reader: Input CSV file can now be passed in as a text or a binary buffer
- PR #607 Add `__iter__` and iteritems to DataFrame class
- PR #643 added a new api gdf_replace_nulls that allows a user to replace nulls in a column

## Improvements

- PR #426 Removed sort-based groupby and refactored existing groupby APIs. Also improves C++/CUDA compile time.
- PR #461 Add `CUDF_HOME` variable in README.md to replace relative pathing.
- PR #472 RMM: Created centralized rmm::device_vector alias and rmm::exec_policy
- PR #500 Improved the concurrent hash map class to support partitioned (multi-pass) hash table building.
- PR #454 Improve CSV reader docs and examples
- PR #465 Added templated C++ API for RMM to avoid explicit cast to `void**`
- PR #513 `.gitignore` tweaks
- PR #521 Add `assert_eq` function for testing
- PR #502 Simplify Dockerfile for local dev, eliminate old conda/pip envs
- PR #549 Adds `-rdynamic` compiler flag to nvcc for Debug builds
- PR #472 RMM: Created centralized rmm::device_vector alias and rmm::exec_policy
- PR #577 Added external C++ API for scatter/gather functions
- PR #500 Improved the concurrent hash map class to support partitioned (multi-pass) hash table building
- PR #583 Updated `gdf_size_type` to `int`
- PR #500 Improved the concurrent hash map class to support partitioned (multi-pass) hash table building
- PR #617 Added .dockerignore file. Prevents adding stale cmake cache files to the docker container
- PR #658 Reduced `JOIN_TEST` time by isolating overflow test of hash table size computation
- PR #664 Added Debuging instructions to README
- PR #651 Remove noqa marks in `__init__.py` files
- PR #671 CSV Reader: uncompressed buffer input can be parsed without explicitly specifying compression as None
- PR #684 Make RMM a submodule
- PR #718 Ensure sum, product, min, max methods pandas compatibility on empty datasets
- PR #720 Refactored Index classes to make them more Pandas-like, added CategoricalIndex
- PR #749 Improve to_arrow and from_arrow Pandas compatibility
- PR #766 Remove TravisCI references, remove unused variables from CMake, fix ARROW_VERSION in Cmake
- PR #773 Add build-args back to Dockerfile and handle dependencies based on environment yml file
- PR #781 Move thirdparty submodules to root and symlink in /cpp
- PR #843 Fix broken cudf/python API examples, add new methods to the API index

## Bug Fixes

- PR #569 CSV Reader: Fix days being off-by-one when parsing some dates
- PR #531 CSV Reader: Fix incorrect parsing of quoted numbers
- PR #465 Added templated C++ API for RMM to avoid explicit cast to `void**`
- PR #473 Added missing <random> include
- PR #478 CSV Reader: Add api support for auto column detection, header, mangle_dupe_cols, usecols
- PR #495 Updated README to correct where cffi pytest should be executed
- PR #501 Fix the intermittent segfault caused by the `thousands` and `compression` parameters in the csv reader
- PR #502 Simplify Dockerfile for local dev, eliminate old conda/pip envs
- PR #512 fix bug for `on` parameter in `DataFrame.merge` to allow for None or single column name
- PR #511 Updated python/cudf/bindings/join.pyx to fix cudf merge printing out dtypes
- PR #513 `.gitignore` tweaks
- PR #521 Add `assert_eq` function for testing
- PR #537 Fix CMAKE_CUDA_STANDARD_REQURIED typo in CMakeLists.txt
- PR #447 Fix silent failure in initializing DataFrame from generator
- PR #545 Temporarily disable csv reader thousands test to prevent segfault (test re-enabled in PR #501)
- PR #559 Fix Assertion error while using `applymap` to change the output dtype
- PR #575 Update `print_env.sh` script to better handle missing commands
- PR #612 Prevent an exception from occuring with true division on integer series.
- PR #630 Fix deprecation warning for `pd.core.common.is_categorical_dtype`
- PR #622 Fix Series.append() behaviour when appending values with different numeric dtype
- PR #603 Fix error while creating an empty column using None.
- PR #673 Fix array of strings not being caught in from_pandas
- PR #644 Fix return type and column support of dataframe.quantile()
- PR #634 Fix create `DataFrame.from_pandas()` with numeric column names
- PR #654 Add resolution check for GDF_TIMESTAMP in Join
- PR #648 Enforce one-to-one copy required when using `numba>=0.42.0`
- PR #645 Fix cmake build type handling not setting debug options when CMAKE_BUILD_TYPE=="Debug"
- PR #669 Fix GIL deadlock when launching multiple python threads that make Cython calls
- PR #665 Reworked the hash map to add a way to report the destination partition for a key
- PR #670 CMAKE: Fix env include path taking precedence over libcudf source headers
- PR #674 Check for gdf supported column types
- PR #677 Fix 'gdf_csv_test_Dates' gtest failure due to missing nrows parameter
- PR #604 Fix the parsing errors while reading a csv file using `sep` instead of `delimiter`.
- PR #686 Fix converting nulls to NaT values when converting Series to Pandas/Numpy
- PR #689 CSV Reader: Fix behavior with skiprows+header to match pandas implementation
- PR #691 Fixes Join on empty input DFs
- PR #706 CSV Reader: Fix broken dtype inference when whitespace is in data
- PR #717 CSV reader: fix behavior when parsing a csv file with no data rows
- PR #724 CSV Reader: fix build issue due to parameter type mismatch in a std::max call
- PR #734 Prevents reading undefined memory in gpu_expand_mask_bits numba kernel
- PR #747 CSV Reader: fix an issue where CUDA allocations fail with some large input files
- PR #750 Fix race condition for handling NVStrings in CMake
- PR #719 Fix merge column ordering
- PR #770 Fix issue where RMM submodule pointed to wrong branch and pin other to correct branches
- PR #778 Fix hard coded ABI off setting
- PR #784 Update RMM submodule commit-ish and pip paths
- PR #794 Update `rmm::exec_policy` usage to fix segmentation faults when used as temprory allocator.
- PR #800 Point git submodules to branches of forks instead of exact commits


# cuDF 0.4.0 (05 Dec 2018)

## New Features

- PR #398 add pandas-compatible `DataFrame.shape()` and `Series.shape()`
- PR #394 New documentation feature "10 Minutes to cuDF"
- PR #361 CSV Reader: Add support for strings with delimiters

## Improvements

 - PR #436 Improvements for type_dispatcher and wrapper structs
 - PR #429 Add CHANGELOG.md (this file)
 - PR #266 use faster CUDA-accelerated DataFrame column/Series concatenation.
 - PR #379 new C++ `type_dispatcher` reduces code complexity in supporting many data types.
 - PR #349 Improve performance for creating columns from memoryview objects
 - PR #445 Update reductions to use type_dispatcher. Adds integer types support to sum_of_squares.
 - PR #448 Improve installation instructions in README.md
 - PR #456 Change default CMake build to Release, and added option for disabling compilation of tests

## Bug Fixes

 - PR #444 Fix csv_test CUDA too many resources requested fail.
 - PR #396 added missing output buffer in validity tests for groupbys.
 - PR #408 Dockerfile updates for source reorganization
 - PR #437 Add cffi to Dockerfile conda env, fixes "cannot import name 'librmm'"
 - PR #417 Fix `map_test` failure with CUDA 10
 - PR #414 Fix CMake installation include file paths
 - PR #418 Properly cast string dtypes to programmatic dtypes when instantiating columns
 - PR #427 Fix and tests for Concatenation illegal memory access with nulls


# cuDF 0.3.0 (23 Nov 2018)

## New Features

 - PR #336 CSV Reader string support

## Improvements

 - PR #354 source code refactored for better organization. CMake build system overhaul. Beginning of transition to Cython bindings.
 - PR #290 Add support for typecasting to/from datetime dtype
 - PR #323 Add handling pyarrow boolean arrays in input/out, add tests
 - PR #325 GDF_VALIDITY_UNSUPPORTED now returned for algorithms that don't support non-empty valid bitmasks
 - PR #381 Faster InputTooLarge Join test completes in ms rather than minutes.
 - PR #373 .gitignore improvements
 - PR #367 Doc cleanup & examples for DataFrame methods
 - PR #333 Add Rapids Memory Manager documentation
 - PR #321 Rapids Memory Manager adds file/line location logging and convenience macros
 - PR #334 Implement DataFrame `__copy__` and `__deepcopy__`
 - PR #271 Add NVTX ranges to pygdf
 - PR #311 Document system requirements for conda install

## Bug Fixes

 - PR #337 Retain index on `scale()` function
 - PR #344 Fix test failure due to PyArrow 0.11 Boolean handling
 - PR #364 Remove noexcept from managed_allocator;  CMakeLists fix for NVstrings
 - PR #357 Fix bug that made all series be considered booleans for indexing
 - PR #351 replace conda env configuration for developers
 - PRs #346 #360 Fix CSV reading of negative numbers
 - PR #342 Fix CMake to use conda-installed nvstrings
 - PR #341 Preserve categorical dtype after groupby aggregations
 - PR #315 ReadTheDocs build update to fix missing libcuda.so
 - PR #320 FIX out-of-bounds access error in reductions.cu
 - PR #319 Fix out-of-bounds memory access in libcudf count_valid_bits
 - PR #303 Fix printing empty dataframe


# cuDF 0.2.0 and cuDF 0.1.0

These were initial releases of cuDF based on previously separate pyGDF and libGDF libraries.<|MERGE_RESOLUTION|>--- conflicted
+++ resolved
@@ -27,11 +27,8 @@
 - PR #2807 Add scatter_by_map to DataFrame python API
 - PR #2836 Add nvstrings.code_points method
 - PR #2844 Add Series/DataFrame notnull
-<<<<<<< HEAD
+- PR #2858 Add GTest type list utilities
 - PR #2719 Series and DataFrame covariance and Pearson correlation
-=======
-- PR #2858 Add GTest type list utilities
->>>>>>> 0984a873
 
 ## Improvements
 
