--- conflicted
+++ resolved
@@ -1,5 +1,4 @@
 # cuDF 0.8.0 (Date TBD)
-<<<<<<< HEAD
 
 ## New Features
 
@@ -47,9 +46,7 @@
 - PR #1783 Update conda dependencies
 
 
-# cuDF 0.7.0 (Date TBD)
-=======
->>>>>>> 6c8680a1
+# cuDF 0.7.0 (10 May 2019)
 
 ## New Features
 
