--- conflicted
+++ resolved
@@ -17,11 +17,8 @@
 - PR #1828 JSON Reader: add suport for bool8 columns
 - PR #1665 Add the point-in-polygon GIS function
 - PR #1863 Series and Dataframe methods for all and any
-<<<<<<< HEAD
+- PR #1807 Add Series.dropna()
 - PR #1948 Add operator functions like `Series.add()` to DataFrame and Series
-=======
-- PR #1807 Add Series.dropna()
->>>>>>> 0233e4b5
 
 ## Improvements
 
