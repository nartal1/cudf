--- conflicted
+++ resolved
@@ -244,12 +244,9 @@
 - PR #3523 Fix lgenfe issue with debug build
 - PR #3532 Fix potential use-after-free in cudf parquet reader
 - PR #3540 Fix unary_op null_mask bug and add missing test cases
-<<<<<<< HEAD
-- PR #3570 HOTFIX Fix CI Issue with hypothesis tests that are flaky
-
-=======
 - PR #3559 Use HighLevelGraph api in DataFrame constructor (Fix upstream compatibility)
->>>>>>> b4b4f47a
+- PR #3572 Fix CI Issue with hypothesis tests that are flaky
+
 
 # cuDF 0.10.0 (16 Oct 2019)
 
