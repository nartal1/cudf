# cuDF 0.12.0 (Date TBD)

## New Features

- PR #3224 Define and implement new join APIs.
- PR #3284 Add gpu-accelerated parquet writer
- PR #3254 Python redesign for libcudf++
- PR #3336 Add `from_dlpack` and `to_dlpack`
- PR #3555 Add column names support to libcudf++ io readers and writers
- PR #3619 Support CuPy 7
- PR #3604 Add nvtext ngrams-tokenize function
- PR #3610 Add memory_usage to DataFrame and Series APIs
- PR #3627 Adding cudf::sort and cudf::sort_by_key
- PR #3597 Implement new sort based groupby
- PR #3776 Add column equivalence comparator (using epsilon for float equality)
- PR #3667 Define and implement round-robin partition API.
- PR #3690 Add bools_to_mask
- PR #3683 Added support for multiple delimiters in `nvtext.token_count()`
- PR #3792 Adding is_nan and is_notnan

## Improvements

- PR #3124 Add support for grand-children in cudf column classes
- PR #3292 Port NVStrings regex contains function
- PR #3409 Port NVStrings regex replace function
- PR #3417 Port NVStrings regex findall function
- PR #3351 Add warning when filepath resolves to multiple files in cudf readers
- PR #3370 Port NVStrings strip functions
- PR #3453 Port NVStrings IPv4 convert functions to cudf strings column
- PR #3441 Port NVStrings url encode/decode to cudf strings column
- PR #3364 Port NVStrings split functions
- PR #3463 Port NVStrings partition/rpartition to cudf strings column
- PR #3502 ORC reader: add option to read DECIMALs as INT64
- PR #3461 Add a new overload to allocate_like() that takes explicit type and size params.
- PR #3590 Specialize hash functions for floating point
- PR #3569 Use `np.asarray` in `StringColumn.deserialize`
- PR #3553 Support Python NoneType in numeric binops
- PR #3511 Support DataFrame / Series mixed arithmetic
- PR #3567 Include `strides` in `__cuda_array_interface__`
- PR #3608 Update OPS codeowner group name
- PR #3431 Port NVStrings translate to cudf strings column
- PR #3620 Add stream parameter to unary ops detail API
- PR #3593 Adding begin/end for mutable_column_device_view
- PR #3587 Merge CHECK_STREAM & CUDA_CHECK_LAST to CHECK_CUDA
- PR #3733 Rework `hash_partition` API
- PR #3655 Use move with make_pair to avoid copy construction
- PR #3402 Define and implement new quantiles APIs
- PR #3612 Add ability to customize the JIT kernel cache path
- PR #3647 Remove PatchedNumbaDeviceArray with CuPy 6.6.0
- PR #3641 Remove duplicate definitions of CUDA_DEVICE_CALLABLE
- PR #3640 Enable memory_usage in dask_cudf (also adds pd.Index from_pandas)
- PR #3654 Update Jitify submodule ref to include gcc-8 fix
- PR #3639 Define and implement `nans_to_nulls`
- PR #3561 Rework contains implementation in search
- PR #3616 Add aggregation infrastructure for argmax/argmin.
- PR #3673 Parquet reader: improve rounding of timestamp conversion to seconds 
- PR #3699 Stringify libcudacxx headers for binary op JIT
- PR #3697 Improve column insert performance for wide frames
- PR #3616 Add aggregation infrastructure for argmax/argmin.
- PR #3653 Make `gather_bitmask_kernel` more reusable.
- PR #3710 Remove multiple CMake configuration steps from root build script
- PR #3657 Define and implement compiled binops for string column comparisons
- PR #3520 Change read_parquet defaults and add warnings
- PR #3780 Java APIs for selecting a GPU
- PR #3796 Improve on round-robin with the case when number partitions greater than number of rows.
- PR #3805 Avoid CuPy 7.1.0 for now
- PR #3758 detail::scatter variant with map iterator support
- PR #2438 Build GBench Benchmarks in CI
- PR #3713 Adding aggregation support to rolling_window

## Bug Fixes

- PR #3618 Update 10 minutes to cudf and cupy to hide warning that were being shown in the docs
- PR #3550 Update Java package to 0.12
- PR #3549 Fix index name issue with iloc with RangeIndex
- PR #3562 Fix 4GB limit for gzipped-compressed csv files
- PR #2981 enable build.sh to build all targets without installation
- PR #3563 Use `__cuda_array_interface__` for serialization
- PR #3564 Fix cuda memory access error in gather_bitmask_kernel
- PR #3548 Replaced CUDA_RT_CALL with CUDA_TRY
- PR #3486 Pandas > 0.25 compatability 
- PR #3622 Fix new warnings and errors when building with gcc-8
- PR #3588 Remove avro reader column order reversal
- PR #3629 Fix hash map test failure
- PR #3637 Fix sorted set_index operations in dask_cudf
- PR #3663 Fix libcudf++ ORC reader microseconds and milliseconds conversion
- PR #3668 Fixing CHECK_CUDA debug build issue
- PR #3684 Fix ends_with logic for matching string case
- PR #3687 Fixed bug while passing input GPU memory pointer in `nvtext.scatter_count()`
- PR #3701 Fix hash_partition hashing all columns instead of columns_to_hash
- PR #3694 Allow for null columns parameter in `csv_writer`
- PR #3706 Removed extra type-dispatcher call from merge
- PR #3704 Changed the default delimiter to `whitespace` for nvtext methods.
- PR #3741 Construct DataFrame from dict-of-Series with alignment
- PR #3724 Update rmm version to match release
- PR #3743 Fix for `None` data in `__array_interface__`
- PR #3731 Fix performance of zero sized dataframe slice
- PR #3709 Fix inner_join incorrect result issue
- PR #3734 Update numba to 0.46 in conda files
- PR #3738 Update libxx cython types.hpp path
- PR #3672 Fix to_host issue with column_view having offset
- PR #3730 CSV reader: Set invalid float values to NaN/null
- PR #3670 Floor when casting between timestamps of different precisions
- PR #3728 Fix apply_boolean_mask issue with non-null string column
- PR #3769 Don't look for a `name` attribute in column
- PR #3783 Bind cuDF operators to Dask Dataframe
- PR #3775 Fix segfault when reading compressed CSV files larger than 4GB
- PR #3799 Align indices of Series inputs when adding as columns to DataFrame 
- PR #3803 Keep name when unpickling Index objects
- PR #3804 Fix cuda crash in AVRO reader
- PR #3766 Remove references to cudf::type_id::CATEGORY from IO code
- PR #3817 Don't always deepcopy an index
- PR #3821 Fix OOB read in gpuinflate prefetcher
- PR #3829 Parquet writer: fix empty dataframe causing cuda launch errors
- PR #3835 Fix memory leak in Cython when dealing with nulls in string columns
- PR #3858 Fixes the broken debug build after #3728
- PR #3850 Fix merge typecast scope issue and resulting memory leak
<<<<<<< HEAD
- PR #3869 Fixed size calculation in NVStrings::byte_count()
=======
- PR #3868 Fix apply_grouped moving average example 
>>>>>>> b9f49963


# cuDF 0.11.0 (11 Dec 2019)

## New Features

- PR #2905 Added `Series.median()` and null support for `Series.quantile()`
- PR #2930 JSON Reader: Support ARROW_RANDOM_FILE input
- PR #2956 Add `cudf::stack` and `cudf::tile`
- PR #2980 Added nvtext is_vowel/is_consonant functions
- PR #2987 Add `inplace` arg to `DataFrame.reset_index` and `Series`
- PR #3011 Added libcudf++ transition guide
- PR #3129 Add strings column factory from `std::vector`s
- PR #3054 Add parquet reader support for decimal data types
- PR #3022 adds DataFrame.astype for cuDF dataframes
- PR #2962 Add isnull(), notnull() and related functions
- PR #3025 Move search files to legacy
- PR #3068 Add `scalar` class
- PR #3094 Adding `any` and `all` support from libcudf
- PR #3130 Define and implement new `column_wrapper`
- PR #3143 Define and implement new copying APIs `slice` and `split`
- PR #3161 Move merge files to legacy
- PR #3079 Added support to write ORC files given a local path
- PR #3192 Add dtype param to cast `DataFrame` on init
- PR #3213 Port cuIO to libcudf++
- PR #3222 Add nvtext character tokenizer
- PR #3223 Java expose underlying buffers
- PR #3300 Add `DataFrame.insert`
- PR #3263 Define and implement new `valid_if`
- PR #3278 Add `to_host` utility to copy `column_view` to host
- PR #3087 Add new cudf::experimental bool8 wrapper
- PR #3219 Construct column from column_view
- PR #3250 Define and implement new merge APIs
- PR #3144 Define and implement new hashing APIs `hash` and `hash_partition`
- PR #3229 Define and implement new search APIs
- PR #3308 java add API for memory usage callbacks
- PR #2691 Row-wise reduction and scan operations via CuPy
- PR #3291 Add normalize_nans_and_zeros
- PR #3187 Define and implement new replace APIs
- PR #3356 Add vertical concatenation for table/columns
- PR #3344 java split API
- PR #2791 Add `groupby.std()`
- PR #3368 Enable dropna argument in dask_cudf groupby
- PR #3298 add null replacement iterator for column_device_view
- PR #3297 Define and implement new groupby API.
- PR #3396 Update device_atomics with new bool8 and timestamp specializations
- PR #3411 Java host memory management API
- PR #3393 Implement df.cov and enable covariance/correlation in dask_cudf
- PR #3401 Add dask_cudf ORC writer (to_orc)
- PR #3331 Add copy_if_else
- PR #3427 Define and Implement new multi-search API
- PR #3442 Add Bool-index + Multi column + DataFrame support for set-item
- PR #3172 Define and implement new fill/repeat/copy_range APIs
- PR #3490 Add pair iterators for columns
- PR #3497 Add DataFrame.drop(..., inplace=False) argument
- PR #3469 Add string functionality for replace API
- PR #3527 Add string functionality for merge API
- PR #3557 Add contiguous_split() function.
- PR #3507 Define and implement new binary operation APIs
- PR #3273 Define and implement new reduction APIs

## Improvements

- PR #2904 Move gpu decompressors to cudf::io namespace
- PR #2977 Moved old C++ test utilities to legacy directory.
- PR #2965 Fix slow orc reader perf with large uncompressed blocks
- PR #2995 Move JIT type utilities to legacy directory
- PR #2927 Add ``Table`` and ``TableView`` extension classes that wrap legacy cudf::table
- PR #3005 Renames `cudf::exp` namespace to `cudf::experimental`
- PR #3008 Make safe versions of `is_null` and `is_valid` in `column_device_view`
- PR #3026 Move fill and repeat files to legacy
- PR #3027 Move copying.hpp and related source to legacy folder
- PR #3014 Snappy decompression optimizations
- PR #3032 Use `asarray` to coerce indices to a NumPy array
- PR #2996 IO Readers: Replace `cuio::device_buffer` with `rmm::device_buffer`
- PR #3051 Specialized hash function for strings column
- PR #3065 Select and Concat for cudf::experimental::table
- PR #3080 Move `valid_if.cuh` to `legacy/`
- PR #3052 Moved replace.hpp functionality to legacy
- PR #3091 Move join files to legacy
- PR #3092 Implicitly init RMM if Java allocates before init
- PR #3029 Update gdf_ numeric types with stdint and move to cudf namespace
- PR #3052 Moved replace.hpp functionality to legacy
- PR #2955 Add cmake option to only build for present GPU architecture
- PR #3070 Move functions.h and related source to legacy
- PR #2951 Allow set_index to handle a list of column names
- PR #3093 Move groupby files to legacy
- PR #2988 Removing GIS functionality (now part of cuSpatial library)
- PR #3067 Java method to return size of device memory buffer
- PR #3083 Improved some binary operation tests to include null testing.
- PR #3084 Update to arrow-cpp and pyarrow 0.15.0
- PR #3071 Move cuIO to legacy
- PR #3126 Round 2 of snappy decompression optimizations
- PR #3046 Define and implement new copying APIs `empty_like` and `allocate_like`
- PR #3128 Support MultiIndex in DataFrame.join
- PR #2971 Added initial gather and scatter methods for strings_column_view
- PR #3133 Port NVStrings to cudf column: count_characters and count_bytes
- PR #2991 Added strings column functions concatenate and join_strings
- PR #3028 Define and implement new `gather` APIs.
- PR #3135 Add nvtx utilities to cudf::nvtx namespace
- PR #3021 Java host side concat of serialized buffers
- PR #3138 Move unary files to legacy
- PR #3170 Port NVStrings substring functions to cudf strings column
- PR #3159 Port NVStrings is-chars-types function to cudf strings column
- PR #3154 Make `table_view_base.column()` const and add `mutable_table_view.column()`
- PR #3175 Set cmake cuda version variables
- PR #3171 Move deprecated error macros to legacy
- PR #3191 Port NVStrings integer convert ops to cudf column
- PR #3189 Port NVStrings find ops to cudf column
- PR #3352 Port NVStrings convert float functions to cudf strings column
- PR #3193 Add cuPy as a formal dependency
- PR #3195 Support for zero columned `table_view`
- PR #3165 Java device memory size for string category
- PR #3205 Move transform files to legacy
- PR #3202 Rename and move error.hpp to public headers
- PR #2878 Use upstream merge code in dask_cudf
- PR #3217 Port NVStrings upper and lower case conversion functions
- PR #3350 Port NVStrings booleans convert functions
- PR #3231 Add `column::release()` to give up ownership of contents.
- PR #3157 Use enum class rather than enum for mask_allocation_policy
- PR #3232 Port NVStrings datetime conversion to cudf strings column
- PR #3136 Define and implement new transpose API
- PR #3237 Define and implement new transform APIs
- PR #3245 Move binaryop files to legacy
- PR #3241 Move stream_compaction files to legacy
- PR #3166 Move reductions to legacy
- PR #3261 Small cleanup: remove `== true`
- PR #3271 Update rmm API based on `rmm.reinitialize(...)` change
- PR #3266 Remove optional checks for CuPy
- PR #3268 Adding null ordering per column feature when sorting
- PR #3239 Adding floating point specialization to comparators for NaNs
- PR #3270 Move predicates files to legacy
- PR #3281 Add to_host specialization for strings in column test utilities
- PR #3282 Add `num_bitmask_words`
- PR #3252 Add new factory methods to include passing an existing null mask
- PR #3288 Make `bit.cuh` utilities usable from host code.
- PR #3287 Move rolling windows files to legacy
- PR #3182 Define and implement new unary APIs `is_null` and `is_not_null`
- PR #3314 Drop `cython` from run requirements
- PR #3301 Add tests for empty column wrapper.
- PR #3294 Update to arrow-cpp and pyarrow 0.15.1
- PR #3310 Add `row_hasher` and `element_hasher` utilities
- PR #3272 Support non-default streams when creating/destroying hash maps
- PR #3286 Clean up the starter code on README
- PR #3332 Port NVStrings replace to cudf strings column
- PR #3354 Define and implement new `scatter` APIs
- PR #3322 Port NVStrings pad operations to cudf strings column
- PR #3345 Add cache member for number of characters in string_view class
- PR #3299 Define and implement new `is_sorted` APIs
- PR #3328 Partition by stripes in dask_cudf ORC reader
- PR #3243 Use upstream join code in dask_cudf
- PR #3371 Add `select` method to `table_view`
- PR #3309 Add java and JNI bindings for search bounds
- PR #3305 Define and implement new rolling window APIs
- PR #3380 Concatenate columns of strings
- PR #3382 Add fill function for strings column
- PR #3391 Move device_atomics_tests.cu files to legacy
- PR #3303 Define and implement new stream compaction APIs `copy_if`, `drop_nulls`,
           `apply_boolean_mask`, `drop_duplicate` and `unique_count`.
- PR #3387 Strings column gather function
- PR #3440 Strings column scatter function
- PR #3389 Move quantiles.hpp + group_quantiles.hpp files to legacy
- PR #3397 Port unary cast to libcudf++
- PR #3398 Move reshape.hpp files to legacy
- PR #3395 Port NVStrings regex extract to cudf strings column
- PR #3423 Port NVStrings htoi to cudf strings column
- PR #3425 Strings column copy_if_else implementation
- PR #3422 Move utilities to legacy
- PR #3201 Define and implement new datetime_ops APIs
- PR #3421 Port NVStrings find_multiple to cudf strings column
- PR #3448 Port scatter_to_tables to libcudf++
- PR #3458 Update strings sections in the transition guide
- PR #3462 Add `make_empty_column` and update `empty_like`.
- PR #3465 Port `aggregation` traits and utilities.
- PR #3214 Define and implement new unary operations APIs
- PR #3475 Add `bitmask_to_host` column utility
- PR #3487 Add is_boolean trait and random timestamp generator for testing
- PR #3492 Small cleanup (remove std::abs) and comment
- PR #3407 Allow multiple row-groups per task in dask_cudf read_parquet
- PR #3512 Remove unused CUDA conda labels
- PR #3500 cudf::fill()/cudf::repeat() support for strings columns.
- PR #3438 Update scalar and scalar_device_view to better support strings
- PR #3414 Add copy_range function for strings column
- PR #3451 Add support for implicit typecasting of join columns

## Bug Fixes

- PR #2895 Fixed dask_cudf group_split behavior to handle upstream rearrange_by_divisions
- PR #3048 Support for zero columned tables
- PR #3030 Fix snappy decoding regression in PR #3014
- PR #3041 Fixed exp to experimental namespace name change issue
- PR #3056 Add additional cmake hint for finding local build of RMM files
- PR #3060 Move copying.hpp includes to legacy
- PR #3139 Fixed java RMM auto initalization
- PR #3141 Java fix for relocated IO headers
- PR #3149 Rename column_wrapper.cuh to column_wrapper.hpp
- PR #3168 Fix mutable_column_device_view head const_cast
- PR #3199 Update JNI includes for legacy moves
- PR #3204 ORC writer: Fix ByteRLE encoding of NULLs
- PR #2994 Fix split_out-support but with hash_object_dispatch
- PR #3212 Fix string to date casting when format is not specified
- PR #3218 Fixes `row_lexicographic_comparator` issue with handling two tables
- PR #3228 Default initialize RMM when Java native dependencies are loaded
- PR #3012 replacing instances of `to_gpu_array` with `mem`
- PR #3236 Fix Numba 0.46+/CuPy 6.3 interface compatibility
- PR #3276 Update JNI includes for legacy moves
- PR #3256 Fix orc writer crash with multiple string columns
- PR #3211 Fix breaking change caused by rapidsai/rmm#167
- PR #3265 Fix dangling pointer in `is_sorted`
- PR #3267 ORC writer: fix incorrect ByteRLE encoding of long literal runs
- PR #3277 Fix invalid reference to deleted temporary in `is_sorted`.
- PR #3274 ORC writer: fix integer RLEv2 mode2 unsigned base value encoding
- PR #3279 Fix shutdown hang issues with pinned memory pool init executor
- PR #3280 Invalid children check in mutable_column_device_view
- PR #3289 fix java memory usage API for empty columns
- PR #3293 Fix loading of csv files zipped on MacOS (disabled zip min version check)
- PR #3295 Fix storing storing invalid RMM exec policies.
- PR #3307 Add pd.RangeIndex to from_pandas to fix dask_cudf meta_nonempty bug
- PR #3313 Fix public headers including non-public headers
- PR #3318 Revert arrow to 0.15.0 temporarily to unblock downstream projects CI
- PR #3317 Fix index-argument bug in dask_cudf parquet reader
- PR #3323 Fix `insert` non-assert test case
- PR #3341 Fix `Series` constructor converting NoneType to "None"
- PR #3326 Fix and test for detail::gather map iterator type inference
- PR #3334 Remove zero-size exception check from make_strings_column factories
- PR #3333 Fix compilation issues with `constexpr` functions not marked `__device__`
- PR #3340 Make all benchmarks use cudf base fixture to initialize RMM pool
- PR #3337 Fix Java to pad validity buffers to 64-byte boundary
- PR #3362 Fix `find_and_replace` upcasting series for python scalars and lists
- PR #3357 Disabling `column_view` iterators for non fixed-width types
- PR #3383 Fix : properly compute null counts for rolling_window.
- PR #3386 Removing external includes from `column_view.hpp`
- PR #3369 Add write_partition to dask_cudf to fix to_parquet bug
- PR #3388 Support getitem with bools when DataFrame has a MultiIndex
- PR #3408 Fix String and Column (De-)Serialization
- PR #3372 Fix dask-distributed scatter_by_map bug
- PR #3419 Fix a bug in parse_into_parts (incomplete input causing walking past the end of string).
- PR #3413 Fix dask_cudf read_csv file-list bug
- PR #3416 Fix memory leak in ColumnVector when pulling strings off the GPU
- PR #3424 Fix benchmark build by adding libcudacxx to benchmark's CMakeLists.txt
- PR #3435 Fix diff and shift for empty series
- PR #3439 Fix index-name bug in StringColumn concat
- PR #3445 Fix ORC Writer default stripe size
- PR #3459 Fix printing of invalid entries
- PR #3466 Fix gather null mask allocation for invalid index
- PR #3468 Fix memory leak issue in `drop_duplicates`
- PR #3474 Fix small doc error in capitalize Docs
- PR #3491 Fix more doc errors in NVStrings
- PR #3478 Fix as_index deep copy via Index.rename inplace arg
- PR #3476 Fix ORC reader timezone conversion
- PR #3188 Repr slices up large DataFrames
- PR #3519 Fix strings column concatenate handling zero-sized columns
- PR #3530 Fix copy_if_else test case fail issue
- PR #3523 Fix lgenfe issue with debug build
- PR #3532 Fix potential use-after-free in cudf parquet reader
- PR #3540 Fix unary_op null_mask bug and add missing test cases
- PR #3559 Use HighLevelGraph api in DataFrame constructor (Fix upstream compatibility)
- PR #3572 Fix CI Issue with hypothesis tests that are flaky


# cuDF 0.10.0 (16 Oct 2019)

## New Features

- PR #2423 Added `groupby.quantile()`
- PR #2522 Add Java bindings for NVStrings backed upper and lower case mutators
- PR #2605 Added Sort based groupby in libcudf
- PR #2607 Add Java bindings for parsing JSON
- PR #2629 Add dropna= parameter to groupby
- PR #2585 ORC & Parquet Readers: Remove millisecond timestamp restriction
- PR #2507 Add GPU-accelerated ORC Writer
- PR #2559 Add Series.tolist()
- PR #2653 Add Java bindings for rolling window operations
- PR #2480 Merge `custreamz` codebase into `cudf` repo
- PR #2674 Add __contains__ for Index/Series/Column
- PR #2635 Add support to read from remote and cloud sources like s3, gcs, hdfs
- PR #2722 Add Java bindings for NVTX ranges
- PR #2702 Add make_bool to dataset generation functions
- PR #2394 Move `rapidsai/custrings` into `cudf`
- PR #2734 Final sync of custrings source into cudf
- PR #2724 Add libcudf support for __contains__
- PR #2777 Add python bindings for porter stemmer measure functionality
- PR #2781 Add issorted to is_monotonic
- PR #2685 Add cudf::scatter_to_tables and cython binding
- PR #2743 Add Java bindings for NVStrings timestamp2long as part of String ColumnVector casting
- PR #2785 Add nvstrings Python docs
- PR #2786 Add benchmarks option to root build.sh
- PR #2802 Add `cudf::repeat()` and `cudf.Series.repeat()`
- PR #2773 Add Fisher's unbiased kurtosis and skew for Series/DataFrame
- PR #2748 Parquet Reader: Add option to specify loading of PANDAS index
- PR #2807 Add scatter_by_map to DataFrame python API
- PR #2836 Add nvstrings.code_points method
- PR #2844 Add Series/DataFrame notnull
- PR #2858 Add GTest type list utilities
- PR #2870 Add support for grouping by Series of arbitrary length
- PR #2719 Series covariance and Pearson correlation
- PR #2207 Beginning of libcudf overhaul: introduce new column and table types
- PR #2869 Add `cudf.CategoricalDtype`
- PR #2838 CSV Reader: Support ARROW_RANDOM_FILE input
- PR #2655 CuPy-based Series and Dataframe .values property
- PR #2803 Added `edit_distance_matrix()` function to calculate pairwise edit distance for each string on a given nvstrings object.
- PR #2811 Start of cudf strings column work based on 2207
- PR #2872 Add Java pinned memory pool allocator
- PR #2969 Add findAndReplaceAll to ColumnVector
- PR #2814 Add Datetimeindex.weekday
- PR #2999 Add timestamp conversion support for string categories
- PR #2918 Add cudf::column timestamp wrapper types

## Improvements

- PR #2578 Update legacy_groupby to use libcudf group_by_without_aggregation
- PR #2581 Removed `managed` allocator from hash map classes.
- PR #2571 Remove unnecessary managed memory from gdf_column_concat
- PR #2648 Cython/Python reorg
- PR #2588 Update Series.append documentation
- PR #2632 Replace dask-cudf set_index code with upstream
- PR #2682 Add cudf.set_allocator() function for easier allocator init
- PR #2642 Improve null printing and testing
- PR #2747 Add missing Cython headers / cudftestutil lib to conda package for cuspatial build
- PR #2706 Compute CSV format in device code to speedup performance
- PR #2673 Add support for np.longlong type
- PR #2703 move dask serialization dispatch into cudf
- PR #2728 Add YYMMDD to version tag for nightly conda packages
- PR #2729 Handle file-handle input in to_csv
- PR #2741 CSV Reader: Move kernel functions into its own file
- PR #2766 Improve nvstrings python cmake flexibility
- PR #2756 Add out_time_unit option to csv reader, support timestamp resolutions
- PR #2771 Stopgap alias for to_gpu_matrix()
- PR #2783 Support mapping input columns to function arguments in apply kernels
- PR #2645 libcudf unique_count for Series.nunique
- PR #2817 Dask-cudf: `read_parquet` support for remote filesystems
- PR #2823 improve java data movement debugging
- PR #2806 CSV Reader: Clean-up row offset operations
- PR #2640 Add dask wait/persist exmaple to 10 minute guide
- PR #2828 Optimizations of kernel launch configuration for `DataFrame.apply_rows` and `DataFrame.apply_chunks`
- PR #2831 Add `column` argument to `DataFrame.drop`
- PR #2775 Various optimizations to improve __getitem__ and __setitem__ performance
- PR #2810 cudf::allocate_like can optionally always allocate a mask.
- PR #2833 Parquet reader: align page data allocation sizes to 4-bytes to satisfy cuda-memcheck
- PR #2832 Using the new Python bindings for UCX
- PR #2856 Update group_split_cudf to use scatter_by_map
- PR #2890 Optionally keep serialized table data on the host.
- PR #2778 Doc: Updated and fixed some docstrings that were formatted incorrectly.
- PR #2830 Use YYMMDD tag in custreamz nightly build
- PR #2875 Java: Remove synchronized from register methods in MemoryCleaner
- PR #2887 Minor snappy decompression optimization
- PR #2899 Use new RMM API based on Cython
- PR #2788 Guide to Python UDFs
- PR #2919 Change java API to use operators in groupby namespace
- PR #2909 CSV Reader: Avoid row offsets host vector default init
- PR #2834 DataFrame supports setting columns via attribute syntax `df.x = col`
- PR #3147 DataFrame can be initialized from rows via list of tuples
- PR #3539 Restrict CuPy to 6

## Bug Fixes

- PR #2584 ORC Reader: fix parsing of `DECIMAL` index positions
- PR #2619 Fix groupby serialization/deserialization
- PR #2614 Update Java version to match
- PR #2601 Fixes nlargest(1) issue in Series and Dataframe
- PR #2610 Fix a bug in index serialization (properly pass DeviceNDArray)
- PR #2621 Fixes the floordiv issue of not promoting float type when rhs is 0
- PR #2611 Types Test: fix static casting from negative int to string
- PR #2618 IO Readers: Fix datasource memory map failure for multiple reads
- PR #2628 groupby_without_aggregation non-nullable input table produces non-nullable output
- PR #2615 fix string category partitioning in java API
- PR #2641 fix string category and timeunit concat in the java API
- PR #2649 Fix groupby issue resulting from column_empty bug
- PR #2658 Fix astype() for null categorical columns
- PR #2660 fix column string category and timeunit concat in the java API
- PR #2664 ORC reader: fix `skip_rows` larger than first stripe
- PR #2654 Allow Java gdfOrderBy to work with string categories
- PR #2669 AVRO reader: fix non-deterministic output
- PR #2668 Update Java bindings to specify timestamp units for ORC and Parquet readers
- PR #2679 AVRO reader: fix cuda errors when decoding compressed streams
- PR #2692 Add concatenation for data-frame with different headers (empty and non-empty)
- PR #2651 Remove nvidia driver installation from ci/cpu/build.sh
- PR #2697 Ensure csv reader sets datetime column time units
- PR #2698 Return RangeIndex from contiguous slice of RangeIndex
- PR #2672 Fix null and integer handling in round
- PR #2704 Parquet Reader: Fix crash when loading string column with nulls
- PR #2725 Fix Jitify issue with running on Turing using CUDA version < 10
- PR #2731 Fix building of benchmarks
- PR #2738 Fix java to find new NVStrings locations
- PR #2736 Pin Jitify branch to v0.10 version
- PR #2742 IO Readers: Fix possible silent failures when creating `NvStrings` instance
- PR #2753 Fix java quantile API calls
- PR #2762 Fix validity processing for time in java
- PR #2796 Fix handling string slicing and other nvstrings delegated methods with dask
- PR #2769 Fix link to API docs in README.md
- PR #2772 Handle multiindex pandas Series #2772
- PR #2749 Fix apply_rows/apply_chunks pessimistic null mask to use in_cols null masks only
- PR #2752 CSV Reader: Fix exception when there's no rows to process
- PR #2716 Added Exception for `StringMethods` in string methods
- PR #2787 Fix Broadcasting `None` to `cudf-series`
- PR #2794 Fix async race in NVCategory::get_value and get_value_bounds
- PR #2795 Fix java build/cast error
- PR #2496 Fix improper merge of two dataframes when names differ
- PR #2824 Fix issue with incorrect result when Numeric Series replace is called several times
- PR #2751 Replace value with null
- PR #2765 Fix Java inequality comparisons for string category
- PR #2818 Fix java join API to use new C++ join API
- PR #2841 Fix nvstrings.slice and slice_from for range (0,0)
- PR #2837 Fix join benchmark
- PR #2809 Add hash_df and group_split dispatch functions for dask
- PR #2843 Parquet reader: fix skip_rows when not aligned with page or row_group boundaries
- PR #2851 Deleted existing dask-cudf/record.txt
- PR #2854 Fix column creation from ephemeral objects exposing __cuda_array_interface__
- PR #2860 Fix boolean indexing when the result is a single row
- PR #2859 Fix tail method issue for string columns
- PR #2852 Fixed `cumsum()` and `cumprod()` on boolean series.
- PR #2865 DaskIO: Fix `read_csv` and `read_orc` when input is list of files
- PR #2750 Fixed casting values to cudf::bool8 so non-zero values always cast to true
- PR #2873 Fixed dask_cudf read_partition bug by generating ParquetDatasetPiece
- PR #2850 Fixes dask_cudf.read_parquet on partitioned datasets
- PR #2896 Properly handle `axis` string keywords in `concat`
- PR #2926 Update rounding algorithm to avoid using fmod
- PR #2968 Fix Java dependency loading when using NVTX
- PR #2963 Fix ORC writer uncompressed block indexing
- PR #2928 CSV Reader: Fix using `byte_range` for large datasets
- PR #2983 Fix sm_70+ race condition in gpu_unsnap
- PR #2964 ORC Writer: Segfault when writing mixed numeric and string columns
- PR #3007 Java: Remove unit test that frees RMM invalid pointer
- PR #3009 Fix orc reader RLEv2 patch position regression from PR #2507
- PR #3002 Fix CUDA invalid configuration errors reported after loading an ORC file without data
- PR #3035 Update update-version.sh for new docs locations
- PR #3038 Fix uninitialized stream parameter in device_table deleter
- PR #3064 Fixes groupby performance issue
- PR #3061 Add rmmInitialize to nvstrings gtests
- PR #3058 Fix UDF doc markdown formatting
- PR #3059 Add nvstrings python build instructions to contributing.md


# cuDF 0.9.0 (21 Aug 2019)

## New Features

- PR #1993 Add CUDA-accelerated series aggregations: mean, var, std
- PR #2111 IO Readers: Support memory buffer, file-like object, and URL inputs
- PR #2012 Add `reindex()` to DataFrame and Series
- PR #2097 Add GPU-accelerated AVRO reader
- PR #2098 Support binary ops on DFs and Series with mismatched indices
- PR #2160 Merge `dask-cudf` codebase into `cudf` repo
- PR #2149 CSV Reader: Add `hex` dtype for explicit hexadecimal parsing
- PR #2156 Add `upper_bound()` and `lower_bound()` for libcudf tables and `searchsorted()` for cuDF Series
- PR #2158 CSV Reader: Support single, non-list/dict argument for `dtype`
- PR #2177 CSV Reader: Add `parse_dates` parameter for explicit date inference
- PR #1744 cudf::apply_boolean_mask and cudf::drop_nulls support for cudf::table inputs (multi-column)
- PR #2196 Add `DataFrame.dropna()`
- PR #2197 CSV Writer: add `chunksize` parameter for `to_csv`
- PR #2215 `type_dispatcher` benchmark
- PR #2179 Add Java quantiles
- PR #2157 Add __array_function__ to DataFrame and Series
- PR #2212 Java support for ORC reader
- PR #2224 Add DataFrame isna, isnull, notna functions
- PR #2236 Add Series.drop_duplicates
- PR #2105 Add hash-based join benchmark
- PR #2316 Add unique, nunique, and value_counts for datetime columns
- PR #2337 Add Java support for slicing a ColumnVector
- PR #2049 Add cudf::merge (sorted merge)
- PR #2368 Full cudf+dask Parquet Support
- PR #2380 New cudf::is_sorted checks whether cudf::table is sorted
- PR #2356 Java column vector standard deviation support
- PR #2221 MultiIndex full indexing - Support iloc and wildcards for loc
- PR #2429 Java support for getting length of strings in a ColumnVector
- PR #2415 Add `value_counts` for series of any type
- PR #2446 Add __array_function__ for index
- PR #2437 ORC reader: Add 'use_np_dtypes' option
- PR #2382 Add CategoricalAccessor add, remove, rename, and ordering methods
- PR #2464 Native implement `__cuda_array_interface__` for Series/Index/Column objects
- PR #2425 Rolling window now accepts array-based user-defined functions
- PR #2442 Add __setitem__
- PR #2449 Java support for getting byte count of strings in a ColumnVector
- PR #2492 Add groupby.size() method
- PR #2358 Add cudf::nans_to_nulls: convert floating point column into bitmask
- PR #2489 Add drop argument to set_index
- PR #2491 Add Java bindings for ORC reader 'use_np_dtypes' option
- PR #2213 Support s/ms/us/ns DatetimeColumn time unit resolutions
- PR #2536 Add _constructor properties to Series and DataFrame

## Improvements

- PR #2103 Move old `column` and `bitmask` files into `legacy/` directory
- PR #2109 added name to Python column classes
- PR #1947 Cleanup serialization code
- PR #2125 More aggregate in java API
- PR #2127 Add in java Scalar tests
- PR #2088 Refactor of Python groupby code
- PR #2130 Java serialization and deserialization of tables.
- PR #2131 Chunk rows logic added to csv_writer
- PR #2129 Add functions in the Java API to support nullable column filtering
- PR #2165 made changes to get_dummies api for it to be available in MethodCache
- PR #2171 Add CodeCov integration, fix doc version, make --skip-tests work when invoking with source
- PR #2184 handle remote orc files for dask-cudf
- PR #2186 Add `getitem` and `getattr` style access to Rolling objects
- PR #2168 Use cudf.Column for CategoricalColumn's categories instead of a tuple
- PR #2193 DOC: cudf::type_dispatcher documentation for specializing dispatched functors
- PR #2199 Better java support for appending strings
- PR #2176 Added column dtype support for datetime, int8, int16 to csv_writer
- PR #2209 Matching `get_dummies` & `select_dtypes` behavior to pandas
- PR #2217 Updated Java bindings to use the new groupby API
- PR #2214 DOC: Update doc instructions to build/install `cudf` and `dask-cudf`
- PR #2220 Update Java bindings for reduction rename
- PR #2232 Move CodeCov upload from build script to Jenkins
- PR #2225 refactor to use libcudf for gathering columns in dataframes
- PR #2293 Improve join performance (faster compute_join_output_size)
- PR #2300 Create separate dask codeowners for dask-cudf codebase
- PR #2304 gdf_group_by_without_aggregations returns gdf_column
- PR #2309 Java readers: remove redundant copy of result pointers
- PR #2307 Add `black` and `isort` to style checker script
- PR #2345 Restore removal of old groupby implementation
- PR #2342 Improve `astype()` to operate all ways
- PR #2329 using libcudf cudf::copy for column deep copy
- PR #2344 DOC: docs on code formatting for contributors
- PR #2376 Add inoperative axis= and win_type= arguments to Rolling()
- PR #2378 remove dask for (de-)serialization of cudf objects
- PR #2353 Bump Arrow and Dask versions
- PR #2377 Replace `standard_python_slice` with just `slice.indices()`
- PR #2373 cudf.DataFrame enchancements & Series.values support
- PR #2392 Remove dlpack submodule; make cuDF's Cython API externally accessible
- PR #2430 Updated Java bindings to use the new unary API
- PR #2406 Moved all existing `table` related files to a `legacy/` directory
- PR #2350 Performance related changes to get_dummies
- PR #2420 Remove `cudautils.astype` and replace with `typecast.apply_cast`
- PR #2456 Small improvement to typecast utility
- PR #2458 Fix handling of thirdparty packages in `isort` config
- PR #2459 IO Readers: Consolidate all readers to use `datasource` class
- PR #2475 Exposed type_dispatcher.hpp, nvcategory_util.hpp and wrapper_types.hpp in the include folder
- PR #2484 Enabled building libcudf as a static library
- PR #2453 Streamline CUDA_REL environment variable
- PR #2483 Bundle Boost filesystem dependency in the Java jar
- PR #2486 Java API hash functions
- PR #2481 Adds the ignore_null_keys option to the java api
- PR #2490 Java api: support multiple aggregates for the same column
- PR #2510 Java api: uses table based apply_boolean_mask
- PR #2432 Use pandas formatting for console, html, and latex output
- PR #2573 Bump numba version to 0.45.1
- PR #2606 Fix references to notebooks-contrib

## Bug Fixes

- PR #2086 Fixed quantile api behavior mismatch in series & dataframe
- PR #2128 Add offset param to host buffer readers in java API.
- PR #2145 Work around binops validity checks for java
- PR #2146 Work around unary_math validity checks for java
- PR #2151 Fixes bug in cudf::copy_range where null_count was invalid
- PR #2139 matching to pandas describe behavior & fixing nan values issue
- PR #2161 Implicitly convert unsigned to signed integer types in binops
- PR #2154 CSV Reader: Fix bools misdetected as strings dtype
- PR #2178 Fix bug in rolling bindings where a view of an ephemeral column was being taken
- PR #2180 Fix issue with isort reordering `importorskip` below imports depending on them
- PR #2187 fix to honor dtype when numpy arrays are passed to columnops.as_column
- PR #2190 Fix issue in astype conversion of string column to 'str'
- PR #2208 Fix issue with calling `head()` on one row dataframe
- PR #2229 Propagate exceptions from Cython cdef functions
- PR #2234 Fix issue with local build script not properly building
- PR #2223 Fix CUDA invalid configuration errors reported after loading small compressed ORC files
- PR #2162 Setting is_unique and is_monotonic-related attributes
- PR #2244 Fix ORC RLEv2 delta mode decoding with nonzero residual delta width
- PR #2297 Work around `var/std` unsupported only at debug build
- PR #2302 Fixed java serialization corner case
- PR #2355 Handle float16 in binary operations
- PR #2311 Fix copy behaviour for GenericIndex
- PR #2349 Fix issues with String filter in java API
- PR #2323 Fix groupby on categoricals
- PR #2328 Ensure order is preserved in CategoricalAccessor._set_categories
- PR #2202 Fix issue with unary ops mishandling empty input
- PR #2326 Fix for bug in DLPack when reading multiple columns
- PR #2324 Fix cudf Docker build
- PR #2325 Fix ORC RLEv2 patched base mode decoding with nonzero patch width
- PR #2235 Fix get_dummies to be compatible with dask
- PR #2332 Zero initialize gdf_dtype_extra_info
- PR #2355 Handle float16 in binary operations
- PR #2360 Fix missing dtype handling in cudf.Series & columnops.as_column
- PR #2364 Fix quantile api and other trivial issues around it
- PR #2361 Fixed issue with `codes` of CategoricalIndex
- PR #2357 Fixed inconsistent type of index created with from_pandas vs direct construction
- PR #2389 Fixed Rolling __getattr__ and __getitem__ for offset based windows
- PR #2402 Fixed bug in valid mask computation in cudf::copy_if (apply_boolean_mask)
- PR #2401 Fix to a scalar datetime(of type Days) issue
- PR #2386 Correctly allocate output valids in groupby
- PR #2411 Fixed failures on binary op on single element string column
- PR #2422 Fix Pandas logical binary operation incompatibilites
- PR #2447 Fix CodeCov posting build statuses temporarily
- PR #2450 Fix erroneous null handling in `cudf.DataFrame`'s `apply_rows`
- PR #2470 Fix issues with empty strings and string categories (Java)
- PR #2471 Fix String Column Validity.
- PR #2481 Fix java validity buffer serialization
- PR #2485 Updated bytes calculation to use size_t to avoid overflow in column concat
- PR #2461 Fix groupby multiple aggregations same column
- PR #2514 Fix cudf::drop_nulls threshold handling in Cython
- PR #2516 Fix utilities include paths and meta.yaml header paths
- PR #2517 Fix device memory leak in to_dlpack tensor deleter
- PR #2431 Fix local build generated file ownerships
- PR #2511 Added import of orc, refactored exception handlers to not squash fatal exceptions
- PR #2527 Fix index and column input handling in dask_cudf read_parquet
- PR #2466 Fix `dataframe.query` returning null rows erroneously
- PR #2548 Orc reader: fix non-deterministic data decoding at chunk boundaries
- PR #2557 fix cudautils import in string.py
- PR #2521 Fix casting datetimes from/to the same resolution
- PR #2545 Fix MultiIndexes with datetime levels
- PR #2560 Remove duplicate `dlpack` definition in conda recipe
- PR #2567 Fix ColumnVector.fromScalar issues while dealing with null scalars
- PR #2565 Orc reader: fix incorrect data decoding of int64 data types
- PR #2577 Fix search benchmark compilation error by adding necessary header
- PR #2604 Fix a bug in copying.pyx:_normalize_types that upcasted int32 to int64


# cuDF 0.8.0 (27 June 2019)

## New Features

- PR #1524 Add GPU-accelerated JSON Lines parser with limited feature set
- PR #1569 Add support for Json objects to the JSON Lines reader
- PR #1622 Add Series.loc
- PR #1654 Add cudf::apply_boolean_mask: faster replacement for gdf_apply_stencil
- PR #1487 cython gather/scatter
- PR #1310 Implemented the slice/split functionality.
- PR #1630 Add Python layer to the GPU-accelerated JSON reader
- PR #1745 Add rounding of numeric columns via Numba
- PR #1772 JSON reader: add support for BytesIO and StringIO input
- PR #1527 Support GDF_BOOL8 in readers and writers
- PR #1819 Logical operators (AND, OR, NOT) for libcudf and cuDF
- PR #1813 ORC Reader: Add support for stripe selection
- PR #1828 JSON Reader: add suport for bool8 columns
- PR #1833 Add column iterator with/without nulls
- PR #1665 Add the point-in-polygon GIS function
- PR #1863 Series and Dataframe methods for all and any
- PR #1908 cudf::copy_range and cudf::fill for copying/assigning an index or range to a constant
- PR #1921 Add additional formats for typecasting to/from strings
- PR #1807 Add Series.dropna()
- PR #1987 Allow user defined functions in the form of ptx code to be passed to binops
- PR #1948 Add operator functions like `Series.add()` to DataFrame and Series
- PR #1954 Add skip test argument to GPU build script
- PR #2018 Add bindings for new groupby C++ API
- PR #1984 Add rolling window operations Series.rolling() and DataFrame.rolling()
- PR #1542 Python method and bindings for to_csv
- PR #1995 Add Java API
- PR #1998 Add google benchmark to cudf
- PR #1845 Add cudf::drop_duplicates, DataFrame.drop_duplicates
- PR #1652 Added `Series.where()` feature
- PR #2074 Java Aggregates, logical ops, and better RMM support
- PR #2140 Add a `cudf::transform` function
- PR #2068 Concatenation of different typed columns

## Improvements

- PR #1538 Replacing LesserRTTI with inequality_comparator
- PR #1703 C++: Added non-aggregating `insert` to `concurrent_unordered_map` with specializations to store pairs with a single atomicCAS when possible.
- PR #1422 C++: Added a RAII wrapper for CUDA streams
- PR #1701 Added `unique` method for stringColumns
- PR #1713 Add documentation for Dask-XGBoost
- PR #1666 CSV Reader: Improve performance for files with large number of columns
- PR #1725 Enable the ability to use a single column groupby as its own index
- PR #1759 Add an example showing simultaneous rolling averages to `apply_grouped` documentation
- PR #1746 C++: Remove unused code: `windowed_ops.cu`, `sorting.cu`, `hash_ops.cu`
- PR #1748 C++: Add `bool` nullability flag to `device_table` row operators
- PR #1764 Improve Numerical column: `mean_var` and `mean`
- PR #1767 Speed up Python unit tests
- PR #1770 Added build.sh script, updated CI scripts and documentation
- PR #1739 ORC Reader: Add more pytest coverage
- PR #1696 Added null support in `Series.replace()`.
- PR #1390 Added some basic utility functions for `gdf_column`'s
- PR #1791 Added general column comparison code for testing
- PR #1795 Add printing of git submodule info to `print_env.sh`
- PR #1796 Removing old sort based group by code and gdf_filter
- PR #1811 Added funtions for copying/allocating `cudf::table`s
- PR #1838 Improve columnops.column_empty so that it returns typed columns instead of a generic Column
- PR #1890 Add utils.get_dummies- a pandas-like wrapper around one_hot-encoding
- PR #1823 CSV Reader: default the column type to string for empty dataframes
- PR #1827 Create bindings for scalar-vector binops, and update one_hot_encoding to use them
- PR #1817 Operators now support different sized dataframes as long as they don't share different sized columns
- PR #1855 Transition replace_nulls to new C++ API and update corresponding Cython/Python code
- PR #1858 Add `std::initializer_list` constructor to `column_wrapper`
- PR #1846 C++ type-erased gdf_equal_columns test util; fix gdf_equal_columns logic error
- PR #1390 Added some basic utility functions for `gdf_column`s
- PR #1391 Tidy up bit-resolution-operation and bitmask class code
- PR #1882 Add iloc functionality to MultiIndex dataframes
- PR #1884 Rolling windows: general enhancements and better coverage for unit tests
- PR #1886 support GDF_STRING_CATEGORY columns in apply_boolean_mask, drop_nulls and other libcudf functions
- PR #1896 Improve performance of groupby with levels specified in dask-cudf
- PR #1915 Improve iloc performance for non-contiguous row selection
- PR #1859 Convert read_json into a C++ API
- PR #1919 Rename libcudf namespace gdf to namespace cudf
- PR #1850 Support left_on and right_on for DataFrame merge operator
- PR #1930 Specialize constructor for `cudf::bool8` to cast argument to `bool`
- PR #1938 Add default constructor for `column_wrapper`
- PR #1930 Specialize constructor for `cudf::bool8` to cast argument to `bool`
- PR #1952 consolidate libcudf public API headers in include/cudf
- PR #1949 Improved selection with boolmask using libcudf `apply_boolean_mask`
- PR #1956 Add support for nulls in `query()`
- PR #1973 Update `std::tuple` to `std::pair` in top-most libcudf APIs and C++ transition guide
- PR #1981 Convert read_csv into a C++ API
- PR #1868 ORC Reader: Support row index for speed up on small/medium datasets
- PR #1964 Added support for list-like types in Series.str.cat
- PR #2005 Use HTML5 details tag in bug report issue template
- PR #2003 Removed few redundant unit-tests from test_string.py::test_string_cat
- PR #1944 Groupby design improvements
- PR #2017 Convert `read_orc()` into a C++ API
- PR #2011 Convert `read_parquet()` into a C++ API
- PR #1756 Add documentation "10 Minutes to cuDF and dask_cuDF"
- PR #2034 Adding support for string columns concatenation using "add" binary operator
- PR #2042 Replace old "10 Minutes" guide with new guide for docs build process
- PR #2036 Make library of common test utils to speed up tests compilation
- PR #2022 Facilitating get_dummies to be a high level api too
- PR #2050 Namespace IO readers and add back free-form `read_xxx` functions
- PR #2104 Add a functional ``sort=`` keyword argument to groupby
- PR #2108 Add `find_and_replace` for StringColumn for replacing single values
- PR #1803 cuDF/CuPy interoperability documentation

## Bug Fixes

- PR #1465 Fix for test_orc.py and test_sparse_df.py test failures
- PR #1583 Fix underlying issue in `as_index()` that was causing `Series.quantile()` to fail
- PR #1680 Add errors= keyword to drop() to fix cudf-dask bug
- PR #1651 Fix `query` function on empty dataframe
- PR #1616 Fix CategoricalColumn to access categories by index instead of iteration
- PR #1660 Fix bug in `loc` when indexing with a column name (a string)
- PR #1683 ORC reader: fix timestamp conversion to UTC
- PR #1613 Improve CategoricalColumn.fillna(-1) performance
- PR #1642 Fix failure of CSV_TEST gdf_csv_test.SkiprowsNrows on multiuser systems
- PR #1709 Fix handling of `datetime64[ms]` in `dataframe.select_dtypes`
- PR #1704 CSV Reader: Add support for the plus sign in number fields
- PR #1687 CSV reader: return an empty dataframe for zero size input
- PR #1757 Concatenating columns with null columns
- PR #1755 Add col_level keyword argument to melt
- PR #1758 Fix df.set_index() when setting index from an empty column
- PR #1749 ORC reader: fix long strings of NULL values resulting in incorrect data
- PR #1742 Parquet Reader: Fix index column name to match PANDAS compat
- PR #1782 Update libcudf doc version
- PR #1783 Update conda dependencies
- PR #1786 Maintain the original series name in series.unique output
- PR #1760 CSV Reader: fix segfault when dtype list only includes columns from usecols list
- PR #1831 build.sh: Assuming python is in PATH instead of using PYTHON env var
- PR #1839 Raise an error instead of segfaulting when transposing a DataFrame with StringColumns
- PR #1840 Retain index correctly during merge left_on right_on
- PR #1825 cuDF: Multiaggregation Groupby Failures
- PR #1789 CSV Reader: Fix missing support for specifying `int8` and `int16` dtypes
- PR #1857 Cython Bindings: Handle `bool` columns while calling `column_view_from_NDArrays`
- PR #1849 Allow DataFrame support methods to pass arguments to the methods
- PR #1847 Fixed #1375 by moving the nvstring check into the wrapper function
- PR #1864 Fixing cudf reduction for POWER platform
- PR #1869 Parquet reader: fix Dask timestamps not matching with Pandas (convert to milliseconds)
- PR #1876 add dtype=bool for `any`, `all` to treat integer column correctly
- PR #1875 CSV reader: take NaN values into account in dtype detection
- PR #1873 Add column dtype checking for the all/any methods
- PR #1902 Bug with string iteration in _apply_basic_agg
- PR #1887 Fix for initialization issue in pq_read_arg,orc_read_arg
- PR #1867 JSON reader: add support for null/empty fields, including the 'null' literal
- PR #1891 Fix bug #1750 in string column comparison
- PR #1909 Support of `to_pandas()` of boolean series with null values
- PR #1923 Use prefix removal when two aggs are called on a SeriesGroupBy
- PR #1914 Zero initialize gdf_column local variables
- PR #1959 Add support for comparing boolean Series to scalar
- PR #1966 Ignore index fix in series append
- PR #1967 Compute index __sizeof__ only once for DataFrame __sizeof__
- PR #1977 Support CUDA installation in default system directories
- PR #1982 Fixes incorrect index name after join operation
- PR #1985 Implement `GDF_PYMOD`, a special modulo that follows python's sign rules
- PR #1991 Parquet reader: fix decoding of NULLs
- PR #1990 Fixes a rendering bug in the `apply_grouped` documentation
- PR #1978 Fix for values being filled in an empty dataframe
- PR #2001 Correctly create MultiColumn from Pandas MultiColumn
- PR #2006 Handle empty dataframe groupby construction for dask
- PR #1965 Parquet Reader: Fix duplicate index column when it's already in `use_cols`
- PR #2033 Add pip to conda environment files to fix warning
- PR #2028 CSV Reader: Fix reading of uncompressed files without a recognized file extension
- PR #2073 Fix an issue when gathering columns with NVCategory and nulls
- PR #2053 cudf::apply_boolean_mask return empty column for empty boolean mask
- PR #2066 exclude `IteratorTest.mean_var_output` test from debug build
- PR #2069 Fix JNI code to use read_csv and read_parquet APIs
- PR #2071 Fix bug with unfound transitive dependencies for GTests in Ubuntu 18.04
- PR #2089 Configure Sphinx to render params correctly
- PR #2091 Fix another bug with unfound transitive dependencies for `cudftestutils` in Ubuntu 18.04
- PR #2115 Just apply `--disable-new-dtags` instead of trying to define all the transitive dependencies
- PR #2106 Fix errors in JitCache tests caused by sharing of device memory between processes
- PR #2120 Fix errors in JitCache tests caused by running multiple threads on the same data
- PR #2102 Fix memory leak in groupby
- PR #2113 fixed typo in to_csv code example


# cudf 0.7.2 (16 May 2019)

## New Features

- PR #1735 Added overload for atomicAdd on int64. Streamlined implementation of custom atomic overloads.
- PR #1741 Add MultiIndex concatenation

## Bug Fixes

- PR #1718 Fix issue with SeriesGroupBy MultiIndex in dask-cudf
- PR #1734 Python: fix performance regression for groupby count() aggregations
- PR #1768 Cython: fix handling read only schema buffers in gpuarrow reader


# cudf 0.7.1 (11 May 2019)

## New Features

- PR #1702 Lazy load MultiIndex to return groupby performance to near optimal.

## Bug Fixes

- PR #1708 Fix handling of `datetime64[ms]` in `dataframe.select_dtypes`


# cuDF 0.7.0 (10 May 2019)

## New Features

- PR #982 Implement gdf_group_by_without_aggregations and gdf_unique_indices functions
- PR #1142 Add `GDF_BOOL` column type
- PR #1194 Implement overloads for CUDA atomic operations
- PR #1292 Implemented Bitwise binary ops AND, OR, XOR (&, |, ^)
- PR #1235 Add GPU-accelerated Parquet Reader
- PR #1335 Added local_dict arg in `DataFrame.query()`.
- PR #1282 Add Series and DataFrame.describe()
- PR #1356 Rolling windows
- PR #1381 Add DataFrame._get_numeric_data
- PR #1388 Add CODEOWNERS file to auto-request reviews based on where changes are made
- PR #1396 Add DataFrame.drop method
- PR #1413 Add DataFrame.melt method
- PR #1412 Add DataFrame.pop()
- PR #1419 Initial CSV writer function
- PR #1441 Add Series level cumulative ops (cumsum, cummin, cummax, cumprod)
- PR #1420 Add script to build and test on a local gpuCI image
- PR #1440 Add DatetimeColumn.min(), DatetimeColumn.max()
- PR #1455 Add Series.Shift via Numba kernel
- PR #1441 Add Series level cumulative ops (cumsum, cummin, cummax, cumprod)
- PR #1461 Add Python coverage test to gpu build
- PR #1445 Parquet Reader: Add selective reading of rows and row group
- PR #1532 Parquet Reader: Add support for INT96 timestamps
- PR #1516 Add Series and DataFrame.ndim
- PR #1556 Add libcudf C++ transition guide
- PR #1466 Add GPU-accelerated ORC Reader
- PR #1565 Add build script for nightly doc builds
- PR #1508 Add Series isna, isnull, and notna
- PR #1456 Add Series.diff() via Numba kernel
- PR #1588 Add Index `astype` typecasting
- PR #1301 MultiIndex support
- PR #1599 Level keyword supported in groupby
- PR #929 Add support operations to dataframe
- PR #1609 Groupby accept list of Series
- PR #1658 Support `group_keys=True` keyword in groupby method

## Improvements

- PR #1531 Refactor closures as private functions in gpuarrow
- PR #1404 Parquet reader page data decoding speedup
- PR #1076 Use `type_dispatcher` in join, quantiles, filter, segmented sort, radix sort and hash_groupby
- PR #1202 Simplify README.md
- PR #1149 CSV Reader: Change convertStrToValue() functions to `__device__` only
- PR #1238 Improve performance of the CUDA trie used in the CSV reader
- PR #1245 Use file cache for JIT kernels
- PR #1278 Update CONTRIBUTING for new conda environment yml naming conventions
- PR #1163 Refactored UnaryOps. Reduced API to two functions: `gdf_unary_math` and `gdf_cast`. Added `abs`, `-`, and `~` ops. Changed bindings to Cython
- PR #1284 Update docs version
- PR #1287 add exclude argument to cudf.select_dtype function
- PR #1286 Refactor some of the CSV Reader kernels into generic utility functions
- PR #1291 fillna in `Series.to_gpu_array()` and `Series.to_array()` can accept the scalar too now.
- PR #1005 generic `reduction` and `scan` support
- PR #1349 Replace modernGPU sort join with thrust.
- PR #1363 Add a dataframe.mean(...) that raises NotImplementedError to satisfy `dask.dataframe.utils.is_dataframe_like`
- PR #1319 CSV Reader: Use column wrapper for gdf_column output alloc/dealloc
- PR #1376 Change series quantile default to linear
- PR #1399 Replace CFFI bindings for NVTX functions with Cython bindings
- PR #1389 Refactored `set_null_count()`
- PR #1386 Added macros `GDF_TRY()`, `CUDF_TRY()` and `ASSERT_CUDF_SUCCEEDED()`
- PR #1435 Rework CMake and conda recipes to depend on installed libraries
- PR #1391 Tidy up bit-resolution-operation and bitmask class code
- PR #1439 Add cmake variable to enable compiling CUDA code with -lineinfo
- PR #1462 Add ability to read parquet files from arrow::io::RandomAccessFile
- PR #1453 Convert CSV Reader CFFI to Cython
- PR #1479 Convert Parquet Reader CFFI to Cython
- PR #1397 Add a utility function for producing an overflow-safe kernel launch grid configuration
- PR #1382 Add GPU parsing of nested brackets to cuIO parsing utilities
- PR #1481 Add cudf::table constructor to allocate a set of `gdf_column`s
- PR #1484 Convert GroupBy CFFI to Cython
- PR #1463 Allow and default melt keyword argument var_name to be None
- PR #1486 Parquet Reader: Use device_buffer rather than device_ptr
- PR #1525 Add cudatoolkit conda dependency
- PR #1520 Renamed `src/dataframe` to `src/table` and moved `table.hpp`. Made `types.hpp` to be type declarations only.
- PR #1492 Convert transpose CFFI to Cython
- PR #1495 Convert binary and unary ops CFFI to Cython
- PR #1503 Convert sorting and hashing ops CFFI to Cython
- PR #1522 Use latest release version in update-version CI script
- PR #1533 Remove stale join CFFI, fix memory leaks in join Cython
- PR #1521 Added `row_bitmask` to compute bitmask for rows of a table. Merged `valids_ops.cu` and `bitmask_ops.cu`
- PR #1553 Overload `hash_row` to avoid using intial hash values. Updated `gdf_hash` to select between overloads
- PR #1585 Updated `cudf::table` to maintain own copy of wrapped `gdf_column*`s
- PR #1559 Add `except +` to all Cython function definitions to catch C++ exceptions properly
- PR #1617 `has_nulls` and `column_dtypes` for `cudf::table`
- PR #1590 Remove CFFI from the build / install process entirely
- PR #1536 Convert gpuarrow CFFI to Cython
- PR #1655 Add `Column._pointer` as a way to access underlying `gdf_column*` of a `Column`
- PR #1655 Update readme conda install instructions for cudf version 0.6 and 0.7


## Bug Fixes

- PR #1233 Fix dtypes issue while adding the column to `str` dataframe.
- PR #1254 CSV Reader: fix data type detection for floating-point numbers in scientific notation
- PR #1289 Fix looping over each value instead of each category in concatenation
- PR #1293 Fix Inaccurate error message in join.pyx
- PR #1308 Add atomicCAS overload for `int8_t`, `int16_t`
- PR #1317 Fix catch polymorphic exception by reference in ipc.cu
- PR #1325 Fix dtype of null bitmasks to int8
- PR #1326 Update build documentation to use -DCMAKE_CXX11_ABI=ON
- PR #1334 Add "na_position" argument to CategoricalColumn sort_by_values
- PR #1321 Fix out of bounds warning when checking Bzip2 header
- PR #1359 Add atomicAnd/Or/Xor for integers
- PR #1354 Fix `fillna()` behaviour when replacing values with different dtypes
- PR #1347 Fixed core dump issue while passing dict_dtypes without column names in `cudf.read_csv()`
- PR #1379 Fixed build failure caused due to error: 'col_dtype' may be used uninitialized
- PR #1392 Update cudf Dockerfile and package_versions.sh
- PR #1385 Added INT8 type to `_schema_to_dtype` for use in GpuArrowReader
- PR #1393 Fixed a bug in `gdf_count_nonzero_mask()` for the case of 0 bits to count
- PR #1395 Update CONTRIBUTING to use the environment variable CUDF_HOME
- PR #1416 Fix bug at gdf_quantile_exact and gdf_quantile_appox
- PR #1421 Fix remove creation of series multiple times during `add_column()`
- PR #1405 CSV Reader: Fix memory leaks on read_csv() failure
- PR #1328 Fix CategoricalColumn to_arrow() null mask
- PR #1433 Fix NVStrings/categories includes
- PR #1432 Update NVStrings to 0.7.* to coincide with 0.7 development
- PR #1483 Modify CSV reader to avoid cropping blank quoted characters in non-string fields
- PR #1446 Merge 1275 hotfix from master into branch-0.7
- PR #1447 Fix legacy groupby apply docstring
- PR #1451 Fix hash join estimated result size is not correct
- PR #1454 Fix local build script improperly change directory permissions
- PR #1490 Require Dask 1.1.0+ for `is_dataframe_like` test or skip otherwise.
- PR #1491 Use more specific directories & groups in CODEOWNERS
- PR #1497 Fix Thrust issue on CentOS caused by missing default constructor of host_vector elements
- PR #1498 Add missing include guard to device_atomics.cuh and separated DEVICE_ATOMICS_TEST
- PR #1506 Fix csv-write call to updated NVStrings method
- PR #1510 Added nvstrings `fillna()` function
- PR #1507 Parquet Reader: Default string data to GDF_STRING
- PR #1535 Fix doc issue to ensure correct labelling of cudf.series
- PR #1537 Fix `undefined reference` link error in HashPartitionTest
- PR #1548 Fix ci/local/build.sh README from using an incorrect image example
- PR #1551 CSV Reader: Fix integer column name indexing
- PR #1586 Fix broken `scalar_wrapper::operator==`
- PR #1591 ORC/Parquet Reader: Fix missing import for FileNotFoundError exception
- PR #1573 Parquet Reader: Fix crash due to clash with ORC reader datasource
- PR #1607 Revert change of `column.to_dense_buffer` always return by copy for performance concerns
- PR #1618 ORC reader: fix assert & data output when nrows/skiprows isn't aligned to stripe boundaries
- PR #1631 Fix failure of TYPES_TEST on some gcc-7 based systems.
- PR #1641 CSV Reader: Fix skip_blank_lines behavior with Windows line terminators (\r\n)
- PR #1648 ORC reader: fix non-deterministic output when skiprows is non-zero
- PR #1676 Fix groupby `as_index` behaviour with `MultiIndex`
- PR #1659 Fix bug caused by empty groupbys and multiindex slicing throwing exceptions
- PR #1656 Correct Groupby failure in dask when un-aggregable columns are left in dataframe.
- PR #1689 Fix groupby performance regression
- PR #1694 Add Cython as a runtime dependency since it's required in `setup.py`


# cuDF 0.6.1 (25 Mar 2019)

## Bug Fixes

- PR #1275 Fix CentOS exception in DataFrame.hash_partition from using value "returned" by a void function


# cuDF 0.6.0 (22 Mar 2019)

## New Features

- PR #760 Raise `FileNotFoundError` instead of `GDF_FILE_ERROR` in `read_csv` if the file does not exist
- PR #539 Add Python bindings for replace function
- PR #823 Add Doxygen configuration to enable building HTML documentation for libcudf C/C++ API
- PR #807 CSV Reader: Add byte_range parameter to specify the range in the input file to be read
- PR #857 Add Tail method for Series/DataFrame and update Head method to use iloc
- PR #858 Add series feature hashing support
- PR #871 CSV Reader: Add support for NA values, including user specified strings
- PR #893 Adds PyArrow based parquet readers / writers to Python, fix category dtype handling, fix arrow ingest buffer size issues
- PR #867 CSV Reader: Add support for ignoring blank lines and comment lines
- PR #887 Add Series digitize method
- PR #895 Add Series groupby
- PR #898 Add DataFrame.groupby(level=0) support
- PR #920 Add feather, JSON, HDF5 readers / writers from PyArrow / Pandas
- PR #888 CSV Reader: Add prefix parameter for column names, used when parsing without a header
- PR #913 Add DLPack support: convert between cuDF DataFrame and DLTensor
- PR #939 Add ORC reader from PyArrow
- PR #918 Add Series.groupby(level=0) support
- PR #906 Add binary and comparison ops to DataFrame
- PR #958 Support unary and binary ops on indexes
- PR #964 Add `rename` method to `DataFrame`, `Series`, and `Index`
- PR #985 Add `Series.to_frame` method
- PR #985 Add `drop=` keyword to reset_index method
- PR #994 Remove references to pygdf
- PR #990 Add external series groupby support
- PR #988 Add top-level merge function to cuDF
- PR #992 Add comparison binaryops to DateTime columns
- PR #996 Replace relative path imports with absolute paths in tests
- PR #995 CSV Reader: Add index_col parameter to specify the column name or index to be used as row labels
- PR #1004 Add `from_gpu_matrix` method to DataFrame
- PR #997 Add property index setter
- PR #1007 Replace relative path imports with absolute paths in cudf
- PR #1013 select columns with df.columns
- PR #1016 Rename Series.unique_count() to nunique() to match pandas API
- PR #947 Prefixsum to handle nulls and float types
- PR #1029 Remove rest of relative path imports
- PR #1021 Add filtered selection with assignment for Dataframes
- PR #872 Adding NVCategory support to cudf apis
- PR #1052 Add left/right_index and left/right_on keywords to merge
- PR #1091 Add `indicator=` and `suffixes=` keywords to merge
- PR #1107 Add unsupported keywords to Series.fillna
- PR #1032 Add string support to cuDF python
- PR #1136 Removed `gdf_concat`
- PR #1153 Added function for getting the padded allocation size for valid bitmask
- PR #1148 Add cudf.sqrt for dataframes and Series
- PR #1159 Add Python bindings for libcudf dlpack functions
- PR #1155 Add __array_ufunc__ for DataFrame and Series for sqrt
- PR #1168 to_frame for series accepts a name argument


## Improvements

- PR #1218 Add dask-cudf page to API docs
- PR #892 Add support for heterogeneous types in binary ops with JIT
- PR #730 Improve performance of `gdf_table` constructor
- PR #561 Add Doxygen style comments to Join CUDA functions
- PR #813 unified libcudf API functions by replacing gpu_ with gdf_
- PR #822 Add support for `__cuda_array_interface__` for ingest
- PR #756 Consolidate common helper functions from unordered map and multimap
- PR #753 Improve performance of groupby sum and average, especially for cases with few groups.
- PR #836 Add ingest support for arrow chunked arrays in Column, Series, DataFrame creation
- PR #763 Format doxygen comments for csv_read_arg struct
- PR #532 CSV Reader: Use type dispatcher instead of switch block
- PR #694 Unit test utilities improvements
- PR #878 Add better indexing to Groupby
- PR #554 Add `empty` method and `is_monotonic` attribute to `Index`
- PR #1040 Fixed up Doxygen comment tags
- PR #909 CSV Reader: Avoid host->device->host copy for header row data
- PR #916 Improved unit testing and error checking for `gdf_column_concat`
- PR #941 Replace `numpy` call in `Series.hash_encode` with `numba`
- PR #942 Added increment/decrement operators for wrapper types
- PR #943 Updated `count_nonzero_mask` to return `num_rows` when the mask is null
- PR #952 Added trait to map C++ type to `gdf_dtype`
- PR #966 Updated RMM submodule.
- PR #998 Add IO reader/writer modules to API docs, fix for missing cudf.Series docs
- PR #1017 concatenate along columns for Series and DataFrames
- PR #1002 Support indexing a dataframe with another boolean dataframe
- PR #1018 Better concatenation for Series and Dataframes
- PR #1036 Use Numpydoc style docstrings
- PR #1047 Adding gdf_dtype_extra_info to gdf_column_view_augmented
- PR #1054 Added default ctor to SerialTrieNode to overcome Thrust issue in CentOS7 + CUDA10
- PR #1024 CSV Reader: Add support for hexadecimal integers in integral-type columns
- PR #1033 Update `fillna()` to use libcudf function `gdf_replace_nulls`
- PR #1066 Added inplace assignment for columns and select_dtypes for dataframes
- PR #1026 CSV Reader: Change the meaning and type of the quoting parameter to match Pandas
- PR #1100 Adds `CUDF_EXPECTS` error-checking macro
- PR #1092 Fix select_dtype docstring
- PR #1111 Added cudf::table
- PR #1108 Sorting for datetime columns
- PR #1120 Return a `Series` (not a `Column`) from `Series.cat.set_categories()`
- PR #1128 CSV Reader: The last data row does not need to be line terminated
- PR #1183 Bump Arrow version to 0.12.1
- PR #1208 Default to CXX11_ABI=ON
- PR #1252 Fix NVStrings dependencies for cuda 9.2 and 10.0
- PR #2037 Optimize the existing `gather` and `scatter` routines in `libcudf`

## Bug Fixes

- PR #821 Fix flake8 issues revealed by flake8 update
- PR #808 Resolved renamed `d_columns_valids` variable name
- PR #820 CSV Reader: fix the issue where reader adds additional rows when file uses \r\n as a line terminator
- PR #780 CSV Reader: Fix scientific notation parsing and null values for empty quotes
- PR #815 CSV Reader: Fix data parsing when tabs are present in the input CSV file
- PR #850 Fix bug where left joins where the left df has 0 rows causes a crash
- PR #861 Fix memory leak by preserving the boolean mask index
- PR #875 Handle unnamed indexes in to/from arrow functions
- PR #877 Fix ingest of 1 row arrow tables in from arrow function
- PR #876 Added missing `<type_traits>` include
- PR #889 Deleted test_rmm.py which has now moved to RMM repo
- PR #866 Merge v0.5.1 numpy ABI hotfix into 0.6
- PR #917 value_counts return int type on empty columns
- PR #611 Renamed `gdf_reduce_optimal_output_size()` -> `gdf_reduction_get_intermediate_output_size()`
- PR #923 fix index for negative slicing for cudf dataframe and series
- PR #927 CSV Reader: Fix category GDF_CATEGORY hashes not being computed properly
- PR #921 CSV Reader: Fix parsing errors with delim_whitespace, quotations in the header row, unnamed columns
- PR #933 Fix handling objects of all nulls in series creation
- PR #940 CSV Reader: Fix an issue where the last data row is missing when using byte_range
- PR #945 CSV Reader: Fix incorrect datetime64 when milliseconds or space separator are used
- PR #959 Groupby: Problem with column name lookup
- PR #950 Converting dataframe/recarry with non-contiguous arrays
- PR #963 CSV Reader: Fix another issue with missing data rows when using byte_range
- PR #999 Fix 0 sized kernel launches and empty sort_index exception
- PR #993 Fix dtype in selecting 0 rows from objects
- PR #1009 Fix performance regression in `to_pandas` method on DataFrame
- PR #1008 Remove custom dask communication approach
- PR #1001 CSV Reader: Fix a memory access error when reading a large (>2GB) file with date columns
- PR #1019 Binary Ops: Fix error when one input column has null mask but other doesn't
- PR #1014 CSV Reader: Fix false positives in bool value detection
- PR #1034 CSV Reader: Fix parsing floating point precision and leading zero exponents
- PR #1044 CSV Reader: Fix a segfault when byte range aligns with a page
- PR #1058 Added support for `DataFrame.loc[scalar]`
- PR #1060 Fix column creation with all valid nan values
- PR #1073 CSV Reader: Fix an issue where a column name includes the return character
- PR #1090 Updating Doxygen Comments
- PR #1080 Fix dtypes returned from loc / iloc because of lists
- PR #1102 CSV Reader: Minor fixes and memory usage improvements
- PR #1174: Fix release script typo
- PR #1137 Add prebuild script for CI
- PR #1118 Enhanced the `DataFrame.from_records()` feature
- PR #1129 Fix join performance with index parameter from using numpy array
- PR #1145 Issue with .agg call on multi-column dataframes
- PR #908 Some testing code cleanup
- PR #1167 Fix issue with null_count not being set after inplace fillna()
- PR #1184 Fix iloc performance regression
- PR #1185 Support left_on/right_on and also on=str in merge
- PR #1200 Fix allocating bitmasks with numba instead of rmm in allocate_mask function
- PR #1213 Fix bug with csv reader requesting subset of columns using wrong datatype
- PR #1223 gpuCI: Fix label on rapidsai channel on gpu build scripts
- PR #1242 Add explicit Thrust exec policy to fix NVCATEGORY_TEST segfault on some platforms
- PR #1246 Fix categorical tests that failed due to bad implicit type conversion
- PR #1255 Fix overwriting conda package main label uploads
- PR #1259 Add dlpack includes to pip build


# cuDF 0.5.1 (05 Feb 2019)

## Bug Fixes

- PR #842 Avoid using numpy via cimport to prevent ABI issues in Cython compilation


# cuDF 0.5.0 (28 Jan 2019)

## New Features

- PR #722 Add bzip2 decompression support to `read_csv()`
- PR #693 add ZLIB-based GZIP/ZIP support to `read_csv_strings()`
- PR #411 added null support to gdf_order_by (new API) and cudf_table::sort
- PR #525 Added GitHub Issue templates for bugs, documentation, new features, and questions
- PR #501 CSV Reader: Add support for user-specified decimal point and thousands separator to read_csv_strings()
- PR #455 CSV Reader: Add support for user-specified decimal point and thousands separator to read_csv()
- PR #439 add `DataFrame.drop` method similar to pandas
- PR #356 add `DataFrame.transpose` method and `DataFrame.T` property similar to pandas
- PR #505 CSV Reader: Add support for user-specified boolean values
- PR #350 Implemented Series replace function
- PR #490 Added print_env.sh script to gather relevant environment details when reporting cuDF issues
- PR #474 add ZLIB-based GZIP/ZIP support to `read_csv()`
- PR #547 Added melt similar to `pandas.melt()`
- PR #491 Add CI test script to check for updates to CHANGELOG.md in PRs
- PR #550 Add CI test script to check for style issues in PRs
- PR #558 Add CI scripts for cpu-based conda and gpu-based test builds
- PR #524 Add Boolean Indexing
- PR #564 Update python `sort_values` method to use updated libcudf `gdf_order_by` API
- PR #509 CSV Reader: Input CSV file can now be passed in as a text or a binary buffer
- PR #607 Add `__iter__` and iteritems to DataFrame class
- PR #643 added a new api gdf_replace_nulls that allows a user to replace nulls in a column

## Improvements

- PR #426 Removed sort-based groupby and refactored existing groupby APIs. Also improves C++/CUDA compile time.
- PR #461 Add `CUDF_HOME` variable in README.md to replace relative pathing.
- PR #472 RMM: Created centralized rmm::device_vector alias and rmm::exec_policy
- PR #500 Improved the concurrent hash map class to support partitioned (multi-pass) hash table building.
- PR #454 Improve CSV reader docs and examples
- PR #465 Added templated C++ API for RMM to avoid explicit cast to `void**`
- PR #513 `.gitignore` tweaks
- PR #521 Add `assert_eq` function for testing
- PR #502 Simplify Dockerfile for local dev, eliminate old conda/pip envs
- PR #549 Adds `-rdynamic` compiler flag to nvcc for Debug builds
- PR #472 RMM: Created centralized rmm::device_vector alias and rmm::exec_policy
- PR #577 Added external C++ API for scatter/gather functions
- PR #500 Improved the concurrent hash map class to support partitioned (multi-pass) hash table building
- PR #583 Updated `gdf_size_type` to `int`
- PR #500 Improved the concurrent hash map class to support partitioned (multi-pass) hash table building
- PR #617 Added .dockerignore file. Prevents adding stale cmake cache files to the docker container
- PR #658 Reduced `JOIN_TEST` time by isolating overflow test of hash table size computation
- PR #664 Added Debuging instructions to README
- PR #651 Remove noqa marks in `__init__.py` files
- PR #671 CSV Reader: uncompressed buffer input can be parsed without explicitly specifying compression as None
- PR #684 Make RMM a submodule
- PR #718 Ensure sum, product, min, max methods pandas compatibility on empty datasets
- PR #720 Refactored Index classes to make them more Pandas-like, added CategoricalIndex
- PR #749 Improve to_arrow and from_arrow Pandas compatibility
- PR #766 Remove TravisCI references, remove unused variables from CMake, fix ARROW_VERSION in Cmake
- PR #773 Add build-args back to Dockerfile and handle dependencies based on environment yml file
- PR #781 Move thirdparty submodules to root and symlink in /cpp
- PR #843 Fix broken cudf/python API examples, add new methods to the API index

## Bug Fixes

- PR #569 CSV Reader: Fix days being off-by-one when parsing some dates
- PR #531 CSV Reader: Fix incorrect parsing of quoted numbers
- PR #465 Added templated C++ API for RMM to avoid explicit cast to `void**`
- PR #473 Added missing <random> include
- PR #478 CSV Reader: Add api support for auto column detection, header, mangle_dupe_cols, usecols
- PR #495 Updated README to correct where cffi pytest should be executed
- PR #501 Fix the intermittent segfault caused by the `thousands` and `compression` parameters in the csv reader
- PR #502 Simplify Dockerfile for local dev, eliminate old conda/pip envs
- PR #512 fix bug for `on` parameter in `DataFrame.merge` to allow for None or single column name
- PR #511 Updated python/cudf/bindings/join.pyx to fix cudf merge printing out dtypes
- PR #513 `.gitignore` tweaks
- PR #521 Add `assert_eq` function for testing
- PR #537 Fix CMAKE_CUDA_STANDARD_REQURIED typo in CMakeLists.txt
- PR #447 Fix silent failure in initializing DataFrame from generator
- PR #545 Temporarily disable csv reader thousands test to prevent segfault (test re-enabled in PR #501)
- PR #559 Fix Assertion error while using `applymap` to change the output dtype
- PR #575 Update `print_env.sh` script to better handle missing commands
- PR #612 Prevent an exception from occuring with true division on integer series.
- PR #630 Fix deprecation warning for `pd.core.common.is_categorical_dtype`
- PR #622 Fix Series.append() behaviour when appending values with different numeric dtype
- PR #603 Fix error while creating an empty column using None.
- PR #673 Fix array of strings not being caught in from_pandas
- PR #644 Fix return type and column support of dataframe.quantile()
- PR #634 Fix create `DataFrame.from_pandas()` with numeric column names
- PR #654 Add resolution check for GDF_TIMESTAMP in Join
- PR #648 Enforce one-to-one copy required when using `numba>=0.42.0`
- PR #645 Fix cmake build type handling not setting debug options when CMAKE_BUILD_TYPE=="Debug"
- PR #669 Fix GIL deadlock when launching multiple python threads that make Cython calls
- PR #665 Reworked the hash map to add a way to report the destination partition for a key
- PR #670 CMAKE: Fix env include path taking precedence over libcudf source headers
- PR #674 Check for gdf supported column types
- PR #677 Fix 'gdf_csv_test_Dates' gtest failure due to missing nrows parameter
- PR #604 Fix the parsing errors while reading a csv file using `sep` instead of `delimiter`.
- PR #686 Fix converting nulls to NaT values when converting Series to Pandas/Numpy
- PR #689 CSV Reader: Fix behavior with skiprows+header to match pandas implementation
- PR #691 Fixes Join on empty input DFs
- PR #706 CSV Reader: Fix broken dtype inference when whitespace is in data
- PR #717 CSV reader: fix behavior when parsing a csv file with no data rows
- PR #724 CSV Reader: fix build issue due to parameter type mismatch in a std::max call
- PR #734 Prevents reading undefined memory in gpu_expand_mask_bits numba kernel
- PR #747 CSV Reader: fix an issue where CUDA allocations fail with some large input files
- PR #750 Fix race condition for handling NVStrings in CMake
- PR #719 Fix merge column ordering
- PR #770 Fix issue where RMM submodule pointed to wrong branch and pin other to correct branches
- PR #778 Fix hard coded ABI off setting
- PR #784 Update RMM submodule commit-ish and pip paths
- PR #794 Update `rmm::exec_policy` usage to fix segmentation faults when used as temprory allocator.
- PR #800 Point git submodules to branches of forks instead of exact commits


# cuDF 0.4.0 (05 Dec 2018)

## New Features

- PR #398 add pandas-compatible `DataFrame.shape()` and `Series.shape()`
- PR #394 New documentation feature "10 Minutes to cuDF"
- PR #361 CSV Reader: Add support for strings with delimiters

## Improvements

 - PR #436 Improvements for type_dispatcher and wrapper structs
 - PR #429 Add CHANGELOG.md (this file)
 - PR #266 use faster CUDA-accelerated DataFrame column/Series concatenation.
 - PR #379 new C++ `type_dispatcher` reduces code complexity in supporting many data types.
 - PR #349 Improve performance for creating columns from memoryview objects
 - PR #445 Update reductions to use type_dispatcher. Adds integer types support to sum_of_squares.
 - PR #448 Improve installation instructions in README.md
 - PR #456 Change default CMake build to Release, and added option for disabling compilation of tests

## Bug Fixes

 - PR #444 Fix csv_test CUDA too many resources requested fail.
 - PR #396 added missing output buffer in validity tests for groupbys.
 - PR #408 Dockerfile updates for source reorganization
 - PR #437 Add cffi to Dockerfile conda env, fixes "cannot import name 'librmm'"
 - PR #417 Fix `map_test` failure with CUDA 10
 - PR #414 Fix CMake installation include file paths
 - PR #418 Properly cast string dtypes to programmatic dtypes when instantiating columns
 - PR #427 Fix and tests for Concatenation illegal memory access with nulls


# cuDF 0.3.0 (23 Nov 2018)

## New Features

 - PR #336 CSV Reader string support

## Improvements

 - PR #354 source code refactored for better organization. CMake build system overhaul. Beginning of transition to Cython bindings.
 - PR #290 Add support for typecasting to/from datetime dtype
 - PR #323 Add handling pyarrow boolean arrays in input/out, add tests
 - PR #325 GDF_VALIDITY_UNSUPPORTED now returned for algorithms that don't support non-empty valid bitmasks
 - PR #381 Faster InputTooLarge Join test completes in ms rather than minutes.
 - PR #373 .gitignore improvements
 - PR #367 Doc cleanup & examples for DataFrame methods
 - PR #333 Add Rapids Memory Manager documentation
 - PR #321 Rapids Memory Manager adds file/line location logging and convenience macros
 - PR #334 Implement DataFrame `__copy__` and `__deepcopy__`
 - PR #271 Add NVTX ranges to pygdf
 - PR #311 Document system requirements for conda install

## Bug Fixes

 - PR #337 Retain index on `scale()` function
 - PR #344 Fix test failure due to PyArrow 0.11 Boolean handling
 - PR #364 Remove noexcept from managed_allocator;  CMakeLists fix for NVstrings
 - PR #357 Fix bug that made all series be considered booleans for indexing
 - PR #351 replace conda env configuration for developers
 - PRs #346 #360 Fix CSV reading of negative numbers
 - PR #342 Fix CMake to use conda-installed nvstrings
 - PR #341 Preserve categorical dtype after groupby aggregations
 - PR #315 ReadTheDocs build update to fix missing libcuda.so
 - PR #320 FIX out-of-bounds access error in reductions.cu
 - PR #319 Fix out-of-bounds memory access in libcudf count_valid_bits
 - PR #303 Fix printing empty dataframe


# cuDF 0.2.0 and cuDF 0.1.0

These were initial releases of cuDF based on previously separate pyGDF and libGDF libraries.<|MERGE_RESOLUTION|>--- conflicted
+++ resolved
@@ -115,11 +115,8 @@
 - PR #3835 Fix memory leak in Cython when dealing with nulls in string columns
 - PR #3858 Fixes the broken debug build after #3728
 - PR #3850 Fix merge typecast scope issue and resulting memory leak
-<<<<<<< HEAD
 - PR #3869 Fixed size calculation in NVStrings::byte_count()
-=======
 - PR #3868 Fix apply_grouped moving average example 
->>>>>>> b9f49963
 
 
 # cuDF 0.11.0 (11 Dec 2019)
