# cuDF 0.10.0 (Date TBD)

## New Features

- PR #2423 Added `groupby.quantile()`
- PR #2522 Add Java bindings for NVStrings backed upper and lower case mutators
- PR #2607 Add Java bindings for parsing JSON
- PR #2629 Add dropna= parameter to groupby
- PR #2585 ORC & Parquet Readers: Remove millisecond timestamp restriction
- PR #2559 Add Series.tolist()
- PR #2653 Add Java bindings for rolling window operations
- PR #2480 Merge `custreamz` codebase into `cudf` repo
- PR #2674 Add __contains__ for Index/Series/Column
- PR #2635 Add support to read from remote and cloud sources like s3, gcs, hdfs
- PR #2722 Add Java bindings for NVTX ranges
- PR #2702 Add make_bool to dataset generation functions
- PR #2394 Move `rapidsai/custrings` into `cudf`
- PR #2734 Final sync of custrings source into cudf
- PR #2724 Add libcudf support for __contains__
- PR #2781 Add issorted to is_monotonic
- PR #2685 Add cudf::scatter_to_tables and cython binding
- PR #2743 Add Java bindings for NVStrings timestamp2long as part of String ColumnVector casting
- PR #2785 Add nvstrings Python docs
- PR #2786 Add benchmarks option to root build.sh
- PR #2802 Add `cudf::repeat()` and `cudf.Series.repeat()`
- PR #2773 Add Fisher's unbiased kurtosis and skew for Series/DataFrame
- PR #2748 Parquet Reader: Add option to specify loading of PANDAS index
- PR #2836 Add nvstrings.code_points method
- PR #2844 Add Series/DataFrame notnull

## Improvements

- PR #2578 Update legacy_groupby to use libcudf group_by_without_aggregation
- PR #2581 Removed `managed` allocator from hash map classes.
- PR #2571 Remove unnecessary managed memory from gdf_column_concat
- PR #2648 Cython/Python reorg
- PR #2588 Update Series.append documentation
- PR #2632 Replace dask-cudf set_index code with upstream
- PR #2682 Add cudf.set_allocator() function for easier allocator init
- PR #2642 Improve null printing and testing
- PR #2747 Add missing Cython headers / cudftestutil lib to conda package for cuspatial build
- PR #2706 Compute CSV format in device code to speedup performance
- PR #2673 Add support for np.longlong type
- PR #2703 move dask serialization dispatch into cudf
- PR #2728 Add YYMMDD to version tag for nightly conda packages
- PR #2729 Handle file-handle input in to_csv
- PR #2741 CSV Reader: Move kernel functions into its own file
- PR #2766 Improve nvstrings python cmake flexibility
- PR #2756 Add out_time_unit option to csv reader, support timestamp resolutions
- PR #2771 Stopgap alias for to_gpu_matrix()
- PR #2783 Support mapping input columns to function arguments in apply kernels
- PR #2645 libcudf unique_count for Series.nunique
- PR #2817 Dask-cudf: `read_parquet` support for remote filesystems
- PR #2823 improve java data movement debugging
- PR #2806 CSV Reader: Clean-up row offset operations
- PR #2828 Optimizations of kernel launch configuration for `DataFrame.apply_rows` and `DataFrame.apply_chunks`
- PR #2831 Add `column` argument to `DataFrame.drop`
- PR #2810 cudf::allocate_like can optionally always allocate a mask.

## Bug Fixes

- PR #2584 ORC Reader: fix parsing of `DECIMAL` index positions
- PR #2619 Fix groupby serialization/deserialization
- PR #2614 Update Java version to match
- PR #2601 Fixes nlargest(1) issue in Series and Dataframe
- PR #2610 Fix a bug in index serialization (properly pass DeviceNDArray)
- PR #2621 Fixes the floordiv issue of not promoting float type when rhs is 0
- PR #2611 Types Test: fix static casting from negative int to string
- PR #2618 IO Readers: Fix datasource memory map failure for multiple reads
- PR #2615 fix string category partitioning in java API
- PR #2641 fix string category and timeunit concat in the java API
- PR #2649 Fix groupby issue resulting from column_empty bug
- PR #2658 Fix astype() for null categorical columns
- PR #2660 fix column string category and timeunit concat in the java API
- PR #2664 ORC reader: fix `skip_rows` larger than first stripe
- PR #2654 Allow Java gdfOrderBy to work with string categories
- PR #2669 AVRO reader: fix non-deterministic output
- PR #2668 Update Java bindings to specify timestamp units for ORC and Parquet readers
- PR #2679 AVRO reader: fix cuda errors when decoding compressed streams
- PR #2692 Add concatenation for data-frame with different headers (empty and non-empty)
- PR #2651 Remove nvidia driver installation from ci/cpu/build.sh
- PR #2697 Ensure csv reader sets datetime column time units
- PR #2698 Return RangeIndex from contiguous slice of RangeIndex
- PR #2672 Fix null and integer handling in round
- PR #2704 Parquet Reader: Fix crash when loading string column with nulls
- PR #2725 Fix Jitify issue with running on Turing using CUDA version < 10
- PR #2731 Fix building of benchmarks
- PR #2738 Fix java to find new NVStrings locations
- PR #2736 Pin Jitify branch to v0.10 version
- PR #2742 IO Readers: Fix possible silent failures when creating `NvStrings` instance
- PR #2753 Fix java quantile API calls
- PR #2762 Fix validity processing for time in java
- PR #2796 Fix handling string slicing and other nvstrings delegated methods with dask
- PR #2769 Fix link to API docs in README.md
- PR #2772 Handle multiindex pandas Series #2772
- PR #2749 Fix apply_rows/apply_chunks pessimistic null mask to use in_cols null masks only
- PR #2752 CSV Reader: Fix exception when there's no rows to process
- PR #2716 Added Exception for `StringMethods` in string methods
- PR #2787 Fix Broadcasting `None` to `cudf-series`
- PR #2794 Fix async race in NVCategory::get_value and get_value_bounds
- PR #2795 Fix java build/cast error
- PR #2496 Fix improper merge of two dataframes when names differ
- PR #2751 Replace value with null
- PR #2765 Fix Java inequality comparisons for string category
- PR #2818 Fix java join API to use new C++ join API
- PR #2841 Fix nvstrings.slice and slice_from for range (0,0)
- PR #2837 Fix join benchmark
<<<<<<< HEAD
- PR #2842 Fix null count computation for rolling window

=======
- PR #2809 Add hash_df and group_split dispatch functions for dask
- PR #2851 Deleted existing dask-cudf/record.txt
>>>>>>> bc8a951b


# cuDF 0.9.0 (21 Aug 2019)

## New Features

- PR #1993 Add CUDA-accelerated series aggregations: mean, var, std
- PR #2111 IO Readers: Support memory buffer, file-like object, and URL inputs
- PR #2012 Add `reindex()` to DataFrame and Series
- PR #2097 Add GPU-accelerated AVRO reader
- PR #2098 Support binary ops on DFs and Series with mismatched indices
- PR #2160 Merge `dask-cudf` codebase into `cudf` repo
- PR #2149 CSV Reader: Add `hex` dtype for explicit hexadecimal parsing
- PR #2156 Add `upper_bound()` and `lower_bound()` for libcudf tables and `searchsorted()` for cuDF Series
- PR #2158 CSV Reader: Support single, non-list/dict argument for `dtype`
- PR #2177 CSV Reader: Add `parse_dates` parameter for explicit date inference
- PR #1744 cudf::apply_boolean_mask and cudf::drop_nulls support for cudf::table inputs (multi-column)
- PR #2196 Add `DataFrame.dropna()`
- PR #2197 CSV Writer: add `chunksize` parameter for `to_csv`
- PR #2215 `type_dispatcher` benchmark
- PR #2179 Add Java quantiles
- PR #2157 Add __array_function__ to DataFrame and Series
- PR #2212 Java support for ORC reader
- PR #2224 Add DataFrame isna, isnull, notna functions
- PR #2236 Add Series.drop_duplicates
- PR #2105 Add hash-based join benchmark
- PR #2316 Add unique, nunique, and value_counts for datetime columns
- PR #2337 Add Java support for slicing a ColumnVector
- PR #2049 Add cudf::merge (sorted merge)
- PR #2368 Full cudf+dask Parquet Support
- PR #2380 New cudf::is_sorted checks whether cudf::table is sorted
- PR #2356 Java column vector standard deviation support
- PR #2221 MultiIndex full indexing - Support iloc and wildcards for loc
- PR #2429 Java support for getting length of strings in a ColumnVector
- PR #2415 Add `value_counts` for series of any type
- PR #2446 Add __array_function__ for index
- PR #2437 ORC reader: Add 'use_np_dtypes' option
- PR #2382 Add CategoricalAccessor add, remove, rename, and ordering methods
- PR #2464 Native implement `__cuda_array_interface__` for Series/Index/Column objects
- PR #2425 Rolling window now accepts array-based user-defined functions
- PR #2442 Add __setitem__
- PR #2449 Java support for getting byte count of strings in a ColumnVector
- PR #2492 Add groupby.size() method
- PR #2358 Add cudf::nans_to_nulls: convert floating point column into bitmask
- PR #2489 Add drop argument to set_index
- PR #2491 Add Java bindings for ORC reader 'use_np_dtypes' option
- PR #2213 Support s/ms/us/ns DatetimeColumn time unit resolutions
- PR #2536 Add _constructor properties to Series and DataFrame

## Improvements

- PR #2103 Move old `column` and `bitmask` files into `legacy/` directory
- PR #2109 added name to Python column classes
- PR #1947 Cleanup serialization code
- PR #2125 More aggregate in java API
- PR #2127 Add in java Scalar tests
- PR #2088 Refactor of Python groupby code
- PR #2130 Java serialization and deserialization of tables.
- PR #2131 Chunk rows logic added to csv_writer
- PR #2129 Add functions in the Java API to support nullable column filtering
- PR #2165 made changes to get_dummies api for it to be available in MethodCache
- PR #2171 Add CodeCov integration, fix doc version, make --skip-tests work when invoking with source
- PR #2184 handle remote orc files for dask-cudf
- PR #2186 Add `getitem` and `getattr` style access to Rolling objects
- PR #2168 Use cudf.Column for CategoricalColumn's categories instead of a tuple
- PR #2193 DOC: cudf::type_dispatcher documentation for specializing dispatched functors
- PR #2199 Better java support for appending strings
- PR #2176 Added column dtype support for datetime, int8, int16 to csv_writer
- PR #2209 Matching `get_dummies` & `select_dtypes` behavior to pandas
- PR #2217 Updated Java bindings to use the new groupby API
- PR #2214 DOC: Update doc instructions to build/install `cudf` and `dask-cudf`
- PR #2220 Update Java bindings for reduction rename
- PR #2232 Move CodeCov upload from build script to Jenkins
- PR #2225 refactor to use libcudf for gathering columns in dataframes
- PR #2293 Improve join performance (faster compute_join_output_size)
- PR #2300 Create separate dask codeowners for dask-cudf codebase
- PR #2304 gdf_group_by_without_aggregations returns gdf_column
- PR #2309 Java readers: remove redundant copy of result pointers
- PR #2307 Add `black` and `isort` to style checker script
- PR #2345 Restore removal of old groupby implementation
- PR #2342 Improve `astype()` to operate all ways
- PR #2329 using libcudf cudf::copy for column deep copy
- PR #2344 DOC: docs on code formatting for contributors
- PR #2376 Add inoperative axis= and win_type= arguments to Rolling()
- PR #2378 remove dask for (de-)serialization of cudf objects
- PR #2353 Bump Arrow and Dask versions
- PR #2377 Replace `standard_python_slice` with just `slice.indices()`
- PR #2373 cudf.DataFrame enchancements & Series.values support
- PR #2392 Remove dlpack submodule; make cuDF's Cython API externally accessible
- PR #2430 Updated Java bindings to use the new unary API
- PR #2406 Moved all existing `table` related files to a `legacy/` directory
- PR #2350 Performance related changes to get_dummies
- PR #2420 Remove `cudautils.astype` and replace with `typecast.apply_cast`
- PR #2456 Small improvement to typecast utility
- PR #2458 Fix handling of thirdparty packages in `isort` config
- PR #2459 IO Readers: Consolidate all readers to use `datasource` class
- PR #2475 Exposed type_dispatcher.hpp, nvcategory_util.hpp and wrapper_types.hpp in the include folder
- PR #2484 Enabled building libcudf as a static library
- PR #2453 Streamline CUDA_REL environment variable
- PR #2483 Bundle Boost filesystem dependency in the Java jar
- PR #2486 Java API hash functions
- PR #2481 Adds the ignore_null_keys option to the java api
- PR #2490 Java api: support multiple aggregates for the same column
- PR #2510 Java api: uses table based apply_boolean_mask
- PR #2432 Use pandas formatting for console, html, and latex output
- PR #2573 Bump numba version to 0.45.1
- PR #2606 Fix references to notebooks-contrib

## Bug Fixes

- PR #2086 Fixed quantile api behavior mismatch in series & dataframe
- PR #2128 Add offset param to host buffer readers in java API.
- PR #2145 Work around binops validity checks for java
- PR #2146 Work around unary_math validity checks for java
- PR #2151 Fixes bug in cudf::copy_range where null_count was invalid
- PR #2139 matching to pandas describe behavior & fixing nan values issue
- PR #2161 Implicitly convert unsigned to signed integer types in binops
- PR #2154 CSV Reader: Fix bools misdetected as strings dtype
- PR #2178 Fix bug in rolling bindings where a view of an ephemeral column was being taken
- PR #2180 Fix issue with isort reordering `importorskip` below imports depending on them
- PR #2187 fix to honor dtype when numpy arrays are passed to columnops.as_column
- PR #2190 Fix issue in astype conversion of string column to 'str'
- PR #2208 Fix issue with calling `head()` on one row dataframe
- PR #2229 Propagate exceptions from Cython cdef functions
- PR #2234 Fix issue with local build script not properly building
- PR #2223 Fix CUDA invalid configuration errors reported after loading small compressed ORC files
- PR #2162 Setting is_unique and is_monotonic-related attributes
- PR #2244 Fix ORC RLEv2 delta mode decoding with nonzero residual delta width
- PR #2297 Work around `var/std` unsupported only at debug build
- PR #2302 Fixed java serialization corner case
- PR #2355 Handle float16 in binary operations
- PR #2311 Fix copy behaviour for GenericIndex
- PR #2349 Fix issues with String filter in java API
- PR #2323 Fix groupby on categoricals
- PR #2328 Ensure order is preserved in CategoricalAccessor._set_categories
- PR #2202 Fix issue with unary ops mishandling empty input
- PR #2326 Fix for bug in DLPack when reading multiple columns
- PR #2324 Fix cudf Docker build
- PR #2325 Fix ORC RLEv2 patched base mode decoding with nonzero patch width
- PR #2235 Fix get_dummies to be compatible with dask
- PR #2332 Zero initialize gdf_dtype_extra_info
- PR #2355 Handle float16 in binary operations
- PR #2360 Fix missing dtype handling in cudf.Series & columnops.as_column
- PR #2364 Fix quantile api and other trivial issues around it
- PR #2361 Fixed issue with `codes` of CategoricalIndex
- PR #2357 Fixed inconsistent type of index created with from_pandas vs direct construction
- PR #2389 Fixed Rolling __getattr__ and __getitem__ for offset based windows
- PR #2402 Fixed bug in valid mask computation in cudf::copy_if (apply_boolean_mask)
- PR #2401 Fix to a scalar datetime(of type Days) issue
- PR #2386 Correctly allocate output valids in groupby
- PR #2411 Fixed failures on binary op on single element string column
- PR #2422 Fix Pandas logical binary operation incompatibilites
- PR #2447 Fix CodeCov posting build statuses temporarily
- PR #2450 Fix erroneous null handling in `cudf.DataFrame`'s `apply_rows`
- PR #2470 Fix issues with empty strings and string categories (Java)
- PR #2471 Fix String Column Validity.
- PR #2481 Fix java validity buffer serialization
- PR #2485 Updated bytes calculation to use size_t to avoid overflow in column concat
- PR #2461 Fix groupby multiple aggregations same column
- PR #2514 Fix cudf::drop_nulls threshold handling in Cython
- PR #2516 Fix utilities include paths and meta.yaml header paths
- PR #2517 Fix device memory leak in to_dlpack tensor deleter
- PR #2431 Fix local build generated file ownerships
- PR #2511 Added import of orc, refactored exception handlers to not squash fatal exceptions
- PR #2527 Fix index and column input handling in dask_cudf read_parquet
- PR #2466 Fix `dataframe.query` returning null rows erroneously
- PR #2548 Orc reader: fix non-deterministic data decoding at chunk boundaries
- PR #2557 fix cudautils import in string.py
- PR #2521 Fix casting datetimes from/to the same resolution
- PR #2545 Fix MultiIndexes with datetime levels
- PR #2560 Remove duplicate `dlpack` definition in conda recipe
- PR #2567 Fix ColumnVector.fromScalar issues while dealing with null scalars
- PR #2565 Orc reader: fix incorrect data decoding of int64 data types
- PR #2577 Fix search benchmark compilation error by adding necessary header
- PR #2604 Fix a bug in copying.pyx:_normalize_types that upcasted int32 to int64


# cuDF 0.8.0 (27 June 2019)

## New Features

- PR #1524 Add GPU-accelerated JSON Lines parser with limited feature set
- PR #1569 Add support for Json objects to the JSON Lines reader
- PR #1622 Add Series.loc
- PR #1654 Add cudf::apply_boolean_mask: faster replacement for gdf_apply_stencil
- PR #1487 cython gather/scatter
- PR #1310 Implemented the slice/split functionality.
- PR #1630 Add Python layer to the GPU-accelerated JSON reader
- PR #1745 Add rounding of numeric columns via Numba
- PR #1772 JSON reader: add support for BytesIO and StringIO input
- PR #1527 Support GDF_BOOL8 in readers and writers
- PR #1819 Logical operators (AND, OR, NOT) for libcudf and cuDF
- PR #1813 ORC Reader: Add support for stripe selection
- PR #1828 JSON Reader: add suport for bool8 columns
- PR #1833 Add column iterator with/without nulls
- PR #1665 Add the point-in-polygon GIS function
- PR #1863 Series and Dataframe methods for all and any
- PR #1908 cudf::copy_range and cudf::fill for copying/assigning an index or range to a constant
- PR #1921 Add additional formats for typecasting to/from strings
- PR #1807 Add Series.dropna()
- PR #1987 Allow user defined functions in the form of ptx code to be passed to binops
- PR #1948 Add operator functions like `Series.add()` to DataFrame and Series
- PR #1954 Add skip test argument to GPU build script
- PR #2018 Add bindings for new groupby C++ API
- PR #1984 Add rolling window operations Series.rolling() and DataFrame.rolling()
- PR #1542 Python method and bindings for to_csv
- PR #1995 Add Java API
- PR #1998 Add google benchmark to cudf
- PR #1845 Add cudf::drop_duplicates, DataFrame.drop_duplicates
- PR #1652 Added `Series.where()` feature
- PR #2074 Java Aggregates, logical ops, and better RMM support
- PR #2140 Add a `cudf::transform` function
- PR #2068 Concatenation of different typed columns

## Improvements

- PR #1538 Replacing LesserRTTI with inequality_comparator
- PR #1703 C++: Added non-aggregating `insert` to `concurrent_unordered_map` with specializations to store pairs with a single atomicCAS when possible.
- PR #1422 C++: Added a RAII wrapper for CUDA streams
- PR #1701 Added `unique` method for stringColumns
- PR #1713 Add documentation for Dask-XGBoost
- PR #1666 CSV Reader: Improve performance for files with large number of columns
- PR #1725 Enable the ability to use a single column groupby as its own index
- PR #1759 Add an example showing simultaneous rolling averages to `apply_grouped` documentation
- PR #1746 C++: Remove unused code: `windowed_ops.cu`, `sorting.cu`, `hash_ops.cu`
- PR #1748 C++: Add `bool` nullability flag to `device_table` row operators
- PR #1764 Improve Numerical column: `mean_var` and `mean`
- PR #1767 Speed up Python unit tests
- PR #1770 Added build.sh script, updated CI scripts and documentation
- PR #1739 ORC Reader: Add more pytest coverage
- PR #1696 Added null support in `Series.replace()`.
- PR #1390 Added some basic utility functions for `gdf_column`'s
- PR #1791 Added general column comparison code for testing
- PR #1795 Add printing of git submodule info to `print_env.sh`
- PR #1796 Removing old sort based group by code and gdf_filter
- PR #1811 Added funtions for copying/allocating `cudf::table`s
- PR #1838 Improve columnops.column_empty so that it returns typed columns instead of a generic Column
- PR #1890 Add utils.get_dummies- a pandas-like wrapper around one_hot-encoding
- PR #1823 CSV Reader: default the column type to string for empty dataframes
- PR #1827 Create bindings for scalar-vector binops, and update one_hot_encoding to use them
- PR #1817 Operators now support different sized dataframes as long as they don't share different sized columns
- PR #1855 Transition replace_nulls to new C++ API and update corresponding Cython/Python code
- PR #1858 Add `std::initializer_list` constructor to `column_wrapper`
- PR #1846 C++ type-erased gdf_equal_columns test util; fix gdf_equal_columns logic error
- PR #1390 Added some basic utility functions for `gdf_column`s
- PR #1391 Tidy up bit-resolution-operation and bitmask class code
- PR #1882 Add iloc functionality to MultiIndex dataframes
- PR #1884 Rolling windows: general enhancements and better coverage for unit tests
- PR #1886 support GDF_STRING_CATEGORY columns in apply_boolean_mask, drop_nulls and other libcudf functions
- PR #1896 Improve performance of groupby with levels specified in dask-cudf
- PR #1915 Improve iloc performance for non-contiguous row selection
- PR #1859 Convert read_json into a C++ API
- PR #1919 Rename libcudf namespace gdf to namespace cudf
- PR #1850 Support left_on and right_on for DataFrame merge operator
- PR #1930 Specialize constructor for `cudf::bool8` to cast argument to `bool`
- PR #1938 Add default constructor for `column_wrapper`
- PR #1930 Specialize constructor for `cudf::bool8` to cast argument to `bool`
- PR #1952 consolidate libcudf public API headers in include/cudf
- PR #1949 Improved selection with boolmask using libcudf `apply_boolean_mask`
- PR #1956 Add support for nulls in `query()`
- PR #1973 Update `std::tuple` to `std::pair` in top-most libcudf APIs and C++ transition guide
- PR #1981 Convert read_csv into a C++ API
- PR #1868 ORC Reader: Support row index for speed up on small/medium datasets
- PR #1964 Added support for list-like types in Series.str.cat
- PR #2005 Use HTML5 details tag in bug report issue template
- PR #2003 Removed few redundant unit-tests from test_string.py::test_string_cat
- PR #1944 Groupby design improvements
- PR #2017 Convert `read_orc()` into a C++ API
- PR #2011 Convert `read_parquet()` into a C++ API
- PR #1756 Add documentation "10 Minutes to cuDF and dask_cuDF"
- PR #2034 Adding support for string columns concatenation using "add" binary operator
- PR #2042 Replace old "10 Minutes" guide with new guide for docs build process
- PR #2036 Make library of common test utils to speed up tests compilation
- PR #2022 Facilitating get_dummies to be a high level api too
- PR #2050 Namespace IO readers and add back free-form `read_xxx` functions
- PR #2104 Add a functional ``sort=`` keyword argument to groupby
- PR #2108 Add `find_and_replace` for StringColumn for replacing single values

## Bug Fixes

- PR #1465 Fix for test_orc.py and test_sparse_df.py test failures
- PR #1583 Fix underlying issue in `as_index()` that was causing `Series.quantile()` to fail
- PR #1680 Add errors= keyword to drop() to fix cudf-dask bug
- PR #1651 Fix `query` function on empty dataframe
- PR #1616 Fix CategoricalColumn to access categories by index instead of iteration
- PR #1660 Fix bug in `loc` when indexing with a column name (a string)
- PR #1683 ORC reader: fix timestamp conversion to UTC
- PR #1613 Improve CategoricalColumn.fillna(-1) performance
- PR #1642 Fix failure of CSV_TEST gdf_csv_test.SkiprowsNrows on multiuser systems
- PR #1709 Fix handling of `datetime64[ms]` in `dataframe.select_dtypes`
- PR #1704 CSV Reader: Add support for the plus sign in number fields
- PR #1687 CSV reader: return an empty dataframe for zero size input
- PR #1757 Concatenating columns with null columns
- PR #1755 Add col_level keyword argument to melt
- PR #1758 Fix df.set_index() when setting index from an empty column
- PR #1749 ORC reader: fix long strings of NULL values resulting in incorrect data
- PR #1742 Parquet Reader: Fix index column name to match PANDAS compat
- PR #1782 Update libcudf doc version
- PR #1783 Update conda dependencies
- PR #1786 Maintain the original series name in series.unique output
- PR #1760 CSV Reader: fix segfault when dtype list only includes columns from usecols list
- PR #1831 build.sh: Assuming python is in PATH instead of using PYTHON env var
- PR #1839 Raise an error instead of segfaulting when transposing a DataFrame with StringColumns
- PR #1840 Retain index correctly during merge left_on right_on
- PR #1825 cuDF: Multiaggregation Groupby Failures
- PR #1789 CSV Reader: Fix missing support for specifying `int8` and `int16` dtypes
- PR #1857 Cython Bindings: Handle `bool` columns while calling `column_view_from_NDArrays`
- PR #1849 Allow DataFrame support methods to pass arguments to the methods
- PR #1847 Fixed #1375 by moving the nvstring check into the wrapper function
- PR #1864 Fixing cudf reduction for POWER platform
- PR #1869 Parquet reader: fix Dask timestamps not matching with Pandas (convert to milliseconds)
- PR #1876 add dtype=bool for `any`, `all` to treat integer column correctly
- PR #1875 CSV reader: take NaN values into account in dtype detection
- PR #1873 Add column dtype checking for the all/any methods
- PR #1902 Bug with string iteration in _apply_basic_agg
- PR #1887 Fix for initialization issue in pq_read_arg,orc_read_arg
- PR #1867 JSON reader: add support for null/empty fields, including the 'null' literal
- PR #1891 Fix bug #1750 in string column comparison
- PR #1909 Support of `to_pandas()` of boolean series with null values
- PR #1923 Use prefix removal when two aggs are called on a SeriesGroupBy
- PR #1914 Zero initialize gdf_column local variables
- PR #1959 Add support for comparing boolean Series to scalar
- PR #1966 Ignore index fix in series append
- PR #1967 Compute index __sizeof__ only once for DataFrame __sizeof__
- PR #1977 Support CUDA installation in default system directories
- PR #1982 Fixes incorrect index name after join operation
- PR #1985 Implement `GDF_PYMOD`, a special modulo that follows python's sign rules
- PR #1991 Parquet reader: fix decoding of NULLs
- PR #1990 Fixes a rendering bug in the `apply_grouped` documentation
- PR #1978 Fix for values being filled in an empty dataframe
- PR #2001 Correctly create MultiColumn from Pandas MultiColumn
- PR #2006 Handle empty dataframe groupby construction for dask
- PR #1965 Parquet Reader: Fix duplicate index column when it's already in `use_cols`
- PR #2033 Add pip to conda environment files to fix warning
- PR #2028 CSV Reader: Fix reading of uncompressed files without a recognized file extension
- PR #2073 Fix an issue when gathering columns with NVCategory and nulls
- PR #2053 cudf::apply_boolean_mask return empty column for empty boolean mask
- PR #2066 exclude `IteratorTest.mean_var_output` test from debug build
- PR #2069 Fix JNI code to use read_csv and read_parquet APIs
- PR #2071 Fix bug with unfound transitive dependencies for GTests in Ubuntu 18.04
- PR #2089 Configure Sphinx to render params correctly
- PR #2091 Fix another bug with unfound transitive dependencies for `cudftestutils` in Ubuntu 18.04
- PR #2115 Just apply `--disable-new-dtags` instead of trying to define all the transitive dependencies
- PR #2106 Fix errors in JitCache tests caused by sharing of device memory between processes
- PR #2120 Fix errors in JitCache tests caused by running multiple threads on the same data
- PR #2102 Fix memory leak in groupby
- PR #2113 fixed typo in to_csv code example


# cudf 0.7.2 (16 May 2019)

## New Features

- PR #1735 Added overload for atomicAdd on int64. Streamlined implementation of custom atomic overloads.
- PR #1741 Add MultiIndex concatenation

## Bug Fixes

- PR #1718 Fix issue with SeriesGroupBy MultiIndex in dask-cudf
- PR #1734 Python: fix performance regression for groupby count() aggregations
- PR #1768 Cython: fix handling read only schema buffers in gpuarrow reader


# cudf 0.7.1 (11 May 2019)

## New Features

- PR #1702 Lazy load MultiIndex to return groupby performance to near optimal.

## Bug Fixes

- PR #1708 Fix handling of `datetime64[ms]` in `dataframe.select_dtypes`


# cuDF 0.7.0 (10 May 2019)

## New Features

- PR #982 Implement gdf_group_by_without_aggregations and gdf_unique_indices functions
- PR #1142 Add `GDF_BOOL` column type
- PR #1194 Implement overloads for CUDA atomic operations
- PR #1292 Implemented Bitwise binary ops AND, OR, XOR (&, |, ^)
- PR #1235 Add GPU-accelerated Parquet Reader
- PR #1335 Added local_dict arg in `DataFrame.query()`.
- PR #1282 Add Series and DataFrame.describe()
- PR #1356 Rolling windows
- PR #1381 Add DataFrame._get_numeric_data
- PR #1388 Add CODEOWNERS file to auto-request reviews based on where changes are made
- PR #1396 Add DataFrame.drop method
- PR #1413 Add DataFrame.melt method
- PR #1412 Add DataFrame.pop()
- PR #1419 Initial CSV writer function
- PR #1441 Add Series level cumulative ops (cumsum, cummin, cummax, cumprod)
- PR #1420 Add script to build and test on a local gpuCI image
- PR #1440 Add DatetimeColumn.min(), DatetimeColumn.max()
- PR #1455 Add Series.Shift via Numba kernel
- PR #1441 Add Series level cumulative ops (cumsum, cummin, cummax, cumprod)
- PR #1461 Add Python coverage test to gpu build
- PR #1445 Parquet Reader: Add selective reading of rows and row group
- PR #1532 Parquet Reader: Add support for INT96 timestamps
- PR #1516 Add Series and DataFrame.ndim
- PR #1556 Add libcudf C++ transition guide
- PR #1466 Add GPU-accelerated ORC Reader
- PR #1565 Add build script for nightly doc builds
- PR #1508 Add Series isna, isnull, and notna
- PR #1456 Add Series.diff() via Numba kernel
- PR #1588 Add Index `astype` typecasting
- PR #1301 MultiIndex support
- PR #1599 Level keyword supported in groupby
- PR #929 Add support operations to dataframe
- PR #1609 Groupby accept list of Series
- PR #1658 Support `group_keys=True` keyword in groupby method

## Improvements

- PR #1531 Refactor closures as private functions in gpuarrow
- PR #1404 Parquet reader page data decoding speedup
- PR #1076 Use `type_dispatcher` in join, quantiles, filter, segmented sort, radix sort and hash_groupby
- PR #1202 Simplify README.md
- PR #1149 CSV Reader: Change convertStrToValue() functions to `__device__` only
- PR #1238 Improve performance of the CUDA trie used in the CSV reader
- PR #1245 Use file cache for JIT kernels
- PR #1278 Update CONTRIBUTING for new conda environment yml naming conventions
- PR #1163 Refactored UnaryOps. Reduced API to two functions: `gdf_unary_math` and `gdf_cast`. Added `abs`, `-`, and `~` ops. Changed bindings to Cython
- PR #1284 Update docs version
- PR #1287 add exclude argument to cudf.select_dtype function
- PR #1286 Refactor some of the CSV Reader kernels into generic utility functions
- PR #1291 fillna in `Series.to_gpu_array()` and `Series.to_array()` can accept the scalar too now.
- PR #1005 generic `reduction` and `scan` support
- PR #1349 Replace modernGPU sort join with thrust.
- PR #1363 Add a dataframe.mean(...) that raises NotImplementedError to satisfy `dask.dataframe.utils.is_dataframe_like`
- PR #1319 CSV Reader: Use column wrapper for gdf_column output alloc/dealloc
- PR #1376 Change series quantile default to linear
- PR #1399 Replace CFFI bindings for NVTX functions with Cython bindings
- PR #1389 Refactored `set_null_count()`
- PR #1386 Added macros `GDF_TRY()`, `CUDF_TRY()` and `ASSERT_CUDF_SUCCEEDED()`
- PR #1435 Rework CMake and conda recipes to depend on installed libraries
- PR #1391 Tidy up bit-resolution-operation and bitmask class code
- PR #1439 Add cmake variable to enable compiling CUDA code with -lineinfo
- PR #1462 Add ability to read parquet files from arrow::io::RandomAccessFile
- PR #1453 Convert CSV Reader CFFI to Cython
- PR #1479 Convert Parquet Reader CFFI to Cython
- PR #1397 Add a utility function for producing an overflow-safe kernel launch grid configuration
- PR #1382 Add GPU parsing of nested brackets to cuIO parsing utilities
- PR #1481 Add cudf::table constructor to allocate a set of `gdf_column`s
- PR #1484 Convert GroupBy CFFI to Cython
- PR #1463 Allow and default melt keyword argument var_name to be None
- PR #1486 Parquet Reader: Use device_buffer rather than device_ptr
- PR #1525 Add cudatoolkit conda dependency
- PR #1520 Renamed `src/dataframe` to `src/table` and moved `table.hpp`. Made `types.hpp` to be type declarations only.
- PR #1492 Convert transpose CFFI to Cython
- PR #1495 Convert binary and unary ops CFFI to Cython
- PR #1503 Convert sorting and hashing ops CFFI to Cython
- PR #1522 Use latest release version in update-version CI script
- PR #1533 Remove stale join CFFI, fix memory leaks in join Cython
- PR #1521 Added `row_bitmask` to compute bitmask for rows of a table. Merged `valids_ops.cu` and `bitmask_ops.cu`
- PR #1553 Overload `hash_row` to avoid using intial hash values. Updated `gdf_hash` to select between overloads
- PR #1585 Updated `cudf::table` to maintain own copy of wrapped `gdf_column*`s
- PR #1559 Add `except +` to all Cython function definitions to catch C++ exceptions properly
- PR #1617 `has_nulls` and `column_dtypes` for `cudf::table`
- PR #1590 Remove CFFI from the build / install process entirely
- PR #1536 Convert gpuarrow CFFI to Cython
- PR #1655 Add `Column._pointer` as a way to access underlying `gdf_column*` of a `Column`
- PR #1655 Update readme conda install instructions for cudf version 0.6 and 0.7


## Bug Fixes

- PR #1233 Fix dtypes issue while adding the column to `str` dataframe.
- PR #1254 CSV Reader: fix data type detection for floating-point numbers in scientific notation
- PR #1289 Fix looping over each value instead of each category in concatenation
- PR #1293 Fix Inaccurate error message in join.pyx
- PR #1308 Add atomicCAS overload for `int8_t`, `int16_t`
- PR #1317 Fix catch polymorphic exception by reference in ipc.cu
- PR #1325 Fix dtype of null bitmasks to int8
- PR #1326 Update build documentation to use -DCMAKE_CXX11_ABI=ON
- PR #1334 Add "na_position" argument to CategoricalColumn sort_by_values
- PR #1321 Fix out of bounds warning when checking Bzip2 header
- PR #1359 Add atomicAnd/Or/Xor for integers
- PR #1354 Fix `fillna()` behaviour when replacing values with different dtypes
- PR #1347 Fixed core dump issue while passing dict_dtypes without column names in `cudf.read_csv()`
- PR #1379 Fixed build failure caused due to error: 'col_dtype' may be used uninitialized
- PR #1392 Update cudf Dockerfile and package_versions.sh
- PR #1385 Added INT8 type to `_schema_to_dtype` for use in GpuArrowReader
- PR #1393 Fixed a bug in `gdf_count_nonzero_mask()` for the case of 0 bits to count
- PR #1395 Update CONTRIBUTING to use the environment variable CUDF_HOME
- PR #1416 Fix bug at gdf_quantile_exact and gdf_quantile_appox
- PR #1421 Fix remove creation of series multiple times during `add_column()`
- PR #1405 CSV Reader: Fix memory leaks on read_csv() failure
- PR #1328 Fix CategoricalColumn to_arrow() null mask
- PR #1433 Fix NVStrings/categories includes
- PR #1432 Update NVStrings to 0.7.* to coincide with 0.7 development
- PR #1483 Modify CSV reader to avoid cropping blank quoted characters in non-string fields
- PR #1446 Merge 1275 hotfix from master into branch-0.7
- PR #1447 Fix legacy groupby apply docstring
- PR #1451 Fix hash join estimated result size is not correct
- PR #1454 Fix local build script improperly change directory permissions
- PR #1490 Require Dask 1.1.0+ for `is_dataframe_like` test or skip otherwise.
- PR #1491 Use more specific directories & groups in CODEOWNERS
- PR #1497 Fix Thrust issue on CentOS caused by missing default constructor of host_vector elements
- PR #1498 Add missing include guard to device_atomics.cuh and separated DEVICE_ATOMICS_TEST
- PR #1506 Fix csv-write call to updated NVStrings method
- PR #1510 Added nvstrings `fillna()` function
- PR #1507 Parquet Reader: Default string data to GDF_STRING
- PR #1535 Fix doc issue to ensure correct labelling of cudf.series
- PR #1537 Fix `undefined reference` link error in HashPartitionTest
- PR #1548 Fix ci/local/build.sh README from using an incorrect image example
- PR #1551 CSV Reader: Fix integer column name indexing
- PR #1586 Fix broken `scalar_wrapper::operator==`
- PR #1591 ORC/Parquet Reader: Fix missing import for FileNotFoundError exception
- PR #1573 Parquet Reader: Fix crash due to clash with ORC reader datasource
- PR #1607 Revert change of `column.to_dense_buffer` always return by copy for performance concerns
- PR #1618 ORC reader: fix assert & data output when nrows/skiprows isn't aligned to stripe boundaries
- PR #1631 Fix failure of TYPES_TEST on some gcc-7 based systems.
- PR #1641 CSV Reader: Fix skip_blank_lines behavior with Windows line terminators (\r\n)
- PR #1648 ORC reader: fix non-deterministic output when skiprows is non-zero
- PR #1676 Fix groupby `as_index` behaviour with `MultiIndex`
- PR #1659 Fix bug caused by empty groupbys and multiindex slicing throwing exceptions
- PR #1656 Correct Groupby failure in dask when un-aggregable columns are left in dataframe.
- PR #1689 Fix groupby performance regression
- PR #1694 Add Cython as a runtime dependency since it's required in `setup.py`


# cuDF 0.6.1 (25 Mar 2019)

## Bug Fixes

- PR #1275 Fix CentOS exception in DataFrame.hash_partition from using value "returned" by a void function


# cuDF 0.6.0 (22 Mar 2019)

## New Features

- PR #760 Raise `FileNotFoundError` instead of `GDF_FILE_ERROR` in `read_csv` if the file does not exist
- PR #539 Add Python bindings for replace function
- PR #823 Add Doxygen configuration to enable building HTML documentation for libcudf C/C++ API
- PR #807 CSV Reader: Add byte_range parameter to specify the range in the input file to be read
- PR #857 Add Tail method for Series/DataFrame and update Head method to use iloc
- PR #858 Add series feature hashing support
- PR #871 CSV Reader: Add support for NA values, including user specified strings
- PR #893 Adds PyArrow based parquet readers / writers to Python, fix category dtype handling, fix arrow ingest buffer size issues
- PR #867 CSV Reader: Add support for ignoring blank lines and comment lines
- PR #887 Add Series digitize method
- PR #895 Add Series groupby
- PR #898 Add DataFrame.groupby(level=0) support
- PR #920 Add feather, JSON, HDF5 readers / writers from PyArrow / Pandas
- PR #888 CSV Reader: Add prefix parameter for column names, used when parsing without a header
- PR #913 Add DLPack support: convert between cuDF DataFrame and DLTensor
- PR #939 Add ORC reader from PyArrow
- PR #918 Add Series.groupby(level=0) support
- PR #906 Add binary and comparison ops to DataFrame
- PR #958 Support unary and binary ops on indexes
- PR #964 Add `rename` method to `DataFrame`, `Series`, and `Index`
- PR #985 Add `Series.to_frame` method
- PR #985 Add `drop=` keyword to reset_index method
- PR #994 Remove references to pygdf
- PR #990 Add external series groupby support
- PR #988 Add top-level merge function to cuDF
- PR #992 Add comparison binaryops to DateTime columns
- PR #996 Replace relative path imports with absolute paths in tests
- PR #995 CSV Reader: Add index_col parameter to specify the column name or index to be used as row labels
- PR #1004 Add `from_gpu_matrix` method to DataFrame
- PR #997 Add property index setter
- PR #1007 Replace relative path imports with absolute paths in cudf
- PR #1013 select columns with df.columns
- PR #1016 Rename Series.unique_count() to nunique() to match pandas API
- PR #947 Prefixsum to handle nulls and float types
- PR #1029 Remove rest of relative path imports
- PR #1021 Add filtered selection with assignment for Dataframes
- PR #872 Adding NVCategory support to cudf apis
- PR #1052 Add left/right_index and left/right_on keywords to merge
- PR #1091 Add `indicator=` and `suffixes=` keywords to merge
- PR #1107 Add unsupported keywords to Series.fillna
- PR #1032 Add string support to cuDF python
- PR #1136 Removed `gdf_concat`
- PR #1153 Added function for getting the padded allocation size for valid bitmask
- PR #1148 Add cudf.sqrt for dataframes and Series
- PR #1159 Add Python bindings for libcudf dlpack functions
- PR #1155 Add __array_ufunc__ for DataFrame and Series for sqrt
- PR #1168 to_frame for series accepts a name argument


## Improvements

- PR #1218 Add dask-cudf page to API docs
- PR #892 Add support for heterogeneous types in binary ops with JIT
- PR #730 Improve performance of `gdf_table` constructor
- PR #561 Add Doxygen style comments to Join CUDA functions
- PR #813 unified libcudf API functions by replacing gpu_ with gdf_
- PR #822 Add support for `__cuda_array_interface__` for ingest
- PR #756 Consolidate common helper functions from unordered map and multimap
- PR #753 Improve performance of groupby sum and average, especially for cases with few groups.
- PR #836 Add ingest support for arrow chunked arrays in Column, Series, DataFrame creation
- PR #763 Format doxygen comments for csv_read_arg struct
- PR #532 CSV Reader: Use type dispatcher instead of switch block
- PR #694 Unit test utilities improvements
- PR #878 Add better indexing to Groupby
- PR #554 Add `empty` method and `is_monotonic` attribute to `Index`
- PR #1040 Fixed up Doxygen comment tags
- PR #909 CSV Reader: Avoid host->device->host copy for header row data
- PR #916 Improved unit testing and error checking for `gdf_column_concat`
- PR #941 Replace `numpy` call in `Series.hash_encode` with `numba`
- PR #942 Added increment/decrement operators for wrapper types
- PR #943 Updated `count_nonzero_mask` to return `num_rows` when the mask is null
- PR #952 Added trait to map C++ type to `gdf_dtype`
- PR #966 Updated RMM submodule.
- PR #998 Add IO reader/writer modules to API docs, fix for missing cudf.Series docs
- PR #1017 concatenate along columns for Series and DataFrames
- PR #1002 Support indexing a dataframe with another boolean dataframe
- PR #1018 Better concatenation for Series and Dataframes
- PR #1036 Use Numpydoc style docstrings
- PR #1047 Adding gdf_dtype_extra_info to gdf_column_view_augmented
- PR #1054 Added default ctor to SerialTrieNode to overcome Thrust issue in CentOS7 + CUDA10
- PR #1024 CSV Reader: Add support for hexadecimal integers in integral-type columns
- PR #1033 Update `fillna()` to use libcudf function `gdf_replace_nulls`
- PR #1066 Added inplace assignment for columns and select_dtypes for dataframes
- PR #1026 CSV Reader: Change the meaning and type of the quoting parameter to match Pandas
- PR #1100 Adds `CUDF_EXPECTS` error-checking macro
- PR #1092 Fix select_dtype docstring
- PR #1111 Added cudf::table
- PR #1108 Sorting for datetime columns
- PR #1120 Return a `Series` (not a `Column`) from `Series.cat.set_categories()`
- PR #1128 CSV Reader: The last data row does not need to be line terminated
- PR #1183 Bump Arrow version to 0.12.1
- PR #1208 Default to CXX11_ABI=ON
- PR #1252 Fix NVStrings dependencies for cuda 9.2 and 10.0
- PR #2037 Optimize the existing `gather` and `scatter` routines in `libcudf`

## Bug Fixes

- PR #821 Fix flake8 issues revealed by flake8 update
- PR #808 Resolved renamed `d_columns_valids` variable name
- PR #820 CSV Reader: fix the issue where reader adds additional rows when file uses \r\n as a line terminator
- PR #780 CSV Reader: Fix scientific notation parsing and null values for empty quotes
- PR #815 CSV Reader: Fix data parsing when tabs are present in the input CSV file
- PR #850 Fix bug where left joins where the left df has 0 rows causes a crash
- PR #861 Fix memory leak by preserving the boolean mask index
- PR #875 Handle unnamed indexes in to/from arrow functions
- PR #877 Fix ingest of 1 row arrow tables in from arrow function
- PR #876 Added missing `<type_traits>` include
- PR #889 Deleted test_rmm.py which has now moved to RMM repo
- PR #866 Merge v0.5.1 numpy ABI hotfix into 0.6
- PR #917 value_counts return int type on empty columns
- PR #611 Renamed `gdf_reduce_optimal_output_size()` -> `gdf_reduction_get_intermediate_output_size()`
- PR #923 fix index for negative slicing for cudf dataframe and series
- PR #927 CSV Reader: Fix category GDF_CATEGORY hashes not being computed properly
- PR #921 CSV Reader: Fix parsing errors with delim_whitespace, quotations in the header row, unnamed columns
- PR #933 Fix handling objects of all nulls in series creation
- PR #940 CSV Reader: Fix an issue where the last data row is missing when using byte_range
- PR #945 CSV Reader: Fix incorrect datetime64 when milliseconds or space separator are used
- PR #959 Groupby: Problem with column name lookup
- PR #950 Converting dataframe/recarry with non-contiguous arrays
- PR #963 CSV Reader: Fix another issue with missing data rows when using byte_range
- PR #999 Fix 0 sized kernel launches and empty sort_index exception
- PR #993 Fix dtype in selecting 0 rows from objects
- PR #1009 Fix performance regression in `to_pandas` method on DataFrame
- PR #1008 Remove custom dask communication approach
- PR #1001 CSV Reader: Fix a memory access error when reading a large (>2GB) file with date columns
- PR #1019 Binary Ops: Fix error when one input column has null mask but other doesn't
- PR #1014 CSV Reader: Fix false positives in bool value detection
- PR #1034 CSV Reader: Fix parsing floating point precision and leading zero exponents
- PR #1044 CSV Reader: Fix a segfault when byte range aligns with a page
- PR #1058 Added support for `DataFrame.loc[scalar]`
- PR #1060 Fix column creation with all valid nan values
- PR #1073 CSV Reader: Fix an issue where a column name includes the return character
- PR #1090 Updating Doxygen Comments
- PR #1080 Fix dtypes returned from loc / iloc because of lists
- PR #1102 CSV Reader: Minor fixes and memory usage improvements
- PR #1174: Fix release script typo
- PR #1137 Add prebuild script for CI
- PR #1118 Enhanced the `DataFrame.from_records()` feature
- PR #1129 Fix join performance with index parameter from using numpy array
- PR #1145 Issue with .agg call on multi-column dataframes
- PR #908 Some testing code cleanup
- PR #1167 Fix issue with null_count not being set after inplace fillna()
- PR #1184 Fix iloc performance regression
- PR #1185 Support left_on/right_on and also on=str in merge
- PR #1200 Fix allocating bitmasks with numba instead of rmm in allocate_mask function
- PR #1213 Fix bug with csv reader requesting subset of columns using wrong datatype
- PR #1223 gpuCI: Fix label on rapidsai channel on gpu build scripts
- PR #1242 Add explicit Thrust exec policy to fix NVCATEGORY_TEST segfault on some platforms
- PR #1246 Fix categorical tests that failed due to bad implicit type conversion
- PR #1255 Fix overwriting conda package main label uploads
- PR #1259 Add dlpack includes to pip build


# cuDF 0.5.1 (05 Feb 2019)

## Bug Fixes

- PR #842 Avoid using numpy via cimport to prevent ABI issues in Cython compilation


# cuDF 0.5.0 (28 Jan 2019)

## New Features

- PR #722 Add bzip2 decompression support to `read_csv()`
- PR #693 add ZLIB-based GZIP/ZIP support to `read_csv_strings()`
- PR #411 added null support to gdf_order_by (new API) and cudf_table::sort
- PR #525 Added GitHub Issue templates for bugs, documentation, new features, and questions
- PR #501 CSV Reader: Add support for user-specified decimal point and thousands separator to read_csv_strings()
- PR #455 CSV Reader: Add support for user-specified decimal point and thousands separator to read_csv()
- PR #439 add `DataFrame.drop` method similar to pandas
- PR #356 add `DataFrame.transpose` method and `DataFrame.T` property similar to pandas
- PR #505 CSV Reader: Add support for user-specified boolean values
- PR #350 Implemented Series replace function
- PR #490 Added print_env.sh script to gather relevant environment details when reporting cuDF issues
- PR #474 add ZLIB-based GZIP/ZIP support to `read_csv()`
- PR #547 Added melt similar to `pandas.melt()`
- PR #491 Add CI test script to check for updates to CHANGELOG.md in PRs
- PR #550 Add CI test script to check for style issues in PRs
- PR #558 Add CI scripts for cpu-based conda and gpu-based test builds
- PR #524 Add Boolean Indexing
- PR #564 Update python `sort_values` method to use updated libcudf `gdf_order_by` API
- PR #509 CSV Reader: Input CSV file can now be passed in as a text or a binary buffer
- PR #607 Add `__iter__` and iteritems to DataFrame class
- PR #643 added a new api gdf_replace_nulls that allows a user to replace nulls in a column

## Improvements

- PR #426 Removed sort-based groupby and refactored existing groupby APIs. Also improves C++/CUDA compile time.
- PR #461 Add `CUDF_HOME` variable in README.md to replace relative pathing.
- PR #472 RMM: Created centralized rmm::device_vector alias and rmm::exec_policy
- PR #500 Improved the concurrent hash map class to support partitioned (multi-pass) hash table building.
- PR #454 Improve CSV reader docs and examples
- PR #465 Added templated C++ API for RMM to avoid explicit cast to `void**`
- PR #513 `.gitignore` tweaks
- PR #521 Add `assert_eq` function for testing
- PR #502 Simplify Dockerfile for local dev, eliminate old conda/pip envs
- PR #549 Adds `-rdynamic` compiler flag to nvcc for Debug builds
- PR #472 RMM: Created centralized rmm::device_vector alias and rmm::exec_policy
- PR #577 Added external C++ API for scatter/gather functions
- PR #500 Improved the concurrent hash map class to support partitioned (multi-pass) hash table building
- PR #583 Updated `gdf_size_type` to `int`
- PR #500 Improved the concurrent hash map class to support partitioned (multi-pass) hash table building
- PR #617 Added .dockerignore file. Prevents adding stale cmake cache files to the docker container
- PR #658 Reduced `JOIN_TEST` time by isolating overflow test of hash table size computation
- PR #664 Added Debuging instructions to README
- PR #651 Remove noqa marks in `__init__.py` files
- PR #671 CSV Reader: uncompressed buffer input can be parsed without explicitly specifying compression as None
- PR #684 Make RMM a submodule
- PR #718 Ensure sum, product, min, max methods pandas compatibility on empty datasets
- PR #720 Refactored Index classes to make them more Pandas-like, added CategoricalIndex
- PR #749 Improve to_arrow and from_arrow Pandas compatibility
- PR #766 Remove TravisCI references, remove unused variables from CMake, fix ARROW_VERSION in Cmake
- PR #773 Add build-args back to Dockerfile and handle dependencies based on environment yml file
- PR #781 Move thirdparty submodules to root and symlink in /cpp
- PR #843 Fix broken cudf/python API examples, add new methods to the API index

## Bug Fixes

- PR #569 CSV Reader: Fix days being off-by-one when parsing some dates
- PR #531 CSV Reader: Fix incorrect parsing of quoted numbers
- PR #465 Added templated C++ API for RMM to avoid explicit cast to `void**`
- PR #473 Added missing <random> include
- PR #478 CSV Reader: Add api support for auto column detection, header, mangle_dupe_cols, usecols
- PR #495 Updated README to correct where cffi pytest should be executed
- PR #501 Fix the intermittent segfault caused by the `thousands` and `compression` parameters in the csv reader
- PR #502 Simplify Dockerfile for local dev, eliminate old conda/pip envs
- PR #512 fix bug for `on` parameter in `DataFrame.merge` to allow for None or single column name
- PR #511 Updated python/cudf/bindings/join.pyx to fix cudf merge printing out dtypes
- PR #513 `.gitignore` tweaks
- PR #521 Add `assert_eq` function for testing
- PR #537 Fix CMAKE_CUDA_STANDARD_REQURIED typo in CMakeLists.txt
- PR #447 Fix silent failure in initializing DataFrame from generator
- PR #545 Temporarily disable csv reader thousands test to prevent segfault (test re-enabled in PR #501)
- PR #559 Fix Assertion error while using `applymap` to change the output dtype
- PR #575 Update `print_env.sh` script to better handle missing commands
- PR #612 Prevent an exception from occuring with true division on integer series.
- PR #630 Fix deprecation warning for `pd.core.common.is_categorical_dtype`
- PR #622 Fix Series.append() behaviour when appending values with different numeric dtype
- PR #603 Fix error while creating an empty column using None.
- PR #673 Fix array of strings not being caught in from_pandas
- PR #644 Fix return type and column support of dataframe.quantile()
- PR #634 Fix create `DataFrame.from_pandas()` with numeric column names
- PR #654 Add resolution check for GDF_TIMESTAMP in Join
- PR #648 Enforce one-to-one copy required when using `numba>=0.42.0`
- PR #645 Fix cmake build type handling not setting debug options when CMAKE_BUILD_TYPE=="Debug"
- PR #669 Fix GIL deadlock when launching multiple python threads that make Cython calls
- PR #665 Reworked the hash map to add a way to report the destination partition for a key
- PR #670 CMAKE: Fix env include path taking precedence over libcudf source headers
- PR #674 Check for gdf supported column types
- PR #677 Fix 'gdf_csv_test_Dates' gtest failure due to missing nrows parameter
- PR #604 Fix the parsing errors while reading a csv file using `sep` instead of `delimiter`.
- PR #686 Fix converting nulls to NaT values when converting Series to Pandas/Numpy
- PR #689 CSV Reader: Fix behavior with skiprows+header to match pandas implementation
- PR #691 Fixes Join on empty input DFs
- PR #706 CSV Reader: Fix broken dtype inference when whitespace is in data
- PR #717 CSV reader: fix behavior when parsing a csv file with no data rows
- PR #724 CSV Reader: fix build issue due to parameter type mismatch in a std::max call
- PR #734 Prevents reading undefined memory in gpu_expand_mask_bits numba kernel
- PR #747 CSV Reader: fix an issue where CUDA allocations fail with some large input files
- PR #750 Fix race condition for handling NVStrings in CMake
- PR #719 Fix merge column ordering
- PR #770 Fix issue where RMM submodule pointed to wrong branch and pin other to correct branches
- PR #778 Fix hard coded ABI off setting
- PR #784 Update RMM submodule commit-ish and pip paths
- PR #794 Update `rmm::exec_policy` usage to fix segmentation faults when used as temprory allocator.
- PR #800 Point git submodules to branches of forks instead of exact commits


# cuDF 0.4.0 (05 Dec 2018)

## New Features

- PR #398 add pandas-compatible `DataFrame.shape()` and `Series.shape()`
- PR #394 New documentation feature "10 Minutes to cuDF"
- PR #361 CSV Reader: Add support for strings with delimiters

## Improvements

 - PR #436 Improvements for type_dispatcher and wrapper structs
 - PR #429 Add CHANGELOG.md (this file)
 - PR #266 use faster CUDA-accelerated DataFrame column/Series concatenation.
 - PR #379 new C++ `type_dispatcher` reduces code complexity in supporting many data types.
 - PR #349 Improve performance for creating columns from memoryview objects
 - PR #445 Update reductions to use type_dispatcher. Adds integer types support to sum_of_squares.
 - PR #448 Improve installation instructions in README.md
 - PR #456 Change default CMake build to Release, and added option for disabling compilation of tests

## Bug Fixes

 - PR #444 Fix csv_test CUDA too many resources requested fail.
 - PR #396 added missing output buffer in validity tests for groupbys.
 - PR #408 Dockerfile updates for source reorganization
 - PR #437 Add cffi to Dockerfile conda env, fixes "cannot import name 'librmm'"
 - PR #417 Fix `map_test` failure with CUDA 10
 - PR #414 Fix CMake installation include file paths
 - PR #418 Properly cast string dtypes to programmatic dtypes when instantiating columns
 - PR #427 Fix and tests for Concatenation illegal memory access with nulls


# cuDF 0.3.0 (23 Nov 2018)

## New Features

 - PR #336 CSV Reader string support

## Improvements

 - PR #354 source code refactored for better organization. CMake build system overhaul. Beginning of transition to Cython bindings.
 - PR #290 Add support for typecasting to/from datetime dtype
 - PR #323 Add handling pyarrow boolean arrays in input/out, add tests
 - PR #325 GDF_VALIDITY_UNSUPPORTED now returned for algorithms that don't support non-empty valid bitmasks
 - PR #381 Faster InputTooLarge Join test completes in ms rather than minutes.
 - PR #373 .gitignore improvements
 - PR #367 Doc cleanup & examples for DataFrame methods
 - PR #333 Add Rapids Memory Manager documentation
 - PR #321 Rapids Memory Manager adds file/line location logging and convenience macros
 - PR #334 Implement DataFrame `__copy__` and `__deepcopy__`
 - PR #271 Add NVTX ranges to pygdf
 - PR #311 Document system requirements for conda install

## Bug Fixes

 - PR #337 Retain index on `scale()` function
 - PR #344 Fix test failure due to PyArrow 0.11 Boolean handling
 - PR #364 Remove noexcept from managed_allocator;  CMakeLists fix for NVstrings
 - PR #357 Fix bug that made all series be considered booleans for indexing
 - PR #351 replace conda env configuration for developers
 - PRs #346 #360 Fix CSV reading of negative numbers
 - PR #342 Fix CMake to use conda-installed nvstrings
 - PR #341 Preserve categorical dtype after groupby aggregations
 - PR #315 ReadTheDocs build update to fix missing libcuda.so
 - PR #320 FIX out-of-bounds access error in reductions.cu
 - PR #319 Fix out-of-bounds memory access in libcudf count_valid_bits
 - PR #303 Fix printing empty dataframe


# cuDF 0.2.0 and cuDF 0.1.0

These were initial releases of cuDF based on previously separate pyGDF and libGDF libraries.<|MERGE_RESOLUTION|>--- conflicted
+++ resolved
@@ -105,13 +105,10 @@
 - PR #2818 Fix java join API to use new C++ join API
 - PR #2841 Fix nvstrings.slice and slice_from for range (0,0)
 - PR #2837 Fix join benchmark
-<<<<<<< HEAD
 - PR #2842 Fix null count computation for rolling window
-
-=======
 - PR #2809 Add hash_df and group_split dispatch functions for dask
 - PR #2851 Deleted existing dask-cudf/record.txt
->>>>>>> bc8a951b
+- PR #2842 Fix null count computation for rolling window
 
 
 # cuDF 0.9.0 (21 Aug 2019)
