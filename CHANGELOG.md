# cuDF 0.13.0 (Date TBD)

## New Features

<<<<<<< HEAD
- PR #3693 add string support, skipna to scan operation
=======
- PR #3861 Added Series.sum feature for String
>>>>>>> 68320dd4

## Improvements

- PR #3525 build.sh option to disable nvtx
- PR #3748 Optimize hash_partition using shared memory
- PR #3698 Add count_(un)set_bits functions taking multiple ranges and updated slice to compute null counts at once.
- PR #3909 Move java backend to libcudf++
- PR #3971 Adding `as_table` to convert Column to Table in python
- PR #3910 Adding sinh, cosh, tanh, asinh, acosh, atanh cube root and rint unary support.
- PR #3972 Add Java bindings for left_semi_join and left_anti_join
- PR #3975 Simplify and generalize data handling in `Buffer`
- PR #3601 Port UDF functionality for rolling windows to libcudf++
- PR #3911 Adding null boolean handling for copy_if_else
- PR #4003 Drop old `to_device` utility wrapper function
- PR #4002 Adding to_frame and fix for categorical column issue
- PR #4009 build script update to enable cudf build without installing
- PR #3897 Port cuIO JSON reader to cudf::column types
- PR #4008 Eliminate extra copy in column constructor
- PR #4013 Add cython definition for io readers cudf/io/io_types.hpp
- PR #4014 ORC/Parquet: add count parameter to stripe/rowgroup-based reader API
- PR #3880 Add aggregation infrastructure support for reduction
- PR #4021 Change quantiles signature for clarity.

## Bug Fixes

- PR #3888 Drop `ptr=None` from `DeviceBuffer` call
- PR #3976 Fix string serialization and memory_usage method to be consistent
- PR #3902 Fix conversion of large size GPU array to dataframe
- PR #3953 Fix overflow in column_buffer when computing the device buffer size
- PR #3959 Add missing hash-dispatch function for cudf.Series
- PR #3970 Fix for Series Pickle
- PR #3964 Restore legacy NVStrings and NVCategory dependencies in Java jar
- PR #3982 Fix java unary op enum and add missing ops
- PR #3979 Add `name` to Series serialize and deserialize
- PR #4005 Fix null mask allocation bug in gather_bitmask
- PR #4000 Fix dask_cudf sort_values performance for single partitions
- PR #4007 Fix for copy_bitmask issue with uninitialized device_buffer
- PR #4037 Fix JNI quantile compile issue


# cuDF 0.12.0 (Date TBD)

## New Features

- PR #3759 Updated 10 Minutes with clarification on how `dask_cudf` uses `cudf` API
- PR #3224 Define and implement new join APIs.
- PR #3284 Add gpu-accelerated parquet writer
- PR #3254 Python redesign for libcudf++
- PR #3336 Add `from_dlpack` and `to_dlpack`
- PR #3555 Add column names support to libcudf++ io readers and writers
- PR #3527 Add string functionality for merge API
- PR #3610 Add memory_usage to DataFrame and Series APIs
- PR #3557 Add contiguous_split() function. 
- PR #3619 Support CuPy 7
- PR #3604 Add nvtext ngrams-tokenize function
- PR #3403 Define and implement new stack + tile APIs
- PR #3627 Adding cudf::sort and cudf::sort_by_key
- PR #3597 Implement new sort based groupby
- PR #3776 Add column equivalence comparator (using epsilon for float equality)
- PR #3667 Define and implement round-robin partition API.
- PR #3690 Add bools_to_mask
- PR #3761 Introduce a Frame class and make Index, DataFrame and Series subclasses
- PR #3538 Define and implement left semi join and left anti join
- PR #3683 Added support for multiple delimiters in `nvtext.token_count()`
- PR #3792 Adding is_nan and is_notnan
- PR #3594 Adding clamp support to libcudf++

## Improvements

- PR #3124 Add support for grand-children in cudf column classes
- PR #3292 Port NVStrings regex contains function
- PR #3409 Port NVStrings regex replace function
- PR #3417 Port NVStrings regex findall function
- PR #3351 Add warning when filepath resolves to multiple files in cudf readers
- PR #3370 Port NVStrings strip functions
- PR #3453 Port NVStrings IPv4 convert functions to cudf strings column
- PR #3441 Port NVStrings url encode/decode to cudf strings column
- PR #3364 Port NVStrings split functions
- PR #3463 Port NVStrings partition/rpartition to cudf strings column
- PR #3502 ORC reader: add option to read DECIMALs as INT64
- PR #3461 Add a new overload to allocate_like() that takes explicit type and size params.
- PR #3590 Specialize hash functions for floating point
- PR #3569 Use `np.asarray` in `StringColumn.deserialize`
- PR #3553 Support Python NoneType in numeric binops
- PR #3511 Support DataFrame / Series mixed arithmetic
- PR #3567 Include `strides` in `__cuda_array_interface__`
- PR #3608 Update OPS codeowner group name
- PR #3431 Port NVStrings translate to cudf strings column
- PR #3507 Define and implement new binary operation APIs
- PR #3620 Add stream parameter to unary ops detail API
- PR #3593 Adding begin/end for mutable_column_device_view
- PR #3587 Merge CHECK_STREAM & CUDA_CHECK_LAST to CHECK_CUDA
- PR #3733 Rework `hash_partition` API
- PR #3655 Use move with make_pair to avoid copy construction
- PR #3402 Define and implement new quantiles APIs
- PR #3612 Add ability to customize the JIT kernel cache path
- PR #3647 Remove PatchedNumbaDeviceArray with CuPy 6.6.0
- PR #3641 Remove duplicate definitions of CUDA_DEVICE_CALLABLE
- PR #3640 Enable memory_usage in dask_cudf (also adds pd.Index from_pandas)
- PR #3654 Update Jitify submodule ref to include gcc-8 fix
- PR #3639 Define and implement `nans_to_nulls`
- PR #3561 Rework contains implementation in search
- PR #3616 Add aggregation infrastructure for argmax/argmin.
- PR #3673 Parquet reader: improve rounding of timestamp conversion to seconds
- PR #3699 Stringify libcudacxx headers for binary op JIT
- PR #3697 Improve column insert performance for wide frames
- PR #3616 Add aggregation infrastructure for argmax/argmin.
- PR #3653 Make `gather_bitmask_kernel` more reusable.
- PR #3710 Remove multiple CMake configuration steps from root build script
- PR #3657 Define and implement compiled binops for string column comparisons
- PR #3520 Change read_parquet defaults and add warnings
- PR #3780 Java APIs for selecting a GPU
- PR #3796 Improve on round-robin with the case when number partitions greater than number of rows.
- PR #3805 Avoid CuPy 7.1.0 for now
- PR #3758 detail::scatter variant with map iterator support
- PR #3882 Fail loudly when creating a StringColumn from nvstrings with > MAX_VAL(int32) bytes
- PR #3823 Add header file for detail search functions
- PR #2438 Build GBench Benchmarks in CI
- PR #3713 Adding aggregation support to rolling_window
- PR #3875 Add abstract sink for IO writers, used by ORC and Parquet writers for now
- PR #3916 Refactor gather bindings

## Bug Fixes

- PR #3618 Update 10 minutes to cudf and cupy to hide warning that were being shown in the docs
- PR #3550 Update Java package to 0.12
- PR #3549 Fix index name issue with iloc with RangeIndex
- PR #3562 Fix 4GB limit for gzipped-compressed csv files
- PR #2981 enable build.sh to build all targets without installation
- PR #3563 Use `__cuda_array_interface__` for serialization
- PR #3564 Fix cuda memory access error in gather_bitmask_kernel
- PR #3548 Replaced CUDA_RT_CALL with CUDA_TRY
- PR #3486 Pandas > 0.25 compatability
- PR #3622 Fix new warnings and errors when building with gcc-8
- PR #3588 Remove avro reader column order reversal
- PR #3629 Fix hash map test failure
- PR #3637 Fix sorted set_index operations in dask_cudf
- PR #3663 Fix libcudf++ ORC reader microseconds and milliseconds conversion
- PR #3668 Fixing CHECK_CUDA debug build issue
- PR #3684 Fix ends_with logic for matching string case
- PR #3691 Fix create_offsets to handle offset correctly
- PR #3687 Fixed bug while passing input GPU memory pointer in `nvtext.scatter_count()`
- PR #3701 Fix hash_partition hashing all columns instead of columns_to_hash
- PR #3694 Allow for null columns parameter in `csv_writer`
- PR #3706 Removed extra type-dispatcher call from merge
- PR #3704 Changed the default delimiter to `whitespace` for nvtext methods.
- PR #3741 Construct DataFrame from dict-of-Series with alignment
- PR #3724 Update rmm version to match release
- PR #3743 Fix for `None` data in `__array_interface__`
- PR #3731 Fix performance of zero sized dataframe slice
- PR #3709 Fix inner_join incorrect result issue
- PR #3734 Update numba to 0.46 in conda files
- PR #3738 Update libxx cython types.hpp path
- PR #3672 Fix to_host issue with column_view having offset
- PR #3730 CSV reader: Set invalid float values to NaN/null
- PR #3670 Floor when casting between timestamps of different precisions
- PR #3728 Fix apply_boolean_mask issue with non-null string column
- PR #3769 Don't look for a `name` attribute in column
- PR #3783 Bind cuDF operators to Dask Dataframe
- PR #3775 Fix segfault when reading compressed CSV files larger than 4GB
- PR #3799 Align indices of Series inputs when adding as columns to DataFrame
- PR #3803 Keep name when unpickling Index objects
- PR #3804 Fix cuda crash in AVRO reader
- PR #3766 Remove references to cudf::type_id::CATEGORY from IO code
- PR #3817 Don't always deepcopy an index
- PR #3821 Fix OOB read in gpuinflate prefetcher
- PR #3829 Parquet writer: fix empty dataframe causing cuda launch errors
- PR #3835 Fix memory leak in Cython when dealing with nulls in string columns
- PR #3866 Remove unnecessary if check in NVStrings.create_offsets
- PR #3858 Fixes the broken debug build after #3728
- PR #3850 Fix merge typecast scope issue and resulting memory leak
- PR #3855 Fix MultiColumn recreation with reset_index
- PR #3869 Fixed size calculation in NVStrings::byte_count()
- PR #3868 Fix apply_grouped moving average example
- PR #3900 Properly link `NVStrings` and `NVCategory` into tests
- PR #3868 Fix apply_grouped moving average example
- PR #3871 Fix `split_out` error
- PR #3886 Fix string column materialization from column view
- PR #3893 Parquet reader: fix segfault reading empty parquet file
- PR #3931 Dask-cudf groupby `.agg` multicolumn handling fix
- PR #4017 Fix memory leaks in `GDF_STRING` cython handling and `nans_to_nulls` cython


# cuDF 0.11.0 (11 Dec 2019)

## New Features

- PR #2905 Added `Series.median()` and null support for `Series.quantile()`
- PR #2930 JSON Reader: Support ARROW_RANDOM_FILE input
- PR #2956 Add `cudf::stack` and `cudf::tile`
- PR #2980 Added nvtext is_vowel/is_consonant functions
- PR #2987 Add `inplace` arg to `DataFrame.reset_index` and `Series`
- PR #3011 Added libcudf++ transition guide
- PR #3129 Add strings column factory from `std::vector`s
- PR #3054 Add parquet reader support for decimal data types
- PR #3022 adds DataFrame.astype for cuDF dataframes
- PR #2962 Add isnull(), notnull() and related functions
- PR #3025 Move search files to legacy
- PR #3068 Add `scalar` class
- PR #3094 Adding `any` and `all` support from libcudf
- PR #3130 Define and implement new `column_wrapper`
- PR #3143 Define and implement new copying APIs `slice` and `split`
- PR #3161 Move merge files to legacy
- PR #3079 Added support to write ORC files given a local path
- PR #3192 Add dtype param to cast `DataFrame` on init
- PR #3213 Port cuIO to libcudf++
- PR #3222 Add nvtext character tokenizer
- PR #3223 Java expose underlying buffers
- PR #3300 Add `DataFrame.insert`
- PR #3263 Define and implement new `valid_if`
- PR #3278 Add `to_host` utility to copy `column_view` to host
- PR #3087 Add new cudf::experimental bool8 wrapper
- PR #3219 Construct column from column_view
- PR #3250 Define and implement new merge APIs
- PR #3144 Define and implement new hashing APIs `hash` and `hash_partition`
- PR #3229 Define and implement new search APIs
- PR #3308 java add API for memory usage callbacks
- PR #2691 Row-wise reduction and scan operations via CuPy
- PR #3291 Add normalize_nans_and_zeros
- PR #3187 Define and implement new replace APIs
- PR #3356 Add vertical concatenation for table/columns
- PR #3344 java split API
- PR #2791 Add `groupby.std()`
- PR #3368 Enable dropna argument in dask_cudf groupby
- PR #3298 add null replacement iterator for column_device_view
- PR #3297 Define and implement new groupby API.
- PR #3396 Update device_atomics with new bool8 and timestamp specializations
- PR #3411 Java host memory management API
- PR #3393 Implement df.cov and enable covariance/correlation in dask_cudf
- PR #3401 Add dask_cudf ORC writer (to_orc)
- PR #3331 Add copy_if_else
- PR #3427 Define and Implement new multi-search API
- PR #3442 Add Bool-index + Multi column + DataFrame support for set-item
- PR #3172 Define and implement new fill/repeat/copy_range APIs
- PR #3490 Add pair iterators for columns
- PR #3497 Add DataFrame.drop(..., inplace=False) argument
- PR #3469 Add string functionality for replace API
- PR #3273 Define and implement new reduction APIs

## Improvements

- PR #2904 Move gpu decompressors to cudf::io namespace
- PR #2977 Moved old C++ test utilities to legacy directory.
- PR #2965 Fix slow orc reader perf with large uncompressed blocks
- PR #2995 Move JIT type utilities to legacy directory
- PR #2927 Add ``Table`` and ``TableView`` extension classes that wrap legacy cudf::table
- PR #3005 Renames `cudf::exp` namespace to `cudf::experimental`
- PR #3008 Make safe versions of `is_null` and `is_valid` in `column_device_view`
- PR #3026 Move fill and repeat files to legacy
- PR #3027 Move copying.hpp and related source to legacy folder
- PR #3014 Snappy decompression optimizations
- PR #3032 Use `asarray` to coerce indices to a NumPy array
- PR #2996 IO Readers: Replace `cuio::device_buffer` with `rmm::device_buffer`
- PR #3051 Specialized hash function for strings column
- PR #3065 Select and Concat for cudf::experimental::table
- PR #3080 Move `valid_if.cuh` to `legacy/`
- PR #3052 Moved replace.hpp functionality to legacy
- PR #3091 Move join files to legacy
- PR #3092 Implicitly init RMM if Java allocates before init
- PR #3029 Update gdf_ numeric types with stdint and move to cudf namespace
- PR #3052 Moved replace.hpp functionality to legacy
- PR #2955 Add cmake option to only build for present GPU architecture
- PR #3070 Move functions.h and related source to legacy
- PR #2951 Allow set_index to handle a list of column names
- PR #3093 Move groupby files to legacy
- PR #2988 Removing GIS functionality (now part of cuSpatial library)
- PR #3067 Java method to return size of device memory buffer
- PR #3083 Improved some binary operation tests to include null testing.
- PR #3084 Update to arrow-cpp and pyarrow 0.15.0
- PR #3071 Move cuIO to legacy
- PR #3126 Round 2 of snappy decompression optimizations
- PR #3046 Define and implement new copying APIs `empty_like` and `allocate_like`
- PR #3128 Support MultiIndex in DataFrame.join
- PR #2971 Added initial gather and scatter methods for strings_column_view
- PR #3133 Port NVStrings to cudf column: count_characters and count_bytes
- PR #2991 Added strings column functions concatenate and join_strings
- PR #3028 Define and implement new `gather` APIs.
- PR #3135 Add nvtx utilities to cudf::nvtx namespace
- PR #3021 Java host side concat of serialized buffers
- PR #3138 Move unary files to legacy
- PR #3170 Port NVStrings substring functions to cudf strings column
- PR #3159 Port NVStrings is-chars-types function to cudf strings column
- PR #3154 Make `table_view_base.column()` const and add `mutable_table_view.column()`
- PR #3175 Set cmake cuda version variables
- PR #3171 Move deprecated error macros to legacy
- PR #3191 Port NVStrings integer convert ops to cudf column
- PR #3189 Port NVStrings find ops to cudf column
- PR #3352 Port NVStrings convert float functions to cudf strings column
- PR #3193 Add cuPy as a formal dependency
- PR #3195 Support for zero columned `table_view`
- PR #3165 Java device memory size for string category
- PR #3205 Move transform files to legacy
- PR #3202 Rename and move error.hpp to public headers
- PR #2878 Use upstream merge code in dask_cudf
- PR #3217 Port NVStrings upper and lower case conversion functions
- PR #3350 Port NVStrings booleans convert functions
- PR #3231 Add `column::release()` to give up ownership of contents.
- PR #3157 Use enum class rather than enum for mask_allocation_policy
- PR #3232 Port NVStrings datetime conversion to cudf strings column
- PR #3136 Define and implement new transpose API
- PR #3237 Define and implement new transform APIs
- PR #3245 Move binaryop files to legacy
- PR #3241 Move stream_compaction files to legacy
- PR #3166 Move reductions to legacy
- PR #3261 Small cleanup: remove `== true`
- PR #3271 Update rmm API based on `rmm.reinitialize(...)` change
- PR #3266 Remove optional checks for CuPy
- PR #3268 Adding null ordering per column feature when sorting
- PR #3239 Adding floating point specialization to comparators for NaNs
- PR #3270 Move predicates files to legacy
- PR #3281 Add to_host specialization for strings in column test utilities
- PR #3282 Add `num_bitmask_words`
- PR #3252 Add new factory methods to include passing an existing null mask
- PR #3288 Make `bit.cuh` utilities usable from host code.
- PR #3287 Move rolling windows files to legacy
- PR #3182 Define and implement new unary APIs `is_null` and `is_not_null`
- PR #3314 Drop `cython` from run requirements
- PR #3301 Add tests for empty column wrapper.
- PR #3294 Update to arrow-cpp and pyarrow 0.15.1
- PR #3310 Add `row_hasher` and `element_hasher` utilities
- PR #3272 Support non-default streams when creating/destroying hash maps
- PR #3286 Clean up the starter code on README
- PR #3332 Port NVStrings replace to cudf strings column
- PR #3354 Define and implement new `scatter` APIs
- PR #3322 Port NVStrings pad operations to cudf strings column
- PR #3345 Add cache member for number of characters in string_view class
- PR #3299 Define and implement new `is_sorted` APIs
- PR #3328 Partition by stripes in dask_cudf ORC reader
- PR #3243 Use upstream join code in dask_cudf
- PR #3371 Add `select` method to `table_view`
- PR #3309 Add java and JNI bindings for search bounds
- PR #3305 Define and implement new rolling window APIs
- PR #3380 Concatenate columns of strings
- PR #3382 Add fill function for strings column
- PR #3391 Move device_atomics_tests.cu files to legacy
- PR #3303 Define and implement new stream compaction APIs `copy_if`, `drop_nulls`,
           `apply_boolean_mask`, `drop_duplicate` and `unique_count`.
- PR #3387 Strings column gather function
- PR #3440 Strings column scatter function
- PR #3389 Move quantiles.hpp + group_quantiles.hpp files to legacy
- PR #3397 Port unary cast to libcudf++
- PR #3398 Move reshape.hpp files to legacy
- PR #3395 Port NVStrings regex extract to cudf strings column
- PR #3423 Port NVStrings htoi to cudf strings column
- PR #3425 Strings column copy_if_else implementation
- PR #3422 Move utilities to legacy
- PR #3201 Define and implement new datetime_ops APIs
- PR #3421 Port NVStrings find_multiple to cudf strings column
- PR #3448 Port scatter_to_tables to libcudf++
- PR #3458 Update strings sections in the transition guide
- PR #3462 Add `make_empty_column` and update `empty_like`.
- PR #3465 Port `aggregation` traits and utilities.
- PR #3214 Define and implement new unary operations APIs
- PR #3475 Add `bitmask_to_host` column utility
- PR #3487 Add is_boolean trait and random timestamp generator for testing
- PR #3492 Small cleanup (remove std::abs) and comment
- PR #3407 Allow multiple row-groups per task in dask_cudf read_parquet
- PR #3512 Remove unused CUDA conda labels
- PR #3500 cudf::fill()/cudf::repeat() support for strings columns.
- PR #3438 Update scalar and scalar_device_view to better support strings
- PR #3414 Add copy_range function for strings column
- PR #3471 Add scalar/column, column/scalar and scalar/scalar overloads to copy_if_else.
- PR #3451 Add support for implicit typecasting of join columns

## Bug Fixes

- PR #2895 Fixed dask_cudf group_split behavior to handle upstream rearrange_by_divisions
- PR #3048 Support for zero columned tables
- PR #3030 Fix snappy decoding regression in PR #3014
- PR #3041 Fixed exp to experimental namespace name change issue
- PR #3056 Add additional cmake hint for finding local build of RMM files
- PR #3060 Move copying.hpp includes to legacy
- PR #3139 Fixed java RMM auto initalization
- PR #3141 Java fix for relocated IO headers
- PR #3149 Rename column_wrapper.cuh to column_wrapper.hpp
- PR #3168 Fix mutable_column_device_view head const_cast
- PR #3199 Update JNI includes for legacy moves
- PR #3204 ORC writer: Fix ByteRLE encoding of NULLs
- PR #2994 Fix split_out-support but with hash_object_dispatch
- PR #3212 Fix string to date casting when format is not specified
- PR #3218 Fixes `row_lexicographic_comparator` issue with handling two tables
- PR #3228 Default initialize RMM when Java native dependencies are loaded
- PR #3012 replacing instances of `to_gpu_array` with `mem`
- PR #3236 Fix Numba 0.46+/CuPy 6.3 interface compatibility
- PR #3276 Update JNI includes for legacy moves
- PR #3256 Fix orc writer crash with multiple string columns
- PR #3211 Fix breaking change caused by rapidsai/rmm#167
- PR #3265 Fix dangling pointer in `is_sorted`
- PR #3267 ORC writer: fix incorrect ByteRLE encoding of long literal runs
- PR #3277 Fix invalid reference to deleted temporary in `is_sorted`.
- PR #3274 ORC writer: fix integer RLEv2 mode2 unsigned base value encoding
- PR #3279 Fix shutdown hang issues with pinned memory pool init executor
- PR #3280 Invalid children check in mutable_column_device_view
- PR #3289 fix java memory usage API for empty columns
- PR #3293 Fix loading of csv files zipped on MacOS (disabled zip min version check)
- PR #3295 Fix storing storing invalid RMM exec policies.
- PR #3307 Add pd.RangeIndex to from_pandas to fix dask_cudf meta_nonempty bug
- PR #3313 Fix public headers including non-public headers
- PR #3318 Revert arrow to 0.15.0 temporarily to unblock downstream projects CI
- PR #3317 Fix index-argument bug in dask_cudf parquet reader
- PR #3323 Fix `insert` non-assert test case
- PR #3341 Fix `Series` constructor converting NoneType to "None"
- PR #3326 Fix and test for detail::gather map iterator type inference
- PR #3334 Remove zero-size exception check from make_strings_column factories
- PR #3333 Fix compilation issues with `constexpr` functions not marked `__device__`
- PR #3340 Make all benchmarks use cudf base fixture to initialize RMM pool
- PR #3337 Fix Java to pad validity buffers to 64-byte boundary
- PR #3362 Fix `find_and_replace` upcasting series for python scalars and lists
- PR #3357 Disabling `column_view` iterators for non fixed-width types
- PR #3383 Fix : properly compute null counts for rolling_window.
- PR #3386 Removing external includes from `column_view.hpp`
- PR #3369 Add write_partition to dask_cudf to fix to_parquet bug
- PR #3388 Support getitem with bools when DataFrame has a MultiIndex
- PR #3408 Fix String and Column (De-)Serialization
- PR #3372 Fix dask-distributed scatter_by_map bug
- PR #3419 Fix a bug in parse_into_parts (incomplete input causing walking past the end of string).
- PR #3413 Fix dask_cudf read_csv file-list bug
- PR #3416 Fix memory leak in ColumnVector when pulling strings off the GPU
- PR #3424 Fix benchmark build by adding libcudacxx to benchmark's CMakeLists.txt
- PR #3435 Fix diff and shift for empty series
- PR #3439 Fix index-name bug in StringColumn concat
- PR #3445 Fix ORC Writer default stripe size
- PR #3459 Fix printing of invalid entries
- PR #3466 Fix gather null mask allocation for invalid index
- PR #3468 Fix memory leak issue in `drop_duplicates`
- PR #3474 Fix small doc error in capitalize Docs
- PR #3491 Fix more doc errors in NVStrings
- PR #3478 Fix as_index deep copy via Index.rename inplace arg
- PR #3476 Fix ORC reader timezone conversion
- PR #3188 Repr slices up large DataFrames
- PR #3519 Fix strings column concatenate handling zero-sized columns
- PR #3530 Fix copy_if_else test case fail issue
- PR #3523 Fix lgenfe issue with debug build
- PR #3532 Fix potential use-after-free in cudf parquet reader
- PR #3540 Fix unary_op null_mask bug and add missing test cases
- PR #3559 Use HighLevelGraph api in DataFrame constructor (Fix upstream compatibility)
- PR #3572 Fix CI Issue with hypothesis tests that are flaky


# cuDF 0.10.0 (16 Oct 2019)

## New Features

- PR #2423 Added `groupby.quantile()`
- PR #2522 Add Java bindings for NVStrings backed upper and lower case mutators
- PR #2605 Added Sort based groupby in libcudf
- PR #2607 Add Java bindings for parsing JSON
- PR #2629 Add dropna= parameter to groupby
- PR #2585 ORC & Parquet Readers: Remove millisecond timestamp restriction
- PR #2507 Add GPU-accelerated ORC Writer
- PR #2559 Add Series.tolist()
- PR #2653 Add Java bindings for rolling window operations
- PR #2480 Merge `custreamz` codebase into `cudf` repo
- PR #2674 Add __contains__ for Index/Series/Column
- PR #2635 Add support to read from remote and cloud sources like s3, gcs, hdfs
- PR #2722 Add Java bindings for NVTX ranges
- PR #2702 Add make_bool to dataset generation functions
- PR #2394 Move `rapidsai/custrings` into `cudf`
- PR #2734 Final sync of custrings source into cudf
- PR #2724 Add libcudf support for __contains__
- PR #2777 Add python bindings for porter stemmer measure functionality
- PR #2781 Add issorted to is_monotonic
- PR #2685 Add cudf::scatter_to_tables and cython binding
- PR #2743 Add Java bindings for NVStrings timestamp2long as part of String ColumnVector casting
- PR #2785 Add nvstrings Python docs
- PR #2786 Add benchmarks option to root build.sh
- PR #2802 Add `cudf::repeat()` and `cudf.Series.repeat()`
- PR #2773 Add Fisher's unbiased kurtosis and skew for Series/DataFrame
- PR #2748 Parquet Reader: Add option to specify loading of PANDAS index
- PR #2807 Add scatter_by_map to DataFrame python API
- PR #2836 Add nvstrings.code_points method
- PR #2844 Add Series/DataFrame notnull
- PR #2858 Add GTest type list utilities
- PR #2870 Add support for grouping by Series of arbitrary length
- PR #2719 Series covariance and Pearson correlation
- PR #2207 Beginning of libcudf overhaul: introduce new column and table types
- PR #2869 Add `cudf.CategoricalDtype`
- PR #2838 CSV Reader: Support ARROW_RANDOM_FILE input
- PR #2655 CuPy-based Series and Dataframe .values property
- PR #2803 Added `edit_distance_matrix()` function to calculate pairwise edit distance for each string on a given nvstrings object.
- PR #2811 Start of cudf strings column work based on 2207
- PR #2872 Add Java pinned memory pool allocator
- PR #2969 Add findAndReplaceAll to ColumnVector
- PR #2814 Add Datetimeindex.weekday
- PR #2999 Add timestamp conversion support for string categories
- PR #2918 Add cudf::column timestamp wrapper types

## Improvements

- PR #2578 Update legacy_groupby to use libcudf group_by_without_aggregation
- PR #2581 Removed `managed` allocator from hash map classes.
- PR #2571 Remove unnecessary managed memory from gdf_column_concat
- PR #2648 Cython/Python reorg
- PR #2588 Update Series.append documentation
- PR #2632 Replace dask-cudf set_index code with upstream
- PR #2682 Add cudf.set_allocator() function for easier allocator init
- PR #2642 Improve null printing and testing
- PR #2747 Add missing Cython headers / cudftestutil lib to conda package for cuspatial build
- PR #2706 Compute CSV format in device code to speedup performance
- PR #2673 Add support for np.longlong type
- PR #2703 move dask serialization dispatch into cudf
- PR #2728 Add YYMMDD to version tag for nightly conda packages
- PR #2729 Handle file-handle input in to_csv
- PR #2741 CSV Reader: Move kernel functions into its own file
- PR #2766 Improve nvstrings python cmake flexibility
- PR #2756 Add out_time_unit option to csv reader, support timestamp resolutions
- PR #2771 Stopgap alias for to_gpu_matrix()
- PR #2783 Support mapping input columns to function arguments in apply kernels
- PR #2645 libcudf unique_count for Series.nunique
- PR #2817 Dask-cudf: `read_parquet` support for remote filesystems
- PR #2823 improve java data movement debugging
- PR #2806 CSV Reader: Clean-up row offset operations
- PR #2640 Add dask wait/persist exmaple to 10 minute guide
- PR #2828 Optimizations of kernel launch configuration for `DataFrame.apply_rows` and `DataFrame.apply_chunks`
- PR #2831 Add `column` argument to `DataFrame.drop`
- PR #2775 Various optimizations to improve __getitem__ and __setitem__ performance
- PR #2810 cudf::allocate_like can optionally always allocate a mask.
- PR #2833 Parquet reader: align page data allocation sizes to 4-bytes to satisfy cuda-memcheck
- PR #2832 Using the new Python bindings for UCX
- PR #2856 Update group_split_cudf to use scatter_by_map
- PR #2890 Optionally keep serialized table data on the host.
- PR #2778 Doc: Updated and fixed some docstrings that were formatted incorrectly.
- PR #2830 Use YYMMDD tag in custreamz nightly build
- PR #2875 Java: Remove synchronized from register methods in MemoryCleaner
- PR #2887 Minor snappy decompression optimization
- PR #2899 Use new RMM API based on Cython
- PR #2788 Guide to Python UDFs
- PR #2919 Change java API to use operators in groupby namespace
- PR #2909 CSV Reader: Avoid row offsets host vector default init
- PR #2834 DataFrame supports setting columns via attribute syntax `df.x = col`
- PR #3147 DataFrame can be initialized from rows via list of tuples
- PR #3539 Restrict CuPy to 6

## Bug Fixes

- PR #2584 ORC Reader: fix parsing of `DECIMAL` index positions
- PR #2619 Fix groupby serialization/deserialization
- PR #2614 Update Java version to match
- PR #2601 Fixes nlargest(1) issue in Series and Dataframe
- PR #2610 Fix a bug in index serialization (properly pass DeviceNDArray)
- PR #2621 Fixes the floordiv issue of not promoting float type when rhs is 0
- PR #2611 Types Test: fix static casting from negative int to string
- PR #2618 IO Readers: Fix datasource memory map failure for multiple reads
- PR #2628 groupby_without_aggregation non-nullable input table produces non-nullable output
- PR #2615 fix string category partitioning in java API
- PR #2641 fix string category and timeunit concat in the java API
- PR #2649 Fix groupby issue resulting from column_empty bug
- PR #2658 Fix astype() for null categorical columns
- PR #2660 fix column string category and timeunit concat in the java API
- PR #2664 ORC reader: fix `skip_rows` larger than first stripe
- PR #2654 Allow Java gdfOrderBy to work with string categories
- PR #2669 AVRO reader: fix non-deterministic output
- PR #2668 Update Java bindings to specify timestamp units for ORC and Parquet readers
- PR #2679 AVRO reader: fix cuda errors when decoding compressed streams
- PR #2692 Add concatenation for data-frame with different headers (empty and non-empty)
- PR #2651 Remove nvidia driver installation from ci/cpu/build.sh
- PR #2697 Ensure csv reader sets datetime column time units
- PR #2698 Return RangeIndex from contiguous slice of RangeIndex
- PR #2672 Fix null and integer handling in round
- PR #2704 Parquet Reader: Fix crash when loading string column with nulls
- PR #2725 Fix Jitify issue with running on Turing using CUDA version < 10
- PR #2731 Fix building of benchmarks
- PR #2738 Fix java to find new NVStrings locations
- PR #2736 Pin Jitify branch to v0.10 version
- PR #2742 IO Readers: Fix possible silent failures when creating `NvStrings` instance
- PR #2753 Fix java quantile API calls
- PR #2762 Fix validity processing for time in java
- PR #2796 Fix handling string slicing and other nvstrings delegated methods with dask
- PR #2769 Fix link to API docs in README.md
- PR #2772 Handle multiindex pandas Series #2772
- PR #2749 Fix apply_rows/apply_chunks pessimistic null mask to use in_cols null masks only
- PR #2752 CSV Reader: Fix exception when there's no rows to process
- PR #2716 Added Exception for `StringMethods` in string methods
- PR #2787 Fix Broadcasting `None` to `cudf-series`
- PR #2794 Fix async race in NVCategory::get_value and get_value_bounds
- PR #2795 Fix java build/cast error
- PR #2496 Fix improper merge of two dataframes when names differ
- PR #2824 Fix issue with incorrect result when Numeric Series replace is called several times
- PR #2751 Replace value with null
- PR #2765 Fix Java inequality comparisons for string category
- PR #2818 Fix java join API to use new C++ join API
- PR #2841 Fix nvstrings.slice and slice_from for range (0,0)
- PR #2837 Fix join benchmark
- PR #2809 Add hash_df and group_split dispatch functions for dask
- PR #2843 Parquet reader: fix skip_rows when not aligned with page or row_group boundaries
- PR #2851 Deleted existing dask-cudf/record.txt
- PR #2854 Fix column creation from ephemeral objects exposing __cuda_array_interface__
- PR #2860 Fix boolean indexing when the result is a single row
- PR #2859 Fix tail method issue for string columns
- PR #2852 Fixed `cumsum()` and `cumprod()` on boolean series.
- PR #2865 DaskIO: Fix `read_csv` and `read_orc` when input is list of files
- PR #2750 Fixed casting values to cudf::bool8 so non-zero values always cast to true
- PR #2873 Fixed dask_cudf read_partition bug by generating ParquetDatasetPiece
- PR #2850 Fixes dask_cudf.read_parquet on partitioned datasets
- PR #2896 Properly handle `axis` string keywords in `concat`
- PR #2926 Update rounding algorithm to avoid using fmod
- PR #2968 Fix Java dependency loading when using NVTX
- PR #2963 Fix ORC writer uncompressed block indexing
- PR #2928 CSV Reader: Fix using `byte_range` for large datasets
- PR #2983 Fix sm_70+ race condition in gpu_unsnap
- PR #2964 ORC Writer: Segfault when writing mixed numeric and string columns
- PR #3007 Java: Remove unit test that frees RMM invalid pointer
- PR #3009 Fix orc reader RLEv2 patch position regression from PR #2507
- PR #3002 Fix CUDA invalid configuration errors reported after loading an ORC file without data
- PR #3035 Update update-version.sh for new docs locations
- PR #3038 Fix uninitialized stream parameter in device_table deleter
- PR #3064 Fixes groupby performance issue
- PR #3061 Add rmmInitialize to nvstrings gtests
- PR #3058 Fix UDF doc markdown formatting
- PR #3059 Add nvstrings python build instructions to contributing.md


# cuDF 0.9.0 (21 Aug 2019)

## New Features

- PR #1993 Add CUDA-accelerated series aggregations: mean, var, std
- PR #2111 IO Readers: Support memory buffer, file-like object, and URL inputs
- PR #2012 Add `reindex()` to DataFrame and Series
- PR #2097 Add GPU-accelerated AVRO reader
- PR #2098 Support binary ops on DFs and Series with mismatched indices
- PR #2160 Merge `dask-cudf` codebase into `cudf` repo
- PR #2149 CSV Reader: Add `hex` dtype for explicit hexadecimal parsing
- PR #2156 Add `upper_bound()` and `lower_bound()` for libcudf tables and `searchsorted()` for cuDF Series
- PR #2158 CSV Reader: Support single, non-list/dict argument for `dtype`
- PR #2177 CSV Reader: Add `parse_dates` parameter for explicit date inference
- PR #1744 cudf::apply_boolean_mask and cudf::drop_nulls support for cudf::table inputs (multi-column)
- PR #2196 Add `DataFrame.dropna()`
- PR #2197 CSV Writer: add `chunksize` parameter for `to_csv`
- PR #2215 `type_dispatcher` benchmark
- PR #2179 Add Java quantiles
- PR #2157 Add __array_function__ to DataFrame and Series
- PR #2212 Java support for ORC reader
- PR #2224 Add DataFrame isna, isnull, notna functions
- PR #2236 Add Series.drop_duplicates
- PR #2105 Add hash-based join benchmark
- PR #2316 Add unique, nunique, and value_counts for datetime columns
- PR #2337 Add Java support for slicing a ColumnVector
- PR #2049 Add cudf::merge (sorted merge)
- PR #2368 Full cudf+dask Parquet Support
- PR #2380 New cudf::is_sorted checks whether cudf::table is sorted
- PR #2356 Java column vector standard deviation support
- PR #2221 MultiIndex full indexing - Support iloc and wildcards for loc
- PR #2429 Java support for getting length of strings in a ColumnVector
- PR #2415 Add `value_counts` for series of any type
- PR #2446 Add __array_function__ for index
- PR #2437 ORC reader: Add 'use_np_dtypes' option
- PR #2382 Add CategoricalAccessor add, remove, rename, and ordering methods
- PR #2464 Native implement `__cuda_array_interface__` for Series/Index/Column objects
- PR #2425 Rolling window now accepts array-based user-defined functions
- PR #2442 Add __setitem__
- PR #2449 Java support for getting byte count of strings in a ColumnVector
- PR #2492 Add groupby.size() method
- PR #2358 Add cudf::nans_to_nulls: convert floating point column into bitmask
- PR #2489 Add drop argument to set_index
- PR #2491 Add Java bindings for ORC reader 'use_np_dtypes' option
- PR #2213 Support s/ms/us/ns DatetimeColumn time unit resolutions
- PR #2536 Add _constructor properties to Series and DataFrame

## Improvements

- PR #2103 Move old `column` and `bitmask` files into `legacy/` directory
- PR #2109 added name to Python column classes
- PR #1947 Cleanup serialization code
- PR #2125 More aggregate in java API
- PR #2127 Add in java Scalar tests
- PR #2088 Refactor of Python groupby code
- PR #2130 Java serialization and deserialization of tables.
- PR #2131 Chunk rows logic added to csv_writer
- PR #2129 Add functions in the Java API to support nullable column filtering
- PR #2165 made changes to get_dummies api for it to be available in MethodCache
- PR #2171 Add CodeCov integration, fix doc version, make --skip-tests work when invoking with source
- PR #2184 handle remote orc files for dask-cudf
- PR #2186 Add `getitem` and `getattr` style access to Rolling objects
- PR #2168 Use cudf.Column for CategoricalColumn's categories instead of a tuple
- PR #2193 DOC: cudf::type_dispatcher documentation for specializing dispatched functors
- PR #2199 Better java support for appending strings
- PR #2176 Added column dtype support for datetime, int8, int16 to csv_writer
- PR #2209 Matching `get_dummies` & `select_dtypes` behavior to pandas
- PR #2217 Updated Java bindings to use the new groupby API
- PR #2214 DOC: Update doc instructions to build/install `cudf` and `dask-cudf`
- PR #2220 Update Java bindings for reduction rename
- PR #2232 Move CodeCov upload from build script to Jenkins
- PR #2225 refactor to use libcudf for gathering columns in dataframes
- PR #2293 Improve join performance (faster compute_join_output_size)
- PR #2300 Create separate dask codeowners for dask-cudf codebase
- PR #2304 gdf_group_by_without_aggregations returns gdf_column
- PR #2309 Java readers: remove redundant copy of result pointers
- PR #2307 Add `black` and `isort` to style checker script
- PR #2345 Restore removal of old groupby implementation
- PR #2342 Improve `astype()` to operate all ways
- PR #2329 using libcudf cudf::copy for column deep copy
- PR #2344 DOC: docs on code formatting for contributors
- PR #2376 Add inoperative axis= and win_type= arguments to Rolling()
- PR #2378 remove dask for (de-)serialization of cudf objects
- PR #2353 Bump Arrow and Dask versions
- PR #2377 Replace `standard_python_slice` with just `slice.indices()`
- PR #2373 cudf.DataFrame enchancements & Series.values support
- PR #2392 Remove dlpack submodule; make cuDF's Cython API externally accessible
- PR #2430 Updated Java bindings to use the new unary API
- PR #2406 Moved all existing `table` related files to a `legacy/` directory
- PR #2350 Performance related changes to get_dummies
- PR #2420 Remove `cudautils.astype` and replace with `typecast.apply_cast`
- PR #2456 Small improvement to typecast utility
- PR #2458 Fix handling of thirdparty packages in `isort` config
- PR #2459 IO Readers: Consolidate all readers to use `datasource` class
- PR #2475 Exposed type_dispatcher.hpp, nvcategory_util.hpp and wrapper_types.hpp in the include folder
- PR #2484 Enabled building libcudf as a static library
- PR #2453 Streamline CUDA_REL environment variable
- PR #2483 Bundle Boost filesystem dependency in the Java jar
- PR #2486 Java API hash functions
- PR #2481 Adds the ignore_null_keys option to the java api
- PR #2490 Java api: support multiple aggregates for the same column
- PR #2510 Java api: uses table based apply_boolean_mask
- PR #2432 Use pandas formatting for console, html, and latex output
- PR #2573 Bump numba version to 0.45.1
- PR #2606 Fix references to notebooks-contrib

## Bug Fixes

- PR #2086 Fixed quantile api behavior mismatch in series & dataframe
- PR #2128 Add offset param to host buffer readers in java API.
- PR #2145 Work around binops validity checks for java
- PR #2146 Work around unary_math validity checks for java
- PR #2151 Fixes bug in cudf::copy_range where null_count was invalid
- PR #2139 matching to pandas describe behavior & fixing nan values issue
- PR #2161 Implicitly convert unsigned to signed integer types in binops
- PR #2154 CSV Reader: Fix bools misdetected as strings dtype
- PR #2178 Fix bug in rolling bindings where a view of an ephemeral column was being taken
- PR #2180 Fix issue with isort reordering `importorskip` below imports depending on them
- PR #2187 fix to honor dtype when numpy arrays are passed to columnops.as_column
- PR #2190 Fix issue in astype conversion of string column to 'str'
- PR #2208 Fix issue with calling `head()` on one row dataframe
- PR #2229 Propagate exceptions from Cython cdef functions
- PR #2234 Fix issue with local build script not properly building
- PR #2223 Fix CUDA invalid configuration errors reported after loading small compressed ORC files
- PR #2162 Setting is_unique and is_monotonic-related attributes
- PR #2244 Fix ORC RLEv2 delta mode decoding with nonzero residual delta width
- PR #2297 Work around `var/std` unsupported only at debug build
- PR #2302 Fixed java serialization corner case
- PR #2355 Handle float16 in binary operations
- PR #2311 Fix copy behaviour for GenericIndex
- PR #2349 Fix issues with String filter in java API
- PR #2323 Fix groupby on categoricals
- PR #2328 Ensure order is preserved in CategoricalAccessor._set_categories
- PR #2202 Fix issue with unary ops mishandling empty input
- PR #2326 Fix for bug in DLPack when reading multiple columns
- PR #2324 Fix cudf Docker build
- PR #2325 Fix ORC RLEv2 patched base mode decoding with nonzero patch width
- PR #2235 Fix get_dummies to be compatible with dask
- PR #2332 Zero initialize gdf_dtype_extra_info
- PR #2355 Handle float16 in binary operations
- PR #2360 Fix missing dtype handling in cudf.Series & columnops.as_column
- PR #2364 Fix quantile api and other trivial issues around it
- PR #2361 Fixed issue with `codes` of CategoricalIndex
- PR #2357 Fixed inconsistent type of index created with from_pandas vs direct construction
- PR #2389 Fixed Rolling __getattr__ and __getitem__ for offset based windows
- PR #2402 Fixed bug in valid mask computation in cudf::copy_if (apply_boolean_mask)
- PR #2401 Fix to a scalar datetime(of type Days) issue
- PR #2386 Correctly allocate output valids in groupby
- PR #2411 Fixed failures on binary op on single element string column
- PR #2422 Fix Pandas logical binary operation incompatibilites
- PR #2447 Fix CodeCov posting build statuses temporarily
- PR #2450 Fix erroneous null handling in `cudf.DataFrame`'s `apply_rows`
- PR #2470 Fix issues with empty strings and string categories (Java)
- PR #2471 Fix String Column Validity.
- PR #2481 Fix java validity buffer serialization
- PR #2485 Updated bytes calculation to use size_t to avoid overflow in column concat
- PR #2461 Fix groupby multiple aggregations same column
- PR #2514 Fix cudf::drop_nulls threshold handling in Cython
- PR #2516 Fix utilities include paths and meta.yaml header paths
- PR #2517 Fix device memory leak in to_dlpack tensor deleter
- PR #2431 Fix local build generated file ownerships
- PR #2511 Added import of orc, refactored exception handlers to not squash fatal exceptions
- PR #2527 Fix index and column input handling in dask_cudf read_parquet
- PR #2466 Fix `dataframe.query` returning null rows erroneously
- PR #2548 Orc reader: fix non-deterministic data decoding at chunk boundaries
- PR #2557 fix cudautils import in string.py
- PR #2521 Fix casting datetimes from/to the same resolution
- PR #2545 Fix MultiIndexes with datetime levels
- PR #2560 Remove duplicate `dlpack` definition in conda recipe
- PR #2567 Fix ColumnVector.fromScalar issues while dealing with null scalars
- PR #2565 Orc reader: fix incorrect data decoding of int64 data types
- PR #2577 Fix search benchmark compilation error by adding necessary header
- PR #2604 Fix a bug in copying.pyx:_normalize_types that upcasted int32 to int64


# cuDF 0.8.0 (27 June 2019)

## New Features

- PR #1524 Add GPU-accelerated JSON Lines parser with limited feature set
- PR #1569 Add support for Json objects to the JSON Lines reader
- PR #1622 Add Series.loc
- PR #1654 Add cudf::apply_boolean_mask: faster replacement for gdf_apply_stencil
- PR #1487 cython gather/scatter
- PR #1310 Implemented the slice/split functionality.
- PR #1630 Add Python layer to the GPU-accelerated JSON reader
- PR #1745 Add rounding of numeric columns via Numba
- PR #1772 JSON reader: add support for BytesIO and StringIO input
- PR #1527 Support GDF_BOOL8 in readers and writers
- PR #1819 Logical operators (AND, OR, NOT) for libcudf and cuDF
- PR #1813 ORC Reader: Add support for stripe selection
- PR #1828 JSON Reader: add suport for bool8 columns
- PR #1833 Add column iterator with/without nulls
- PR #1665 Add the point-in-polygon GIS function
- PR #1863 Series and Dataframe methods for all and any
- PR #1908 cudf::copy_range and cudf::fill for copying/assigning an index or range to a constant
- PR #1921 Add additional formats for typecasting to/from strings
- PR #1807 Add Series.dropna()
- PR #1987 Allow user defined functions in the form of ptx code to be passed to binops
- PR #1948 Add operator functions like `Series.add()` to DataFrame and Series
- PR #1954 Add skip test argument to GPU build script
- PR #2018 Add bindings for new groupby C++ API
- PR #1984 Add rolling window operations Series.rolling() and DataFrame.rolling()
- PR #1542 Python method and bindings for to_csv
- PR #1995 Add Java API
- PR #1998 Add google benchmark to cudf
- PR #1845 Add cudf::drop_duplicates, DataFrame.drop_duplicates
- PR #1652 Added `Series.where()` feature
- PR #2074 Java Aggregates, logical ops, and better RMM support
- PR #2140 Add a `cudf::transform` function
- PR #2068 Concatenation of different typed columns

## Improvements

- PR #1538 Replacing LesserRTTI with inequality_comparator
- PR #1703 C++: Added non-aggregating `insert` to `concurrent_unordered_map` with specializations to store pairs with a single atomicCAS when possible.
- PR #1422 C++: Added a RAII wrapper for CUDA streams
- PR #1701 Added `unique` method for stringColumns
- PR #1713 Add documentation for Dask-XGBoost
- PR #1666 CSV Reader: Improve performance for files with large number of columns
- PR #1725 Enable the ability to use a single column groupby as its own index
- PR #1759 Add an example showing simultaneous rolling averages to `apply_grouped` documentation
- PR #1746 C++: Remove unused code: `windowed_ops.cu`, `sorting.cu`, `hash_ops.cu`
- PR #1748 C++: Add `bool` nullability flag to `device_table` row operators
- PR #1764 Improve Numerical column: `mean_var` and `mean`
- PR #1767 Speed up Python unit tests
- PR #1770 Added build.sh script, updated CI scripts and documentation
- PR #1739 ORC Reader: Add more pytest coverage
- PR #1696 Added null support in `Series.replace()`.
- PR #1390 Added some basic utility functions for `gdf_column`'s
- PR #1791 Added general column comparison code for testing
- PR #1795 Add printing of git submodule info to `print_env.sh`
- PR #1796 Removing old sort based group by code and gdf_filter
- PR #1811 Added funtions for copying/allocating `cudf::table`s
- PR #1838 Improve columnops.column_empty so that it returns typed columns instead of a generic Column
- PR #1890 Add utils.get_dummies- a pandas-like wrapper around one_hot-encoding
- PR #1823 CSV Reader: default the column type to string for empty dataframes
- PR #1827 Create bindings for scalar-vector binops, and update one_hot_encoding to use them
- PR #1817 Operators now support different sized dataframes as long as they don't share different sized columns
- PR #1855 Transition replace_nulls to new C++ API and update corresponding Cython/Python code
- PR #1858 Add `std::initializer_list` constructor to `column_wrapper`
- PR #1846 C++ type-erased gdf_equal_columns test util; fix gdf_equal_columns logic error
- PR #1390 Added some basic utility functions for `gdf_column`s
- PR #1391 Tidy up bit-resolution-operation and bitmask class code
- PR #1882 Add iloc functionality to MultiIndex dataframes
- PR #1884 Rolling windows: general enhancements and better coverage for unit tests
- PR #1886 support GDF_STRING_CATEGORY columns in apply_boolean_mask, drop_nulls and other libcudf functions
- PR #1896 Improve performance of groupby with levels specified in dask-cudf
- PR #1915 Improve iloc performance for non-contiguous row selection
- PR #1859 Convert read_json into a C++ API
- PR #1919 Rename libcudf namespace gdf to namespace cudf
- PR #1850 Support left_on and right_on for DataFrame merge operator
- PR #1930 Specialize constructor for `cudf::bool8` to cast argument to `bool`
- PR #1938 Add default constructor for `column_wrapper`
- PR #1930 Specialize constructor for `cudf::bool8` to cast argument to `bool`
- PR #1952 consolidate libcudf public API headers in include/cudf
- PR #1949 Improved selection with boolmask using libcudf `apply_boolean_mask`
- PR #1956 Add support for nulls in `query()`
- PR #1973 Update `std::tuple` to `std::pair` in top-most libcudf APIs and C++ transition guide
- PR #1981 Convert read_csv into a C++ API
- PR #1868 ORC Reader: Support row index for speed up on small/medium datasets
- PR #1964 Added support for list-like types in Series.str.cat
- PR #2005 Use HTML5 details tag in bug report issue template
- PR #2003 Removed few redundant unit-tests from test_string.py::test_string_cat
- PR #1944 Groupby design improvements
- PR #2017 Convert `read_orc()` into a C++ API
- PR #2011 Convert `read_parquet()` into a C++ API
- PR #1756 Add documentation "10 Minutes to cuDF and dask_cuDF"
- PR #2034 Adding support for string columns concatenation using "add" binary operator
- PR #2042 Replace old "10 Minutes" guide with new guide for docs build process
- PR #2036 Make library of common test utils to speed up tests compilation
- PR #2022 Facilitating get_dummies to be a high level api too
- PR #2050 Namespace IO readers and add back free-form `read_xxx` functions
- PR #2104 Add a functional ``sort=`` keyword argument to groupby
- PR #2108 Add `find_and_replace` for StringColumn for replacing single values
- PR #1803 cuDF/CuPy interoperability documentation

## Bug Fixes

- PR #1465 Fix for test_orc.py and test_sparse_df.py test failures
- PR #1583 Fix underlying issue in `as_index()` that was causing `Series.quantile()` to fail
- PR #1680 Add errors= keyword to drop() to fix cudf-dask bug
- PR #1651 Fix `query` function on empty dataframe
- PR #1616 Fix CategoricalColumn to access categories by index instead of iteration
- PR #1660 Fix bug in `loc` when indexing with a column name (a string)
- PR #1683 ORC reader: fix timestamp conversion to UTC
- PR #1613 Improve CategoricalColumn.fillna(-1) performance
- PR #1642 Fix failure of CSV_TEST gdf_csv_test.SkiprowsNrows on multiuser systems
- PR #1709 Fix handling of `datetime64[ms]` in `dataframe.select_dtypes`
- PR #1704 CSV Reader: Add support for the plus sign in number fields
- PR #1687 CSV reader: return an empty dataframe for zero size input
- PR #1757 Concatenating columns with null columns
- PR #1755 Add col_level keyword argument to melt
- PR #1758 Fix df.set_index() when setting index from an empty column
- PR #1749 ORC reader: fix long strings of NULL values resulting in incorrect data
- PR #1742 Parquet Reader: Fix index column name to match PANDAS compat
- PR #1782 Update libcudf doc version
- PR #1783 Update conda dependencies
- PR #1786 Maintain the original series name in series.unique output
- PR #1760 CSV Reader: fix segfault when dtype list only includes columns from usecols list
- PR #1831 build.sh: Assuming python is in PATH instead of using PYTHON env var
- PR #1839 Raise an error instead of segfaulting when transposing a DataFrame with StringColumns
- PR #1840 Retain index correctly during merge left_on right_on
- PR #1825 cuDF: Multiaggregation Groupby Failures
- PR #1789 CSV Reader: Fix missing support for specifying `int8` and `int16` dtypes
- PR #1857 Cython Bindings: Handle `bool` columns while calling `column_view_from_NDArrays`
- PR #1849 Allow DataFrame support methods to pass arguments to the methods
- PR #1847 Fixed #1375 by moving the nvstring check into the wrapper function
- PR #1864 Fixing cudf reduction for POWER platform
- PR #1869 Parquet reader: fix Dask timestamps not matching with Pandas (convert to milliseconds)
- PR #1876 add dtype=bool for `any`, `all` to treat integer column correctly
- PR #1875 CSV reader: take NaN values into account in dtype detection
- PR #1873 Add column dtype checking for the all/any methods
- PR #1902 Bug with string iteration in _apply_basic_agg
- PR #1887 Fix for initialization issue in pq_read_arg,orc_read_arg
- PR #1867 JSON reader: add support for null/empty fields, including the 'null' literal
- PR #1891 Fix bug #1750 in string column comparison
- PR #1909 Support of `to_pandas()` of boolean series with null values
- PR #1923 Use prefix removal when two aggs are called on a SeriesGroupBy
- PR #1914 Zero initialize gdf_column local variables
- PR #1959 Add support for comparing boolean Series to scalar
- PR #1966 Ignore index fix in series append
- PR #1967 Compute index __sizeof__ only once for DataFrame __sizeof__
- PR #1977 Support CUDA installation in default system directories
- PR #1982 Fixes incorrect index name after join operation
- PR #1985 Implement `GDF_PYMOD`, a special modulo that follows python's sign rules
- PR #1991 Parquet reader: fix decoding of NULLs
- PR #1990 Fixes a rendering bug in the `apply_grouped` documentation
- PR #1978 Fix for values being filled in an empty dataframe
- PR #2001 Correctly create MultiColumn from Pandas MultiColumn
- PR #2006 Handle empty dataframe groupby construction for dask
- PR #1965 Parquet Reader: Fix duplicate index column when it's already in `use_cols`
- PR #2033 Add pip to conda environment files to fix warning
- PR #2028 CSV Reader: Fix reading of uncompressed files without a recognized file extension
- PR #2073 Fix an issue when gathering columns with NVCategory and nulls
- PR #2053 cudf::apply_boolean_mask return empty column for empty boolean mask
- PR #2066 exclude `IteratorTest.mean_var_output` test from debug build
- PR #2069 Fix JNI code to use read_csv and read_parquet APIs
- PR #2071 Fix bug with unfound transitive dependencies for GTests in Ubuntu 18.04
- PR #2089 Configure Sphinx to render params correctly
- PR #2091 Fix another bug with unfound transitive dependencies for `cudftestutils` in Ubuntu 18.04
- PR #2115 Just apply `--disable-new-dtags` instead of trying to define all the transitive dependencies
- PR #2106 Fix errors in JitCache tests caused by sharing of device memory between processes
- PR #2120 Fix errors in JitCache tests caused by running multiple threads on the same data
- PR #2102 Fix memory leak in groupby
- PR #2113 fixed typo in to_csv code example


# cudf 0.7.2 (16 May 2019)

## New Features

- PR #1735 Added overload for atomicAdd on int64. Streamlined implementation of custom atomic overloads.
- PR #1741 Add MultiIndex concatenation

## Bug Fixes

- PR #1718 Fix issue with SeriesGroupBy MultiIndex in dask-cudf
- PR #1734 Python: fix performance regression for groupby count() aggregations
- PR #1768 Cython: fix handling read only schema buffers in gpuarrow reader


# cudf 0.7.1 (11 May 2019)

## New Features

- PR #1702 Lazy load MultiIndex to return groupby performance to near optimal.

## Bug Fixes

- PR #1708 Fix handling of `datetime64[ms]` in `dataframe.select_dtypes`


# cuDF 0.7.0 (10 May 2019)

## New Features

- PR #982 Implement gdf_group_by_without_aggregations and gdf_unique_indices functions
- PR #1142 Add `GDF_BOOL` column type
- PR #1194 Implement overloads for CUDA atomic operations
- PR #1292 Implemented Bitwise binary ops AND, OR, XOR (&, |, ^)
- PR #1235 Add GPU-accelerated Parquet Reader
- PR #1335 Added local_dict arg in `DataFrame.query()`.
- PR #1282 Add Series and DataFrame.describe()
- PR #1356 Rolling windows
- PR #1381 Add DataFrame._get_numeric_data
- PR #1388 Add CODEOWNERS file to auto-request reviews based on where changes are made
- PR #1396 Add DataFrame.drop method
- PR #1413 Add DataFrame.melt method
- PR #1412 Add DataFrame.pop()
- PR #1419 Initial CSV writer function
- PR #1441 Add Series level cumulative ops (cumsum, cummin, cummax, cumprod)
- PR #1420 Add script to build and test on a local gpuCI image
- PR #1440 Add DatetimeColumn.min(), DatetimeColumn.max()
- PR #1455 Add Series.Shift via Numba kernel
- PR #1441 Add Series level cumulative ops (cumsum, cummin, cummax, cumprod)
- PR #1461 Add Python coverage test to gpu build
- PR #1445 Parquet Reader: Add selective reading of rows and row group
- PR #1532 Parquet Reader: Add support for INT96 timestamps
- PR #1516 Add Series and DataFrame.ndim
- PR #1556 Add libcudf C++ transition guide
- PR #1466 Add GPU-accelerated ORC Reader
- PR #1565 Add build script for nightly doc builds
- PR #1508 Add Series isna, isnull, and notna
- PR #1456 Add Series.diff() via Numba kernel
- PR #1588 Add Index `astype` typecasting
- PR #1301 MultiIndex support
- PR #1599 Level keyword supported in groupby
- PR #929 Add support operations to dataframe
- PR #1609 Groupby accept list of Series
- PR #1658 Support `group_keys=True` keyword in groupby method

## Improvements

- PR #1531 Refactor closures as private functions in gpuarrow
- PR #1404 Parquet reader page data decoding speedup
- PR #1076 Use `type_dispatcher` in join, quantiles, filter, segmented sort, radix sort and hash_groupby
- PR #1202 Simplify README.md
- PR #1149 CSV Reader: Change convertStrToValue() functions to `__device__` only
- PR #1238 Improve performance of the CUDA trie used in the CSV reader
- PR #1245 Use file cache for JIT kernels
- PR #1278 Update CONTRIBUTING for new conda environment yml naming conventions
- PR #1163 Refactored UnaryOps. Reduced API to two functions: `gdf_unary_math` and `gdf_cast`. Added `abs`, `-`, and `~` ops. Changed bindings to Cython
- PR #1284 Update docs version
- PR #1287 add exclude argument to cudf.select_dtype function
- PR #1286 Refactor some of the CSV Reader kernels into generic utility functions
- PR #1291 fillna in `Series.to_gpu_array()` and `Series.to_array()` can accept the scalar too now.
- PR #1005 generic `reduction` and `scan` support
- PR #1349 Replace modernGPU sort join with thrust.
- PR #1363 Add a dataframe.mean(...) that raises NotImplementedError to satisfy `dask.dataframe.utils.is_dataframe_like`
- PR #1319 CSV Reader: Use column wrapper for gdf_column output alloc/dealloc
- PR #1376 Change series quantile default to linear
- PR #1399 Replace CFFI bindings for NVTX functions with Cython bindings
- PR #1389 Refactored `set_null_count()`
- PR #1386 Added macros `GDF_TRY()`, `CUDF_TRY()` and `ASSERT_CUDF_SUCCEEDED()`
- PR #1435 Rework CMake and conda recipes to depend on installed libraries
- PR #1391 Tidy up bit-resolution-operation and bitmask class code
- PR #1439 Add cmake variable to enable compiling CUDA code with -lineinfo
- PR #1462 Add ability to read parquet files from arrow::io::RandomAccessFile
- PR #1453 Convert CSV Reader CFFI to Cython
- PR #1479 Convert Parquet Reader CFFI to Cython
- PR #1397 Add a utility function for producing an overflow-safe kernel launch grid configuration
- PR #1382 Add GPU parsing of nested brackets to cuIO parsing utilities
- PR #1481 Add cudf::table constructor to allocate a set of `gdf_column`s
- PR #1484 Convert GroupBy CFFI to Cython
- PR #1463 Allow and default melt keyword argument var_name to be None
- PR #1486 Parquet Reader: Use device_buffer rather than device_ptr
- PR #1525 Add cudatoolkit conda dependency
- PR #1520 Renamed `src/dataframe` to `src/table` and moved `table.hpp`. Made `types.hpp` to be type declarations only.
- PR #1492 Convert transpose CFFI to Cython
- PR #1495 Convert binary and unary ops CFFI to Cython
- PR #1503 Convert sorting and hashing ops CFFI to Cython
- PR #1522 Use latest release version in update-version CI script
- PR #1533 Remove stale join CFFI, fix memory leaks in join Cython
- PR #1521 Added `row_bitmask` to compute bitmask for rows of a table. Merged `valids_ops.cu` and `bitmask_ops.cu`
- PR #1553 Overload `hash_row` to avoid using intial hash values. Updated `gdf_hash` to select between overloads
- PR #1585 Updated `cudf::table` to maintain own copy of wrapped `gdf_column*`s
- PR #1559 Add `except +` to all Cython function definitions to catch C++ exceptions properly
- PR #1617 `has_nulls` and `column_dtypes` for `cudf::table`
- PR #1590 Remove CFFI from the build / install process entirely
- PR #1536 Convert gpuarrow CFFI to Cython
- PR #1655 Add `Column._pointer` as a way to access underlying `gdf_column*` of a `Column`
- PR #1655 Update readme conda install instructions for cudf version 0.6 and 0.7


## Bug Fixes

- PR #1233 Fix dtypes issue while adding the column to `str` dataframe.
- PR #1254 CSV Reader: fix data type detection for floating-point numbers in scientific notation
- PR #1289 Fix looping over each value instead of each category in concatenation
- PR #1293 Fix Inaccurate error message in join.pyx
- PR #1308 Add atomicCAS overload for `int8_t`, `int16_t`
- PR #1317 Fix catch polymorphic exception by reference in ipc.cu
- PR #1325 Fix dtype of null bitmasks to int8
- PR #1326 Update build documentation to use -DCMAKE_CXX11_ABI=ON
- PR #1334 Add "na_position" argument to CategoricalColumn sort_by_values
- PR #1321 Fix out of bounds warning when checking Bzip2 header
- PR #1359 Add atomicAnd/Or/Xor for integers
- PR #1354 Fix `fillna()` behaviour when replacing values with different dtypes
- PR #1347 Fixed core dump issue while passing dict_dtypes without column names in `cudf.read_csv()`
- PR #1379 Fixed build failure caused due to error: 'col_dtype' may be used uninitialized
- PR #1392 Update cudf Dockerfile and package_versions.sh
- PR #1385 Added INT8 type to `_schema_to_dtype` for use in GpuArrowReader
- PR #1393 Fixed a bug in `gdf_count_nonzero_mask()` for the case of 0 bits to count
- PR #1395 Update CONTRIBUTING to use the environment variable CUDF_HOME
- PR #1416 Fix bug at gdf_quantile_exact and gdf_quantile_appox
- PR #1421 Fix remove creation of series multiple times during `add_column()`
- PR #1405 CSV Reader: Fix memory leaks on read_csv() failure
- PR #1328 Fix CategoricalColumn to_arrow() null mask
- PR #1433 Fix NVStrings/categories includes
- PR #1432 Update NVStrings to 0.7.* to coincide with 0.7 development
- PR #1483 Modify CSV reader to avoid cropping blank quoted characters in non-string fields
- PR #1446 Merge 1275 hotfix from master into branch-0.7
- PR #1447 Fix legacy groupby apply docstring
- PR #1451 Fix hash join estimated result size is not correct
- PR #1454 Fix local build script improperly change directory permissions
- PR #1490 Require Dask 1.1.0+ for `is_dataframe_like` test or skip otherwise.
- PR #1491 Use more specific directories & groups in CODEOWNERS
- PR #1497 Fix Thrust issue on CentOS caused by missing default constructor of host_vector elements
- PR #1498 Add missing include guard to device_atomics.cuh and separated DEVICE_ATOMICS_TEST
- PR #1506 Fix csv-write call to updated NVStrings method
- PR #1510 Added nvstrings `fillna()` function
- PR #1507 Parquet Reader: Default string data to GDF_STRING
- PR #1535 Fix doc issue to ensure correct labelling of cudf.series
- PR #1537 Fix `undefined reference` link error in HashPartitionTest
- PR #1548 Fix ci/local/build.sh README from using an incorrect image example
- PR #1551 CSV Reader: Fix integer column name indexing
- PR #1586 Fix broken `scalar_wrapper::operator==`
- PR #1591 ORC/Parquet Reader: Fix missing import for FileNotFoundError exception
- PR #1573 Parquet Reader: Fix crash due to clash with ORC reader datasource
- PR #1607 Revert change of `column.to_dense_buffer` always return by copy for performance concerns
- PR #1618 ORC reader: fix assert & data output when nrows/skiprows isn't aligned to stripe boundaries
- PR #1631 Fix failure of TYPES_TEST on some gcc-7 based systems.
- PR #1641 CSV Reader: Fix skip_blank_lines behavior with Windows line terminators (\r\n)
- PR #1648 ORC reader: fix non-deterministic output when skiprows is non-zero
- PR #1676 Fix groupby `as_index` behaviour with `MultiIndex`
- PR #1659 Fix bug caused by empty groupbys and multiindex slicing throwing exceptions
- PR #1656 Correct Groupby failure in dask when un-aggregable columns are left in dataframe.
- PR #1689 Fix groupby performance regression
- PR #1694 Add Cython as a runtime dependency since it's required in `setup.py`


# cuDF 0.6.1 (25 Mar 2019)

## Bug Fixes

- PR #1275 Fix CentOS exception in DataFrame.hash_partition from using value "returned" by a void function


# cuDF 0.6.0 (22 Mar 2019)

## New Features

- PR #760 Raise `FileNotFoundError` instead of `GDF_FILE_ERROR` in `read_csv` if the file does not exist
- PR #539 Add Python bindings for replace function
- PR #823 Add Doxygen configuration to enable building HTML documentation for libcudf C/C++ API
- PR #807 CSV Reader: Add byte_range parameter to specify the range in the input file to be read
- PR #857 Add Tail method for Series/DataFrame and update Head method to use iloc
- PR #858 Add series feature hashing support
- PR #871 CSV Reader: Add support for NA values, including user specified strings
- PR #893 Adds PyArrow based parquet readers / writers to Python, fix category dtype handling, fix arrow ingest buffer size issues
- PR #867 CSV Reader: Add support for ignoring blank lines and comment lines
- PR #887 Add Series digitize method
- PR #895 Add Series groupby
- PR #898 Add DataFrame.groupby(level=0) support
- PR #920 Add feather, JSON, HDF5 readers / writers from PyArrow / Pandas
- PR #888 CSV Reader: Add prefix parameter for column names, used when parsing without a header
- PR #913 Add DLPack support: convert between cuDF DataFrame and DLTensor
- PR #939 Add ORC reader from PyArrow
- PR #918 Add Series.groupby(level=0) support
- PR #906 Add binary and comparison ops to DataFrame
- PR #958 Support unary and binary ops on indexes
- PR #964 Add `rename` method to `DataFrame`, `Series`, and `Index`
- PR #985 Add `Series.to_frame` method
- PR #985 Add `drop=` keyword to reset_index method
- PR #994 Remove references to pygdf
- PR #990 Add external series groupby support
- PR #988 Add top-level merge function to cuDF
- PR #992 Add comparison binaryops to DateTime columns
- PR #996 Replace relative path imports with absolute paths in tests
- PR #995 CSV Reader: Add index_col parameter to specify the column name or index to be used as row labels
- PR #1004 Add `from_gpu_matrix` method to DataFrame
- PR #997 Add property index setter
- PR #1007 Replace relative path imports with absolute paths in cudf
- PR #1013 select columns with df.columns
- PR #1016 Rename Series.unique_count() to nunique() to match pandas API
- PR #947 Prefixsum to handle nulls and float types
- PR #1029 Remove rest of relative path imports
- PR #1021 Add filtered selection with assignment for Dataframes
- PR #872 Adding NVCategory support to cudf apis
- PR #1052 Add left/right_index and left/right_on keywords to merge
- PR #1091 Add `indicator=` and `suffixes=` keywords to merge
- PR #1107 Add unsupported keywords to Series.fillna
- PR #1032 Add string support to cuDF python
- PR #1136 Removed `gdf_concat`
- PR #1153 Added function for getting the padded allocation size for valid bitmask
- PR #1148 Add cudf.sqrt for dataframes and Series
- PR #1159 Add Python bindings for libcudf dlpack functions
- PR #1155 Add __array_ufunc__ for DataFrame and Series for sqrt
- PR #1168 to_frame for series accepts a name argument


## Improvements

- PR #1218 Add dask-cudf page to API docs
- PR #892 Add support for heterogeneous types in binary ops with JIT
- PR #730 Improve performance of `gdf_table` constructor
- PR #561 Add Doxygen style comments to Join CUDA functions
- PR #813 unified libcudf API functions by replacing gpu_ with gdf_
- PR #822 Add support for `__cuda_array_interface__` for ingest
- PR #756 Consolidate common helper functions from unordered map and multimap
- PR #753 Improve performance of groupby sum and average, especially for cases with few groups.
- PR #836 Add ingest support for arrow chunked arrays in Column, Series, DataFrame creation
- PR #763 Format doxygen comments for csv_read_arg struct
- PR #532 CSV Reader: Use type dispatcher instead of switch block
- PR #694 Unit test utilities improvements
- PR #878 Add better indexing to Groupby
- PR #554 Add `empty` method and `is_monotonic` attribute to `Index`
- PR #1040 Fixed up Doxygen comment tags
- PR #909 CSV Reader: Avoid host->device->host copy for header row data
- PR #916 Improved unit testing and error checking for `gdf_column_concat`
- PR #941 Replace `numpy` call in `Series.hash_encode` with `numba`
- PR #942 Added increment/decrement operators for wrapper types
- PR #943 Updated `count_nonzero_mask` to return `num_rows` when the mask is null
- PR #952 Added trait to map C++ type to `gdf_dtype`
- PR #966 Updated RMM submodule.
- PR #998 Add IO reader/writer modules to API docs, fix for missing cudf.Series docs
- PR #1017 concatenate along columns for Series and DataFrames
- PR #1002 Support indexing a dataframe with another boolean dataframe
- PR #1018 Better concatenation for Series and Dataframes
- PR #1036 Use Numpydoc style docstrings
- PR #1047 Adding gdf_dtype_extra_info to gdf_column_view_augmented
- PR #1054 Added default ctor to SerialTrieNode to overcome Thrust issue in CentOS7 + CUDA10
- PR #1024 CSV Reader: Add support for hexadecimal integers in integral-type columns
- PR #1033 Update `fillna()` to use libcudf function `gdf_replace_nulls`
- PR #1066 Added inplace assignment for columns and select_dtypes for dataframes
- PR #1026 CSV Reader: Change the meaning and type of the quoting parameter to match Pandas
- PR #1100 Adds `CUDF_EXPECTS` error-checking macro
- PR #1092 Fix select_dtype docstring
- PR #1111 Added cudf::table
- PR #1108 Sorting for datetime columns
- PR #1120 Return a `Series` (not a `Column`) from `Series.cat.set_categories()`
- PR #1128 CSV Reader: The last data row does not need to be line terminated
- PR #1183 Bump Arrow version to 0.12.1
- PR #1208 Default to CXX11_ABI=ON
- PR #1252 Fix NVStrings dependencies for cuda 9.2 and 10.0
- PR #2037 Optimize the existing `gather` and `scatter` routines in `libcudf`

## Bug Fixes

- PR #821 Fix flake8 issues revealed by flake8 update
- PR #808 Resolved renamed `d_columns_valids` variable name
- PR #820 CSV Reader: fix the issue where reader adds additional rows when file uses \r\n as a line terminator
- PR #780 CSV Reader: Fix scientific notation parsing and null values for empty quotes
- PR #815 CSV Reader: Fix data parsing when tabs are present in the input CSV file
- PR #850 Fix bug where left joins where the left df has 0 rows causes a crash
- PR #861 Fix memory leak by preserving the boolean mask index
- PR #875 Handle unnamed indexes in to/from arrow functions
- PR #877 Fix ingest of 1 row arrow tables in from arrow function
- PR #876 Added missing `<type_traits>` include
- PR #889 Deleted test_rmm.py which has now moved to RMM repo
- PR #866 Merge v0.5.1 numpy ABI hotfix into 0.6
- PR #917 value_counts return int type on empty columns
- PR #611 Renamed `gdf_reduce_optimal_output_size()` -> `gdf_reduction_get_intermediate_output_size()`
- PR #923 fix index for negative slicing for cudf dataframe and series
- PR #927 CSV Reader: Fix category GDF_CATEGORY hashes not being computed properly
- PR #921 CSV Reader: Fix parsing errors with delim_whitespace, quotations in the header row, unnamed columns
- PR #933 Fix handling objects of all nulls in series creation
- PR #940 CSV Reader: Fix an issue where the last data row is missing when using byte_range
- PR #945 CSV Reader: Fix incorrect datetime64 when milliseconds or space separator are used
- PR #959 Groupby: Problem with column name lookup
- PR #950 Converting dataframe/recarry with non-contiguous arrays
- PR #963 CSV Reader: Fix another issue with missing data rows when using byte_range
- PR #999 Fix 0 sized kernel launches and empty sort_index exception
- PR #993 Fix dtype in selecting 0 rows from objects
- PR #1009 Fix performance regression in `to_pandas` method on DataFrame
- PR #1008 Remove custom dask communication approach
- PR #1001 CSV Reader: Fix a memory access error when reading a large (>2GB) file with date columns
- PR #1019 Binary Ops: Fix error when one input column has null mask but other doesn't
- PR #1014 CSV Reader: Fix false positives in bool value detection
- PR #1034 CSV Reader: Fix parsing floating point precision and leading zero exponents
- PR #1044 CSV Reader: Fix a segfault when byte range aligns with a page
- PR #1058 Added support for `DataFrame.loc[scalar]`
- PR #1060 Fix column creation with all valid nan values
- PR #1073 CSV Reader: Fix an issue where a column name includes the return character
- PR #1090 Updating Doxygen Comments
- PR #1080 Fix dtypes returned from loc / iloc because of lists
- PR #1102 CSV Reader: Minor fixes and memory usage improvements
- PR #1174: Fix release script typo
- PR #1137 Add prebuild script for CI
- PR #1118 Enhanced the `DataFrame.from_records()` feature
- PR #1129 Fix join performance with index parameter from using numpy array
- PR #1145 Issue with .agg call on multi-column dataframes
- PR #908 Some testing code cleanup
- PR #1167 Fix issue with null_count not being set after inplace fillna()
- PR #1184 Fix iloc performance regression
- PR #1185 Support left_on/right_on and also on=str in merge
- PR #1200 Fix allocating bitmasks with numba instead of rmm in allocate_mask function
- PR #1213 Fix bug with csv reader requesting subset of columns using wrong datatype
- PR #1223 gpuCI: Fix label on rapidsai channel on gpu build scripts
- PR #1242 Add explicit Thrust exec policy to fix NVCATEGORY_TEST segfault on some platforms
- PR #1246 Fix categorical tests that failed due to bad implicit type conversion
- PR #1255 Fix overwriting conda package main label uploads
- PR #1259 Add dlpack includes to pip build


# cuDF 0.5.1 (05 Feb 2019)

## Bug Fixes

- PR #842 Avoid using numpy via cimport to prevent ABI issues in Cython compilation


# cuDF 0.5.0 (28 Jan 2019)

## New Features

- PR #722 Add bzip2 decompression support to `read_csv()`
- PR #693 add ZLIB-based GZIP/ZIP support to `read_csv_strings()`
- PR #411 added null support to gdf_order_by (new API) and cudf_table::sort
- PR #525 Added GitHub Issue templates for bugs, documentation, new features, and questions
- PR #501 CSV Reader: Add support for user-specified decimal point and thousands separator to read_csv_strings()
- PR #455 CSV Reader: Add support for user-specified decimal point and thousands separator to read_csv()
- PR #439 add `DataFrame.drop` method similar to pandas
- PR #356 add `DataFrame.transpose` method and `DataFrame.T` property similar to pandas
- PR #505 CSV Reader: Add support for user-specified boolean values
- PR #350 Implemented Series replace function
- PR #490 Added print_env.sh script to gather relevant environment details when reporting cuDF issues
- PR #474 add ZLIB-based GZIP/ZIP support to `read_csv()`
- PR #547 Added melt similar to `pandas.melt()`
- PR #491 Add CI test script to check for updates to CHANGELOG.md in PRs
- PR #550 Add CI test script to check for style issues in PRs
- PR #558 Add CI scripts for cpu-based conda and gpu-based test builds
- PR #524 Add Boolean Indexing
- PR #564 Update python `sort_values` method to use updated libcudf `gdf_order_by` API
- PR #509 CSV Reader: Input CSV file can now be passed in as a text or a binary buffer
- PR #607 Add `__iter__` and iteritems to DataFrame class
- PR #643 added a new api gdf_replace_nulls that allows a user to replace nulls in a column

## Improvements

- PR #426 Removed sort-based groupby and refactored existing groupby APIs. Also improves C++/CUDA compile time.
- PR #461 Add `CUDF_HOME` variable in README.md to replace relative pathing.
- PR #472 RMM: Created centralized rmm::device_vector alias and rmm::exec_policy
- PR #500 Improved the concurrent hash map class to support partitioned (multi-pass) hash table building.
- PR #454 Improve CSV reader docs and examples
- PR #465 Added templated C++ API for RMM to avoid explicit cast to `void**`
- PR #513 `.gitignore` tweaks
- PR #521 Add `assert_eq` function for testing
- PR #502 Simplify Dockerfile for local dev, eliminate old conda/pip envs
- PR #549 Adds `-rdynamic` compiler flag to nvcc for Debug builds
- PR #472 RMM: Created centralized rmm::device_vector alias and rmm::exec_policy
- PR #577 Added external C++ API for scatter/gather functions
- PR #500 Improved the concurrent hash map class to support partitioned (multi-pass) hash table building
- PR #583 Updated `gdf_size_type` to `int`
- PR #500 Improved the concurrent hash map class to support partitioned (multi-pass) hash table building
- PR #617 Added .dockerignore file. Prevents adding stale cmake cache files to the docker container
- PR #658 Reduced `JOIN_TEST` time by isolating overflow test of hash table size computation
- PR #664 Added Debuging instructions to README
- PR #651 Remove noqa marks in `__init__.py` files
- PR #671 CSV Reader: uncompressed buffer input can be parsed without explicitly specifying compression as None
- PR #684 Make RMM a submodule
- PR #718 Ensure sum, product, min, max methods pandas compatibility on empty datasets
- PR #720 Refactored Index classes to make them more Pandas-like, added CategoricalIndex
- PR #749 Improve to_arrow and from_arrow Pandas compatibility
- PR #766 Remove TravisCI references, remove unused variables from CMake, fix ARROW_VERSION in Cmake
- PR #773 Add build-args back to Dockerfile and handle dependencies based on environment yml file
- PR #781 Move thirdparty submodules to root and symlink in /cpp
- PR #843 Fix broken cudf/python API examples, add new methods to the API index

## Bug Fixes

- PR #569 CSV Reader: Fix days being off-by-one when parsing some dates
- PR #531 CSV Reader: Fix incorrect parsing of quoted numbers
- PR #465 Added templated C++ API for RMM to avoid explicit cast to `void**`
- PR #473 Added missing <random> include
- PR #478 CSV Reader: Add api support for auto column detection, header, mangle_dupe_cols, usecols
- PR #495 Updated README to correct where cffi pytest should be executed
- PR #501 Fix the intermittent segfault caused by the `thousands` and `compression` parameters in the csv reader
- PR #502 Simplify Dockerfile for local dev, eliminate old conda/pip envs
- PR #512 fix bug for `on` parameter in `DataFrame.merge` to allow for None or single column name
- PR #511 Updated python/cudf/bindings/join.pyx to fix cudf merge printing out dtypes
- PR #513 `.gitignore` tweaks
- PR #521 Add `assert_eq` function for testing
- PR #537 Fix CMAKE_CUDA_STANDARD_REQURIED typo in CMakeLists.txt
- PR #447 Fix silent failure in initializing DataFrame from generator
- PR #545 Temporarily disable csv reader thousands test to prevent segfault (test re-enabled in PR #501)
- PR #559 Fix Assertion error while using `applymap` to change the output dtype
- PR #575 Update `print_env.sh` script to better handle missing commands
- PR #612 Prevent an exception from occuring with true division on integer series.
- PR #630 Fix deprecation warning for `pd.core.common.is_categorical_dtype`
- PR #622 Fix Series.append() behaviour when appending values with different numeric dtype
- PR #603 Fix error while creating an empty column using None.
- PR #673 Fix array of strings not being caught in from_pandas
- PR #644 Fix return type and column support of dataframe.quantile()
- PR #634 Fix create `DataFrame.from_pandas()` with numeric column names
- PR #654 Add resolution check for GDF_TIMESTAMP in Join
- PR #648 Enforce one-to-one copy required when using `numba>=0.42.0`
- PR #645 Fix cmake build type handling not setting debug options when CMAKE_BUILD_TYPE=="Debug"
- PR #669 Fix GIL deadlock when launching multiple python threads that make Cython calls
- PR #665 Reworked the hash map to add a way to report the destination partition for a key
- PR #670 CMAKE: Fix env include path taking precedence over libcudf source headers
- PR #674 Check for gdf supported column types
- PR #677 Fix 'gdf_csv_test_Dates' gtest failure due to missing nrows parameter
- PR #604 Fix the parsing errors while reading a csv file using `sep` instead of `delimiter`.
- PR #686 Fix converting nulls to NaT values when converting Series to Pandas/Numpy
- PR #689 CSV Reader: Fix behavior with skiprows+header to match pandas implementation
- PR #691 Fixes Join on empty input DFs
- PR #706 CSV Reader: Fix broken dtype inference when whitespace is in data
- PR #717 CSV reader: fix behavior when parsing a csv file with no data rows
- PR #724 CSV Reader: fix build issue due to parameter type mismatch in a std::max call
- PR #734 Prevents reading undefined memory in gpu_expand_mask_bits numba kernel
- PR #747 CSV Reader: fix an issue where CUDA allocations fail with some large input files
- PR #750 Fix race condition for handling NVStrings in CMake
- PR #719 Fix merge column ordering
- PR #770 Fix issue where RMM submodule pointed to wrong branch and pin other to correct branches
- PR #778 Fix hard coded ABI off setting
- PR #784 Update RMM submodule commit-ish and pip paths
- PR #794 Update `rmm::exec_policy` usage to fix segmentation faults when used as temprory allocator.
- PR #800 Point git submodules to branches of forks instead of exact commits


# cuDF 0.4.0 (05 Dec 2018)

## New Features

- PR #398 add pandas-compatible `DataFrame.shape()` and `Series.shape()`
- PR #394 New documentation feature "10 Minutes to cuDF"
- PR #361 CSV Reader: Add support for strings with delimiters

## Improvements

 - PR #436 Improvements for type_dispatcher and wrapper structs
 - PR #429 Add CHANGELOG.md (this file)
 - PR #266 use faster CUDA-accelerated DataFrame column/Series concatenation.
 - PR #379 new C++ `type_dispatcher` reduces code complexity in supporting many data types.
 - PR #349 Improve performance for creating columns from memoryview objects
 - PR #445 Update reductions to use type_dispatcher. Adds integer types support to sum_of_squares.
 - PR #448 Improve installation instructions in README.md
 - PR #456 Change default CMake build to Release, and added option for disabling compilation of tests

## Bug Fixes

 - PR #444 Fix csv_test CUDA too many resources requested fail.
 - PR #396 added missing output buffer in validity tests for groupbys.
 - PR #408 Dockerfile updates for source reorganization
 - PR #437 Add cffi to Dockerfile conda env, fixes "cannot import name 'librmm'"
 - PR #417 Fix `map_test` failure with CUDA 10
 - PR #414 Fix CMake installation include file paths
 - PR #418 Properly cast string dtypes to programmatic dtypes when instantiating columns
 - PR #427 Fix and tests for Concatenation illegal memory access with nulls


# cuDF 0.3.0 (23 Nov 2018)

## New Features

 - PR #336 CSV Reader string support

## Improvements

 - PR #354 source code refactored for better organization. CMake build system overhaul. Beginning of transition to Cython bindings.
 - PR #290 Add support for typecasting to/from datetime dtype
 - PR #323 Add handling pyarrow boolean arrays in input/out, add tests
 - PR #325 GDF_VALIDITY_UNSUPPORTED now returned for algorithms that don't support non-empty valid bitmasks
 - PR #381 Faster InputTooLarge Join test completes in ms rather than minutes.
 - PR #373 .gitignore improvements
 - PR #367 Doc cleanup & examples for DataFrame methods
 - PR #333 Add Rapids Memory Manager documentation
 - PR #321 Rapids Memory Manager adds file/line location logging and convenience macros
 - PR #334 Implement DataFrame `__copy__` and `__deepcopy__`
 - PR #271 Add NVTX ranges to pygdf
 - PR #311 Document system requirements for conda install

## Bug Fixes

 - PR #337 Retain index on `scale()` function
 - PR #344 Fix test failure due to PyArrow 0.11 Boolean handling
 - PR #364 Remove noexcept from managed_allocator;  CMakeLists fix for NVstrings
 - PR #357 Fix bug that made all series be considered booleans for indexing
 - PR #351 replace conda env configuration for developers
 - PRs #346 #360 Fix CSV reading of negative numbers
 - PR #342 Fix CMake to use conda-installed nvstrings
 - PR #341 Preserve categorical dtype after groupby aggregations
 - PR #315 ReadTheDocs build update to fix missing libcuda.so
 - PR #320 FIX out-of-bounds access error in reductions.cu
 - PR #319 Fix out-of-bounds memory access in libcudf count_valid_bits
 - PR #303 Fix printing empty dataframe


# cuDF 0.2.0 and cuDF 0.1.0

These were initial releases of cuDF based on previously separate pyGDF and libGDF libraries.<|MERGE_RESOLUTION|>--- conflicted
+++ resolved
@@ -2,11 +2,8 @@
 
 ## New Features
 
-<<<<<<< HEAD
 - PR #3693 add string support, skipna to scan operation
-=======
 - PR #3861 Added Series.sum feature for String
->>>>>>> 68320dd4
 
 ## Improvements
 
