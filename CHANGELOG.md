# cuDF 0.6.0 (Date TBD)

## New Features

- PR #760 Raise `FileNotFoundError` instead of `GDF_FILE_ERROR` in `read_csv` if the file does not exist
- PR #539 Add Python bindings for replace function
- PR #807 CSV Reader: Add byte_range parameter to specify the range in the input file to be read
<<<<<<< HEAD
- PR #857 Add Tail method for Series/DataFrame and update Head method to use iloc
=======
- PR #858 Add series feature hashing support
- PR #871 CSV Reader: Add support for NA values, including user specified strings
- PR #893 Adds PyArrow based parquet readers / writers to Python, fix category dtype handling, fix arrow ingest buffer size issues
- PR #867 CSV Reader: Add support for ignoring blank lines and comment lines
- PR #887 Add Series digitize method
- PR #895 Add Series groupby
- PR #898 Add DataFrame.groupby(level=0) support
- PR #920 Add feather, JSON, HDF5 readers / writers from PyArrow / Pandas
- PR #888 CSV Reader: Add prefix parameter for column names, used when parsing without a header
- PR #918 Add Series.groupby(level=0) support
- PR #906 Add binary and comparison ops to DataFrame
>>>>>>> c63c3fad

## Improvements

- PR #730 Improve performance of `gdf_table` constructor
- PR #813 unified libcudf API functions by replacing gpu_ with gdf_
- PR #822 Add support for `__cuda_array_interface__` for ingest
- PR #756 Consolidate common helper functions from unordered map and multimap
- PR #753 Improve performance of groupby sum and average, especially for cases with few groups.
- PR #836 Add ingest support for arrow chunked arrays in Column, Series, DataFrame creation
- PR #763 Format doxygen comments for csv_read_arg struct
- PR #532 CSV Reader: Use type dispatcher instead of switch block
- PR #878 Add better indexing to Groupby
- PR #554 Add `empty` method and `is_monotonic` attribute to `Index`
- PR #909 CSV Reader: Avoid host->device->host copy for header row data
- PR #916 Improved unit testing and error checking for `gdf_column_concat`
- PR #941 Replace `numpy` call in `Series.hash_encode` with `numba`
- PR #943 Updated `count_nonzero_mask` to return `num_rows` when the mask is null
- PR #942 Added increment/decrement operators for wrapper types

## Bug Fixes

- PR #821 Fix flake8 issues revealed by flake8 update
- PR #808 Resolved renamed `d_columns_valids` variable name
- PR #820 SCV Reader: fix the issue where reader adds additional rows when file uses \r\n as a line terminator
- PR #780 CSV Reader: Fix scientific notation parsing and null values for empty quotes
- PR #815 CSV Reader: Fix data parsing when tabs are present in the input CSV file
- PR #850 Fix bug where left joins where the left df has 0 rows causes a crash
- PR #861 Fix memory leak by preserving the boolean mask index
- PR #875 Handle unnamed indexes in to/from arrow functions
- PR #877 Fix ingest of 1 row arrow tables in from arrow function
- PR #876 Added missing `<type_traits>` include
- PR #889 Deleted test_rmm.py which has now moved to RMM repo
- PR #866 Merge v0.5.1 numpy ABI hotfix into 0.6
- PR #917 value_counts return int type on empty columns
- PR #923 fix index for negative slicing for cudf dataframe and series
- PR #927 CSV Reader: Fix category GDF_CATEGORY hashes not being computed properly
- PR #921 CSV Reader: Fix parsing errors with delim_whitespace, quotations in the header row, unnamed columns
- PR #933 Fix handling objects of all nulls in series creation
- PR #940 CSV Reader: fix an issue where the last data row is missing when using byte_range
- PR #945 CSV Reader: Fix incorrect datetime64 when milliseconds or space separator are used
- PR #959 Groupby: Problem with column name lookup

# cuDF 0.5.1 (05 Feb 2019)

## Bug Fixes

- PR #842 Avoid using numpy via cimport to prevent ABI issues in Cython compilation


# cuDF 0.5.0 (28 Jan 2019)

## New Features

- PR #722 Add bzip2 decompression support to `read_csv()`
- PR #693 add ZLIB-based GZIP/ZIP support to `read_csv_strings()`
- PR #411 added null support to gdf_order_by (new API) and cudf_table::sort
- PR #525 Added GitHub Issue templates for bugs, documentation, new features, and questions
- PR #501 CSV Reader: Add support for user-specified decimal point and thousands separator to read_csv_strings()
- PR #455 CSV Reader: Add support for user-specified decimal point and thousands separator to read_csv()
- PR #439 add `DataFrame.drop` method similar to pandas
- PR #356 add `DataFrame.transpose` method and `DataFrame.T` property similar to pandas
- PR #505 CSV Reader: Add support for user-specified boolean values
- PR #350 Implemented Series replace function
- PR #490 Added print_env.sh script to gather relevant environment details when reporting cuDF issues
- PR #474 add ZLIB-based GZIP/ZIP support to `read_csv()`
- PR #547 Added melt similar to `pandas.melt()`
- PR #491 Add CI test script to check for updates to CHANGELOG.md in PRs
- PR #550 Add CI test script to check for style issues in PRs
- PR #558 Add CI scripts for cpu-based conda and gpu-based test builds
- PR #524 Add Boolean Indexing
- PR #564 Update python `sort_values` method to use updated libcudf `gdf_order_by` API
- PR #509 CSV Reader: Input CSV file can now be passed in as a text or a binary buffer
- PR #607 Add `__iter__` and iteritems to DataFrame class
- PR #576 Create BitMask class and unit test to make 32-bit bit masks
- PR #608 Added the `DataFrame.iloc[]` and `Series.iloc[]` features
- PR #600 Enable deep or shallow copy
- PR #635 Add Doxygen template
- PR #649 Add `cudf.from_pandas` function
- PR #633 CSV Reader: Add support for the nrows parameter to specify the number of rows to read from the input file
- PR #668 Added Python 3.7 support, upgraded packages: pandas>=0.23.4, pyarrow=0.11.1, numba>=0.40.0, cython>=0.29, GLIBCXX11 ABI compatibility; align with gcc7 conda update
- PR #679 Test Series indexing, support integer scalars and integer sequences
- PR #567 Adds setup for a wheel which is installable by pip
- PR #718 Expose `product` reduction method to Python and add `GDF_NOTIMPLEMENTED_ERROR` error value

## Improvements

- PR #426 Removed sort-based groupby and refactored existing groupby APIs. Also improves C++/CUDA compile time.
- PR #461 Add `CUDF_HOME` variable in README.md to replace relative pathing.
- PR #472 RMM: Created centralized rmm::device_vector alias and rmm::exec_policy
- PR #500 Improved the concurrent hash map class to support partitioned (multi-pass) hash table building.
- PR #454 Improve CSV reader docs and examples
- PR #465 Added templated C++ API for RMM to avoid explicit cast to `void**`
- PR #513 `.gitignore` tweaks
- PR #521 Add `assert_eq` function for testing
- PR #502 Simplify Dockerfile for local dev, eliminate old conda/pip envs
- PR #549 Adds `-rdynamic` compiler flag to nvcc for Debug builds
- PR #500 Improved the concurrent hash map class to support partitioned (multi-pass) hash table building
- PR #583 Updated `gdf_size_type` to `int`
- PR #617 Added .dockerignore file. Prevents adding stale cmake cache files to the docker container
- PR #658 Reduced `JOIN_TEST` time by isolating overflow test of hash table size computation
- PR #664 Added Debuging instructions to README
- PR #651 Remove noqa marks in `__init__.py` files
- PR #671 CSV Reader: uncompressed buffer input can be parsed without explicitly specifying compression as None
- PR #684 Make RMM a submodule
- PR #718 Ensure sum, product, min, max methods pandas compatibility on empty datasets
- PR #720 Refactored Index classes to make them more Pandas-like, added CategoricalIndex
- PR #749 Improve to_arrow and from_arrow Pandas compatibility
- PR #766 Remove TravisCI references, remove unused variables from CMake, fix ARROW_VERSION in Cmake
- PR #773 Add build-args back to Dockerfile and handle dependencies based on environment yml file
- PR #781 Move thirdparty submodules to root and symlink in /cpp
- PR #843 Fix broken cudf/python API examples, add new methods to the API index

## Bug Fixes

- PR #569 CSV Reader: Fix days being off-by-one when parsing some dates
- PR #531 CSV Reader: Fix incorrect parsing of quoted numbers
- PR #465 Added templated C++ API for RMM to avoid explicit cast to `void**`
- PR #473 Added missing <random> include
- PR #478 CSV Reader: Add api support for auto column detection, header, mangle_dupe_cols, usecols
- PR #495 Updated README to correct where cffi pytest should be executed
- PR #501 Fix the intermittent segfault caused by the `thousands` and `compression` parameters in the csv reader
- PR #502 Simplify Dockerfile for local dev, eliminate old conda/pip envs
- PR #512 fix bug for `on` parameter in `DataFrame.merge` to allow for None or single column name
- PR #511 Updated python/cudf/bindings/join.pyx to fix cudf merge printing out dtypes
- PR #513 `.gitignore` tweaks
- PR #521 Add `assert_eq` function for testing
- PR #537 Fix CMAKE_CUDA_STANDARD_REQURIED typo in CMakeLists.txt
- PR #447 Fix silent failure in initializing DataFrame from generator
- PR #545 Temporarily disable csv reader thousands test to prevent segfault (test re-enabled in PR #501)
- PR #559 Fix Assertion error while using `applymap` to change the output dtype
- PR #575 Update `print_env.sh` script to better handle missing commands
- PR #612 Prevent an exception from occuring with true division on integer series.
- PR #630 Fix deprecation warning for `pd.core.common.is_categorical_dtype`
- PR #622 Fix Series.append() behaviour when appending values with different numeric dtype
- PR #603 Fix error while creating an empty column using None.
- PR #673 Fix array of strings not being caught in from_pandas
- PR #644 Fix return type and column support of dataframe.quantile()
- PR #634 Fix create `DataFrame.from_pandas()` with numeric column names
- PR #654 Add resolution check for GDF_TIMESTAMP in Join
- PR #648 Enforce one-to-one copy required when using `numba>=0.42.0`
- PR #645 Fix cmake build type handling not setting debug options when CMAKE_BUILD_TYPE=="Debug"
- PR #669 Fix GIL deadlock when launching multiple python threads that make Cython calls
- PR #665 Reworked the hash map to add a way to report the destination partition for a key
- PR #670 CMAKE: Fix env include path taking precedence over libcudf source headers
- PR #674 Check for gdf supported column types
- PR #677 Fix 'gdf_csv_test_Dates' gtest failure due to missing nrows parameter
- PR #604 Fix the parsing errors while reading a csv file using `sep` instead of `delimiter`.
- PR #686 Fix converting nulls to NaT values when converting Series to Pandas/Numpy
- PR #689 CSV Reader: Fix behavior with skiprows+header to match pandas implementation
- PR #691 Fixes Join on empty input DFs
- PR #706 CSV Reader: Fix broken dtype inference when whitespace is in data
- PR #717 CSV reader: fix behavior when parsing a csv file with no data rows
- PR #724 CSV Reader: fix build issue due to parameter type mismatch in a std::max call
- PR #734 Prevents reading undefined memory in gpu_expand_mask_bits numba kernel
- PR #747 CSV Reader: fix an issue where CUDA allocations fail with some large input files
- PR #750 Fix race condition for handling NVStrings in CMake
- PR #719 Fix merge column ordering
- PR #770 Fix issue where RMM submodule pointed to wrong branch and pin other to correct branches
- PR #778 Fix hard coded ABI off setting
- PR #784 Update RMM submodule commit-ish and pip paths
- PR #794 Update `rmm::exec_policy` usage to fix segmentation faults when used as temprory allocator.
- PR #800 Point git submodules to branches of forks instead of exact commits


# cuDF 0.4.0 (05 Dec 2018)

## New Features

- PR #398 add pandas-compatible `DataFrame.shape()` and `Series.shape()`
- PR #394 New documentation feature "10 Minutes to cuDF"
- PR #361 CSV Reader: Add support for strings with delimiters

## Improvements

 - PR #436 Improvements for type_dispatcher and wrapper structs
 - PR #429 Add CHANGELOG.md (this file)
 - PR #266 use faster CUDA-accelerated DataFrame column/Series concatenation.
 - PR #379 new C++ `type_dispatcher` reduces code complexity in supporting many data types.
 - PR #349 Improve performance for creating columns from memoryview objects
 - PR #445 Update reductions to use type_dispatcher. Adds integer types support to sum_of_squares.
 - PR #448 Improve installation instructions in README.md
 - PR #456 Change default CMake build to Release, and added option for disabling compilation of tests

## Bug Fixes

 - PR #444 Fix csv_test CUDA too many resources requested fail.
 - PR #396 added missing output buffer in validity tests for groupbys.
 - PR #408 Dockerfile updates for source reorganization
 - PR #437 Add cffi to Dockerfile conda env, fixes "cannot import name 'librmm'"
 - PR #417 Fix `map_test` failure with CUDA 10
 - PR #414 Fix CMake installation include file paths
 - PR #418 Properly cast string dtypes to programmatic dtypes when instantiating columns
 - PR #427 Fix and tests for Concatenation illegal memory access with nulls


# cuDF 0.3.0 (23 Nov 2018)

## New Features

 - PR #336 CSV Reader string support

## Improvements

 - PR #354 source code refactored for better organization. CMake build system overhaul. Beginning of transition to Cython bindings.
 - PR #290 Add support for typecasting to/from datetime dtype
 - PR #323 Add handling pyarrow boolean arrays in input/out, add tests
 - PR #325 GDF_VALIDITY_UNSUPPORTED now returned for algorithms that don't support non-empty valid bitmasks
 - PR #381 Faster InputTooLarge Join test completes in ms rather than minutes.
 - PR #373 .gitignore improvements
 - PR #367 Doc cleanup & examples for DataFrame methods
 - PR #333 Add Rapids Memory Manager documentation
 - PR #321 Rapids Memory Manager adds file/line location logging and convenience macros
 - PR #334 Implement DataFrame `__copy__` and `__deepcopy__`
 - PR #271 Add NVTX ranges to pygdf
 - PR #311 Document system requirements for conda install

## Bug Fixes

 - PR #337 Retain index on `scale()` function
 - PR #344 Fix test failure due to PyArrow 0.11 Boolean handling
 - PR #364 Remove noexcept from managed_allocator;  CMakeLists fix for NVstrings
 - PR #357 Fix bug that made all series be considered booleans for indexing
 - PR #351 replace conda env configuration for developers
 - PRs #346 #360 Fix CSV reading of negative numbers
 - PR #342 Fix CMake to use conda-installed nvstrings
 - PR #341 Preserve categorical dtype after groupby aggregations
 - PR #315 ReadTheDocs build update to fix missing libcuda.so
 - PR #320 FIX out-of-bounds access error in reductions.cu
 - PR #319 Fix out-of-bounds memory access in libcudf count_valid_bits
 - PR #303 Fix printing empty dataframe


# cuDF 0.2.0 and cuDF 0.1.0

These were initial releases of cuDF based on previously separate pyGDF and libGDF libraries.
<|MERGE_RESOLUTION|>--- conflicted
+++ resolved
@@ -5,9 +5,7 @@
 - PR #760 Raise `FileNotFoundError` instead of `GDF_FILE_ERROR` in `read_csv` if the file does not exist
 - PR #539 Add Python bindings for replace function
 - PR #807 CSV Reader: Add byte_range parameter to specify the range in the input file to be read
-<<<<<<< HEAD
 - PR #857 Add Tail method for Series/DataFrame and update Head method to use iloc
-=======
 - PR #858 Add series feature hashing support
 - PR #871 CSV Reader: Add support for NA values, including user specified strings
 - PR #893 Adds PyArrow based parquet readers / writers to Python, fix category dtype handling, fix arrow ingest buffer size issues
@@ -19,7 +17,6 @@
 - PR #888 CSV Reader: Add prefix parameter for column names, used when parsing without a header
 - PR #918 Add Series.groupby(level=0) support
 - PR #906 Add binary and comparison ops to DataFrame
->>>>>>> c63c3fad
 
 ## Improvements
 
