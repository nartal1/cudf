--- conflicted
+++ resolved
@@ -31,13 +31,10 @@
 - PR #4014 ORC/Parquet: add count parameter to stripe/rowgroup-based reader API
 - PR #3880 Add aggregation infrastructure support for reduction
 - PR #4021 Change quantiles signature for clarity.
-<<<<<<< HEAD
 - PR #4058 Port hash.pyx to use libcudf++ APIs
 - PR #4045 Reorganize `libxx` directory
 - PR #4029 Port streaming.pyx to use libcudf++ APIs
-=======
 - PR #4029 Port stream_compaction.pyx to use libcudf++ APIs
->>>>>>> 0f431a38
 - PR #4031 Docs build scripts and instructions update
 - PR #4062 Improve how java classifiers are produced
 - PR #4038 JNI and Java support for is_nan and is_not_nan
