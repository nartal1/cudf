# cuDF 0.12.0 (Date TBD)

## New Features

- PR #3224 Define and implement new join APIs.
- PR #3284 Add gpu-accelerated parquet writer
- PR #3254 Python redesign for libcudf++
- PR #3336 Add `from_dlpack` and `to_dlpack`
- PR #3555 Add column names support to libcudf++ io readers and writers
- PR #3619 Support CuPy 7
- PR #3604 Add nvtext ngrams-tokenize function
- PR #3610 Add memory_usage to DataFrame and Series APIs
- PR #3627 Adding cudf::sort and cudf::sort_by_key
<<<<<<< HEAD
- PR #3597 Implement new sort based groupby
- PR #3776 Column equivalence comparator (using epsilon for float equality)
=======
- PR #3667 Define and implement round-robin partition API.
>>>>>>> 38a3b127
- PR #3690 Add bools_to_mask
- PR #3683 Added support for multiple delimiters in `nvtext.token_count()`

## Improvements

- PR #3351 Add warning when filepath resolves to multiple files in cudf readers
- PR #3370 Port NVStrings strip functions
- PR #3453 Port NVStrings IPv4 convert functions to cudf strings column
- PR #3441 Port NVStrings url encode/decode to cudf strings column
- PR #3364 Port NVStrings split functions
- PR #3463 Port NVStrings partition/rpartition to cudf strings column
- PR #3502 ORC reader: add option to read DECIMALs as INT64
- PR #3461 Add a new overload to allocate_like() that takes explicit type and size params.
- PR #3590 Specialize hash functions for floating point
- PR #3569 Use `np.asarray` in `StringColumn.deserialize`
- PR #3553 Support Python NoneType in numeric binops
- PR #3511 Support DataFrame / Series mixed arithmetic
- PR #3567 Include `strides` in `__cuda_array_interface__`
- PR #3608 Update OPS codeowner group name
- PR #3431 Port NVStrings translate to cudf strings column
- PR #3620 Add stream parameter to unary ops detail API
- PR #3593 Adding begin/end for mutable_column_device_view
- PR #3587 Merge CHECK_STREAM & CUDA_CHECK_LAST to CHECK_CUDA
- PR #3655 Use move with make_pair to avoid copy construction
- PR #3402 Define and implement new quantiles APIs
- PR #3612 Add ability to customize the JIT kernel cache path
- PR #3647 Remove PatchedNumbaDeviceArray with CuPy 6.6.0
- PR #3641 Remove duplicate definitions of CUDA_DEVICE_CALLABLE
- PR #3640 Enable memory_usage in dask_cudf (also adds pd.Index from_pandas)
- PR #3654 Update Jitify submodule ref to include gcc-8 fix
- PR #3639 Define and implement `nans_to_nulls`
- PR #3699 Stringify libcudacxx headers for binary op JIT
- PR #3697 Improve column insert performance for wide frames
<<<<<<< HEAD
- PR #3616 Add aggregation infrastructure for argmax/argmin.
=======
- PR #3653 Make `gather_bitmask_kernel` more reusable.
>>>>>>> 38a3b127
- PR #3710 Remove multiple CMake configuration steps from root build script
- PR #3657 Define and implement compiled binops for string column comparisons
- PR #3520 Change read_parquet defaults and add warnings
- PR #3780 Java APIs for selecting a GPU

## Bug Fixes

- PR #3550 Update Java package to 0.12
- PR #3549 Fix index name issue with iloc with RangeIndex
- PR #3562 Fix 4GB limit for gzipped-compressed csv files
- PR #2981 enable build.sh to build all targets without installation
- PR #3563 Use `__cuda_array_interface__` for serialization
- PR #3564 Fix cuda memory access error in gather_bitmask_kernel
- PR #3548 Replaced CUDA_RT_CALL with CUDA_TRY
- PR #3622 Fix new warnings and errors when building with gcc-8
- PR #3588 Remove avro reader column order reversal
- PR #3629 Fix hash map test failure
- PR #3637 Fix sorted set_index operations in dask_cudf
- PR #3663 Fix libcudf++ ORC reader microseconds and milliseconds conversion
- PR #3668 Fixing CHECK_CUDA debug build issue
- PR #3684 Fix ends_with logic for matching string case
- PR #3687 Fixed bug while passing input GPU memory pointer in `nvtext.scatter_count()`
- PR #3701 Fix hash_partition hashing all columns instead of columns_to_hash
- PR #3694 Allow for null columns parameter in `csv_writer`
- PR #3706 Removed extra type-dispatcher call from merge
- PR #3704 Changed the default delimiter to `whitespace` for nvtext methods.
- PR #3741 Construct DataFrame from dict-of-Series with alignment
- PR #3724 Update rmm version to match release
- PR #3743 Fix for `None` data in `__array_interface__`
- PR #3731 Fix performance of zero sized dataframe slice
- PR #3709 Fix inner_join incorrect result issue
- PR #3734 Update numba to 0.46 in conda files
- PR #3738 Update libxx cython types.hpp path
- PR #3672 Fix to_host issue with column_view having offset
- PR #3730 CSV reader: Set invalid float values to NaN/null
- PR #3670 Floor when casting between timestamps of different precisions
- PR #3728 Fix apply_boolean_mask issue with non-null string column
- PR #3769 Don't look for a `name` attribute in column
- PR #3783 Bind cuDF operators to Dask Dataframe
- PR #3775 Fix segfault when reading compressed CSV files larger than 4GB


# cuDF 0.11.0 (11 Dec 2019)

## New Features

- PR #2905 Added `Series.median()` and null support for `Series.quantile()`
- PR #2930 JSON Reader: Support ARROW_RANDOM_FILE input
- PR #2956 Add `cudf::stack` and `cudf::tile`
- PR #2980 Added nvtext is_vowel/is_consonant functions
- PR #2987 Add `inplace` arg to `DataFrame.reset_index` and `Series`
- PR #3011 Added libcudf++ transition guide
- PR #3129 Add strings column factory from `std::vector`s
- PR #3054 Add parquet reader support for decimal data types
- PR #3022 adds DataFrame.astype for cuDF dataframes
- PR #2962 Add isnull(), notnull() and related functions
- PR #3025 Move search files to legacy
- PR #3068 Add `scalar` class
- PR #3094 Adding `any` and `all` support from libcudf
- PR #3130 Define and implement new `column_wrapper`
- PR #3143 Define and implement new copying APIs `slice` and `split`
- PR #3161 Move merge files to legacy
- PR #3079 Added support to write ORC files given a local path
- PR #3192 Add dtype param to cast `DataFrame` on init
- PR #3213 Port cuIO to libcudf++
- PR #3222 Add nvtext character tokenizer
- PR #3223 Java expose underlying buffers
- PR #3300 Add `DataFrame.insert`
- PR #3263 Define and implement new `valid_if`
- PR #3278 Add `to_host` utility to copy `column_view` to host
- PR #3087 Add new cudf::experimental bool8 wrapper
- PR #3219 Construct column from column_view
- PR #3250 Define and implement new merge APIs
- PR #3144 Define and implement new hashing APIs `hash` and `hash_partition`
- PR #3229 Define and implement new search APIs
- PR #3308 java add API for memory usage callbacks
- PR #2691 Row-wise reduction and scan operations via CuPy
- PR #3291 Add normalize_nans_and_zeros
- PR #3187 Define and implement new replace APIs
- PR #3356 Add vertical concatenation for table/columns
- PR #3344 java split API
- PR #2791 Add `groupby.std()`
- PR #3368 Enable dropna argument in dask_cudf groupby
- PR #3298 add null replacement iterator for column_device_view
- PR #3297 Define and implement new groupby API.
- PR #3396 Update device_atomics with new bool8 and timestamp specializations
- PR #3411 Java host memory management API
- PR #3393 Implement df.cov and enable covariance/correlation in dask_cudf
- PR #3401 Add dask_cudf ORC writer (to_orc)
- PR #3331 Add copy_if_else
- PR #3427 Define and Implement new multi-search API
- PR #3442 Add Bool-index + Multi column + DataFrame support for set-item
- PR #3172 Define and implement new fill/repeat/copy_range APIs
- PR #3490 Add pair iterators for columns
- PR #3497 Add DataFrame.drop(..., inplace=False) argument
- PR #3469 Add string functionality for replace API
- PR #3527 Add string functionality for merge API
- PR #3557 Add contiguous_split() function.
- PR #3507 Define and implement new binary operation APIs
- PR #3273 Define and implement new reduction APIs

## Improvements

- PR #2904 Move gpu decompressors to cudf::io namespace
- PR #2977 Moved old C++ test utilities to legacy directory.
- PR #2965 Fix slow orc reader perf with large uncompressed blocks
- PR #2995 Move JIT type utilities to legacy directory
- PR #2927 Add ``Table`` and ``TableView`` extension classes that wrap legacy cudf::table
- PR #3005 Renames `cudf::exp` namespace to `cudf::experimental`
- PR #3008 Make safe versions of `is_null` and `is_valid` in `column_device_view`
- PR #3026 Move fill and repeat files to legacy
- PR #3027 Move copying.hpp and related source to legacy folder
- PR #3014 Snappy decompression optimizations
- PR #3032 Use `asarray` to coerce indices to a NumPy array
- PR #2996 IO Readers: Replace `cuio::device_buffer` with `rmm::device_buffer`
- PR #3051 Specialized hash function for strings column
- PR #3065 Select and Concat for cudf::experimental::table
- PR #3080 Move `valid_if.cuh` to `legacy/`
- PR #3052 Moved replace.hpp functionality to legacy
- PR #3091 Move join files to legacy
- PR #3092 Implicitly init RMM if Java allocates before init
- PR #3029 Update gdf_ numeric types with stdint and move to cudf namespace
- PR #3052 Moved replace.hpp functionality to legacy
- PR #2955 Add cmake option to only build for present GPU architecture
- PR #3070 Move functions.h and related source to legacy
- PR #2951 Allow set_index to handle a list of column names
- PR #3093 Move groupby files to legacy
- PR #2988 Removing GIS functionality (now part of cuSpatial library)
- PR #3067 Java method to return size of device memory buffer
- PR #3083 Improved some binary operation tests to include null testing.
- PR #3084 Update to arrow-cpp and pyarrow 0.15.0
- PR #3071 Move cuIO to legacy
- PR #3126 Round 2 of snappy decompression optimizations
- PR #3046 Define and implement new copying APIs `empty_like` and `allocate_like`
- PR #3128 Support MultiIndex in DataFrame.join
- PR #2971 Added initial gather and scatter methods for strings_column_view
- PR #3133 Port NVStrings to cudf column: count_characters and count_bytes
- PR #2991 Added strings column functions concatenate and join_strings
- PR #3028 Define and implement new `gather` APIs.
- PR #3135 Add nvtx utilities to cudf::nvtx namespace
- PR #3021 Java host side concat of serialized buffers
- PR #3138 Move unary files to legacy
- PR #3170 Port NVStrings substring functions to cudf strings column
- PR #3159 Port NVStrings is-chars-types function to cudf strings column
- PR #3154 Make `table_view_base.column()` const and add `mutable_table_view.column()`
- PR #3175 Set cmake cuda version variables
- PR #3171 Move deprecated error macros to legacy
- PR #3191 Port NVStrings integer convert ops to cudf column
- PR #3189 Port NVStrings find ops to cudf column
- PR #3352 Port NVStrings convert float functions to cudf strings column
- PR #3193 Add cuPy as a formal dependency
- PR #3195 Support for zero columned `table_view`
- PR #3165 Java device memory size for string category
- PR #3205 Move transform files to legacy
- PR #3202 Rename and move error.hpp to public headers
- PR #2878 Use upstream merge code in dask_cudf
- PR #3217 Port NVStrings upper and lower case conversion functions
- PR #3350 Port NVStrings booleans convert functions
- PR #3231 Add `column::release()` to give up ownership of contents.
- PR #3157 Use enum class rather than enum for mask_allocation_policy
- PR #3232 Port NVStrings datetime conversion to cudf strings column
- PR #3136 Define and implement new transpose API
- PR #3237 Define and implement new transform APIs
- PR #3245 Move binaryop files to legacy
- PR #3241 Move stream_compaction files to legacy
- PR #3166 Move reductions to legacy
- PR #3261 Small cleanup: remove `== true`
- PR #3271 Update rmm API based on `rmm.reinitialize(...)` change
- PR #3266 Remove optional checks for CuPy
- PR #3268 Adding null ordering per column feature when sorting
- PR #3239 Adding floating point specialization to comparators for NaNs
- PR #3270 Move predicates files to legacy
- PR #3281 Add to_host specialization for strings in column test utilities
- PR #3282 Add `num_bitmask_words`
- PR #3252 Add new factory methods to include passing an existing null mask
- PR #3288 Make `bit.cuh` utilities usable from host code.
- PR #3287 Move rolling windows files to legacy
- PR #3182 Define and implement new unary APIs `is_null` and `is_not_null`
- PR #3314 Drop `cython` from run requirements
- PR #3301 Add tests for empty column wrapper.
- PR #3294 Update to arrow-cpp and pyarrow 0.15.1
- PR #3292 Port NVStrings regex contains function
- PR #3310 Add `row_hasher` and `element_hasher` utilities
- PR #3272 Support non-default streams when creating/destroying hash maps
- PR #3286 Clean up the starter code on README
- PR #3332 Port NVStrings replace to cudf strings column
- PR #3354 Define and implement new `scatter` APIs
- PR #3322 Port NVStrings pad operations to cudf strings column
- PR #3345 Add cache member for number of characters in string_view class
- PR #3299 Define and implement new `is_sorted` APIs
- PR #3328 Partition by stripes in dask_cudf ORC reader
- PR #3243 Use upstream join code in dask_cudf
- PR #3371 Add `select` method to `table_view`
- PR #3309 Add java and JNI bindings for search bounds
- PR #3305 Define and implement new rolling window APIs
- PR #3380 Concatenate columns of strings
- PR #3382 Add fill function for strings column
- PR #3391 Move device_atomics_tests.cu files to legacy
- PR #3303 Define and implement new stream compaction APIs `copy_if`, `drop_nulls`,
           `apply_boolean_mask`, `drop_duplicate` and `unique_count`.
- PR #3387 Strings column gather function
- PR #3440 Strings column scatter function
- PR #3389 Move quantiles.hpp + group_quantiles.hpp files to legacy
- PR #3397 Port unary cast to libcudf++
- PR #3398 Move reshape.hpp files to legacy
- PR #3395 Port NVStrings regex extract to cudf strings column
- PR #3423 Port NVStrings htoi to cudf strings column
- PR #3425 Strings column copy_if_else implementation
- PR #3422 Move utilities to legacy
- PR #3201 Define and implement new datetime_ops APIs
- PR #3421 Port NVStrings find_multiple to cudf strings column
- PR #3448 Port scatter_to_tables to libcudf++
- PR #3458 Update strings sections in the transition guide
- PR #3462 Add `make_empty_column` and update `empty_like`.
- PR #3465 Port `aggregation` traits and utilities.
- PR #3214 Define and implement new unary operations APIs
- PR #3475 Add `bitmask_to_host` column utility
- PR #3487 Add is_boolean trait and random timestamp generator for testing
- PR #3492 Small cleanup (remove std::abs) and comment
- PR #3407 Allow multiple row-groups per task in dask_cudf read_parquet
- PR #3512 Remove unused CUDA conda labels
- PR #3500 cudf::fill()/cudf::repeat() support for strings columns.
- PR #3438 Update scalar and scalar_device_view to better support strings
- PR #3414 Add copy_range function for strings column
- PR #3451 Add support for implicit typecasting of join columns

## Bug Fixes

- PR #2895 Fixed dask_cudf group_split behavior to handle upstream rearrange_by_divisions
- PR #3048 Support for zero columned tables
- PR #3030 Fix snappy decoding regression in PR #3014
- PR #3041 Fixed exp to experimental namespace name change issue
- PR #3056 Add additional cmake hint for finding local build of RMM files
- PR #3060 Move copying.hpp includes to legacy
- PR #3139 Fixed java RMM auto initalization
- PR #3141 Java fix for relocated IO headers
- PR #3149 Rename column_wrapper.cuh to column_wrapper.hpp
- PR #3168 Fix mutable_column_device_view head const_cast
- PR #3199 Update JNI includes for legacy moves
- PR #3204 ORC writer: Fix ByteRLE encoding of NULLs
- PR #2994 Fix split_out-support but with hash_object_dispatch
- PR #3212 Fix string to date casting when format is not specified
- PR #3218 Fixes `row_lexicographic_comparator` issue with handling two tables
- PR #3228 Default initialize RMM when Java native dependencies are loaded
- PR #3012 replacing instances of `to_gpu_array` with `mem`
- PR #3236 Fix Numba 0.46+/CuPy 6.3 interface compatibility
- PR #3276 Update JNI includes for legacy moves
- PR #3256 Fix orc writer crash with multiple string columns
- PR #3211 Fix breaking change caused by rapidsai/rmm#167
- PR #3265 Fix dangling pointer in `is_sorted`
- PR #3267 ORC writer: fix incorrect ByteRLE encoding of long literal runs
- PR #3277 Fix invalid reference to deleted temporary in `is_sorted`.
- PR #3274 ORC writer: fix integer RLEv2 mode2 unsigned base value encoding
- PR #3279 Fix shutdown hang issues with pinned memory pool init executor
- PR #3280 Invalid children check in mutable_column_device_view
- PR #3289 fix java memory usage API for empty columns
- PR #3293 Fix loading of csv files zipped on MacOS (disabled zip min version check)
- PR #3295 Fix storing storing invalid RMM exec policies.
- PR #3307 Add pd.RangeIndex to from_pandas to fix dask_cudf meta_nonempty bug
- PR #3313 Fix public headers including non-public headers
- PR #3318 Revert arrow to 0.15.0 temporarily to unblock downstream projects CI
- PR #3317 Fix index-argument bug in dask_cudf parquet reader
- PR #3323 Fix `insert` non-assert test case
- PR #3341 Fix `Series` constructor converting NoneType to "None"
- PR #3326 Fix and test for detail::gather map iterator type inference
- PR #3334 Remove zero-size exception check from make_strings_column factories
- PR #3333 Fix compilation issues with `constexpr` functions not marked `__device__`
- PR #3340 Make all benchmarks use cudf base fixture to initialize RMM pool
- PR #3337 Fix Java to pad validity buffers to 64-byte boundary
- PR #3362 Fix `find_and_replace` upcasting series for python scalars and lists
- PR #3357 Disabling `column_view` iterators for non fixed-width types
- PR #3383 Fix : properly compute null counts for rolling_window.
- PR #3386 Removing external includes from `column_view.hpp`
- PR #3369 Add write_partition to dask_cudf to fix to_parquet bug
- PR #3388 Support getitem with bools when DataFrame has a MultiIndex
- PR #3408 Fix String and Column (De-)Serialization
- PR #3372 Fix dask-distributed scatter_by_map bug
- PR #3419 Fix a bug in parse_into_parts (incomplete input causing walking past the end of string).
- PR #3413 Fix dask_cudf read_csv file-list bug
- PR #3416 Fix memory leak in ColumnVector when pulling strings off the GPU
- PR #3424 Fix benchmark build by adding libcudacxx to benchmark's CMakeLists.txt
- PR #3435 Fix diff and shift for empty series
- PR #3439 Fix index-name bug in StringColumn concat
- PR #3445 Fix ORC Writer default stripe size
- PR #3459 Fix printing of invalid entries
- PR #3466 Fix gather null mask allocation for invalid index
- PR #3468 Fix memory leak issue in `drop_duplicates`
- PR #3474 Fix small doc error in capitalize Docs
- PR #3491 Fix more doc errors in NVStrings
- PR #3478 Fix as_index deep copy via Index.rename inplace arg
- PR #3476 Fix ORC reader timezone conversion
- PR #3188 Repr slices up large DataFrames
- PR #3519 Fix strings column concatenate handling zero-sized columns
- PR #3530 Fix copy_if_else test case fail issue
- PR #3523 Fix lgenfe issue with debug build
- PR #3532 Fix potential use-after-free in cudf parquet reader
- PR #3540 Fix unary_op null_mask bug and add missing test cases
- PR #3559 Use HighLevelGraph api in DataFrame constructor (Fix upstream compatibility)
- PR #3572 Fix CI Issue with hypothesis tests that are flaky


# cuDF 0.10.0 (16 Oct 2019)

## New Features

- PR #2423 Added `groupby.quantile()`
- PR #2522 Add Java bindings for NVStrings backed upper and lower case mutators
- PR #2605 Added Sort based groupby in libcudf
- PR #2607 Add Java bindings for parsing JSON
- PR #2629 Add dropna= parameter to groupby
- PR #2585 ORC & Parquet Readers: Remove millisecond timestamp restriction
- PR #2507 Add GPU-accelerated ORC Writer
- PR #2559 Add Series.tolist()
- PR #2653 Add Java bindings for rolling window operations
- PR #2480 Merge `custreamz` codebase into `cudf` repo
- PR #2674 Add __contains__ for Index/Series/Column
- PR #2635 Add support to read from remote and cloud sources like s3, gcs, hdfs
- PR #2722 Add Java bindings for NVTX ranges
- PR #2702 Add make_bool to dataset generation functions
- PR #2394 Move `rapidsai/custrings` into `cudf`
- PR #2734 Final sync of custrings source into cudf
- PR #2724 Add libcudf support for __contains__
- PR #2777 Add python bindings for porter stemmer measure functionality
- PR #2781 Add issorted to is_monotonic
- PR #2685 Add cudf::scatter_to_tables and cython binding
- PR #2743 Add Java bindings for NVStrings timestamp2long as part of String ColumnVector casting
- PR #2785 Add nvstrings Python docs
- PR #2786 Add benchmarks option to root build.sh
- PR #2802 Add `cudf::repeat()` and `cudf.Series.repeat()`
- PR #2773 Add Fisher's unbiased kurtosis and skew for Series/DataFrame
- PR #2748 Parquet Reader: Add option to specify loading of PANDAS index
- PR #2807 Add scatter_by_map to DataFrame python API
- PR #2836 Add nvstrings.code_points method
- PR #2844 Add Series/DataFrame notnull
- PR #2858 Add GTest type list utilities
- PR #2870 Add support for grouping by Series of arbitrary length
- PR #2719 Series covariance and Pearson correlation
- PR #2207 Beginning of libcudf overhaul: introduce new column and table types
- PR #2869 Add `cudf.CategoricalDtype`
- PR #2838 CSV Reader: Support ARROW_RANDOM_FILE input
- PR #2655 CuPy-based Series and Dataframe .values property
- PR #2803 Added `edit_distance_matrix()` function to calculate pairwise edit distance for each string on a given nvstrings object.
- PR #2811 Start of cudf strings column work based on 2207
- PR #2872 Add Java pinned memory pool allocator
- PR #2969 Add findAndReplaceAll to ColumnVector
- PR #2814 Add Datetimeindex.weekday
- PR #2999 Add timestamp conversion support for string categories
- PR #2918 Add cudf::column timestamp wrapper types

## Improvements

- PR #2578 Update legacy_groupby to use libcudf group_by_without_aggregation
- PR #2581 Removed `managed` allocator from hash map classes.
- PR #2571 Remove unnecessary managed memory from gdf_column_concat
- PR #2648 Cython/Python reorg
- PR #2588 Update Series.append documentation
- PR #2632 Replace dask-cudf set_index code with upstream
- PR #2682 Add cudf.set_allocator() function for easier allocator init
- PR #2642 Improve null printing and testing
- PR #2747 Add missing Cython headers / cudftestutil lib to conda package for cuspatial build
- PR #2706 Compute CSV format in device code to speedup performance
- PR #2673 Add support for np.longlong type
- PR #2703 move dask serialization dispatch into cudf
- PR #2728 Add YYMMDD to version tag for nightly conda packages
- PR #2729 Handle file-handle input in to_csv
- PR #2741 CSV Reader: Move kernel functions into its own file
- PR #2766 Improve nvstrings python cmake flexibility
- PR #2756 Add out_time_unit option to csv reader, support timestamp resolutions
- PR #2771 Stopgap alias for to_gpu_matrix()
- PR #2783 Support mapping input columns to function arguments in apply kernels
- PR #2645 libcudf unique_count for Series.nunique
- PR #2817 Dask-cudf: `read_parquet` support for remote filesystems
- PR #2823 improve java data movement debugging
- PR #2806 CSV Reader: Clean-up row offset operations
- PR #2640 Add dask wait/persist exmaple to 10 minute guide
- PR #2828 Optimizations of kernel launch configuration for `DataFrame.apply_rows` and `DataFrame.apply_chunks`
- PR #2831 Add `column` argument to `DataFrame.drop`
- PR #2775 Various optimizations to improve __getitem__ and __setitem__ performance
- PR #2810 cudf::allocate_like can optionally always allocate a mask.
- PR #2833 Parquet reader: align page data allocation sizes to 4-bytes to satisfy cuda-memcheck
- PR #2832 Using the new Python bindings for UCX
- PR #2856 Update group_split_cudf to use scatter_by_map
- PR #2890 Optionally keep serialized table data on the host.
- PR #2778 Doc: Updated and fixed some docstrings that were formatted incorrectly.
- PR #2830 Use YYMMDD tag in custreamz nightly build
- PR #2875 Java: Remove synchronized from register methods in MemoryCleaner
- PR #2887 Minor snappy decompression optimization
- PR #2899 Use new RMM API based on Cython
- PR #2788 Guide to Python UDFs
- PR #2919 Change java API to use operators in groupby namespace
- PR #2909 CSV Reader: Avoid row offsets host vector default init
- PR #2834 DataFrame supports setting columns via attribute syntax `df.x = col`
- PR #3147 DataFrame can be initialized from rows via list of tuples
- PR #3539 Restrict CuPy to 6

## Bug Fixes

- PR #2584 ORC Reader: fix parsing of `DECIMAL` index positions
- PR #2619 Fix groupby serialization/deserialization
- PR #2614 Update Java version to match
- PR #2601 Fixes nlargest(1) issue in Series and Dataframe
- PR #2610 Fix a bug in index serialization (properly pass DeviceNDArray)
- PR #2621 Fixes the floordiv issue of not promoting float type when rhs is 0
- PR #2611 Types Test: fix static casting from negative int to string
- PR #2618 IO Readers: Fix datasource memory map failure for multiple reads
- PR #2628 groupby_without_aggregation non-nullable input table produces non-nullable output
- PR #2615 fix string category partitioning in java API
- PR #2641 fix string category and timeunit concat in the java API
- PR #2649 Fix groupby issue resulting from column_empty bug
- PR #2658 Fix astype() for null categorical columns
- PR #2660 fix column string category and timeunit concat in the java API
- PR #2664 ORC reader: fix `skip_rows` larger than first stripe
- PR #2654 Allow Java gdfOrderBy to work with string categories
- PR #2669 AVRO reader: fix non-deterministic output
- PR #2668 Update Java bindings to specify timestamp units for ORC and Parquet readers
- PR #2679 AVRO reader: fix cuda errors when decoding compressed streams
- PR #2692 Add concatenation for data-frame with different headers (empty and non-empty)
- PR #2651 Remove nvidia driver installation from ci/cpu/build.sh
- PR #2697 Ensure csv reader sets datetime column time units
- PR #2698 Return RangeIndex from contiguous slice of RangeIndex
- PR #2672 Fix null and integer handling in round
- PR #2704 Parquet Reader: Fix crash when loading string column with nulls
- PR #2725 Fix Jitify issue with running on Turing using CUDA version < 10
- PR #2731 Fix building of benchmarks
- PR #2738 Fix java to find new NVStrings locations
- PR #2736 Pin Jitify branch to v0.10 version
- PR #2742 IO Readers: Fix possible silent failures when creating `NvStrings` instance
- PR #2753 Fix java quantile API calls
- PR #2762 Fix validity processing for time in java
- PR #2796 Fix handling string slicing and other nvstrings delegated methods with dask
- PR #2769 Fix link to API docs in README.md
- PR #2772 Handle multiindex pandas Series #2772
- PR #2749 Fix apply_rows/apply_chunks pessimistic null mask to use in_cols null masks only
- PR #2752 CSV Reader: Fix exception when there's no rows to process
- PR #2716 Added Exception for `StringMethods` in string methods
- PR #2787 Fix Broadcasting `None` to `cudf-series`
- PR #2794 Fix async race in NVCategory::get_value and get_value_bounds
- PR #2795 Fix java build/cast error
- PR #2496 Fix improper merge of two dataframes when names differ
- PR #2824 Fix issue with incorrect result when Numeric Series replace is called several times
- PR #2751 Replace value with null
- PR #2765 Fix Java inequality comparisons for string category
- PR #2818 Fix java join API to use new C++ join API
- PR #2841 Fix nvstrings.slice and slice_from for range (0,0)
- PR #2837 Fix join benchmark
- PR #2809 Add hash_df and group_split dispatch functions for dask
- PR #2843 Parquet reader: fix skip_rows when not aligned with page or row_group boundaries
- PR #2851 Deleted existing dask-cudf/record.txt
- PR #2854 Fix column creation from ephemeral objects exposing __cuda_array_interface__
- PR #2860 Fix boolean indexing when the result is a single row
- PR #2859 Fix tail method issue for string columns
- PR #2852 Fixed `cumsum()` and `cumprod()` on boolean series.
- PR #2865 DaskIO: Fix `read_csv` and `read_orc` when input is list of files
- PR #2750 Fixed casting values to cudf::bool8 so non-zero values always cast to true
- PR #2873 Fixed dask_cudf read_partition bug by generating ParquetDatasetPiece
- PR #2850 Fixes dask_cudf.read_parquet on partitioned datasets
- PR #2896 Properly handle `axis` string keywords in `concat`
- PR #2926 Update rounding algorithm to avoid using fmod
- PR #2968 Fix Java dependency loading when using NVTX
- PR #2963 Fix ORC writer uncompressed block indexing
- PR #2928 CSV Reader: Fix using `byte_range` for large datasets
- PR #2983 Fix sm_70+ race condition in gpu_unsnap
- PR #2964 ORC Writer: Segfault when writing mixed numeric and string columns
- PR #3007 Java: Remove unit test that frees RMM invalid pointer
- PR #3009 Fix orc reader RLEv2 patch position regression from PR #2507
- PR #3002 Fix CUDA invalid configuration errors reported after loading an ORC file without data
- PR #3035 Update update-version.sh for new docs locations
- PR #3038 Fix uninitialized stream parameter in device_table deleter
- PR #3064 Fixes groupby performance issue
- PR #3061 Add rmmInitialize to nvstrings gtests
- PR #3058 Fix UDF doc markdown formatting
- PR #3059 Add nvstrings python build instructions to contributing.md


# cuDF 0.9.0 (21 Aug 2019)

## New Features

- PR #1993 Add CUDA-accelerated series aggregations: mean, var, std
- PR #2111 IO Readers: Support memory buffer, file-like object, and URL inputs
- PR #2012 Add `reindex()` to DataFrame and Series
- PR #2097 Add GPU-accelerated AVRO reader
- PR #2098 Support binary ops on DFs and Series with mismatched indices
- PR #2160 Merge `dask-cudf` codebase into `cudf` repo
- PR #2149 CSV Reader: Add `hex` dtype for explicit hexadecimal parsing
- PR #2156 Add `upper_bound()` and `lower_bound()` for libcudf tables and `searchsorted()` for cuDF Series
- PR #2158 CSV Reader: Support single, non-list/dict argument for `dtype`
- PR #2177 CSV Reader: Add `parse_dates` parameter for explicit date inference
- PR #1744 cudf::apply_boolean_mask and cudf::drop_nulls support for cudf::table inputs (multi-column)
- PR #2196 Add `DataFrame.dropna()`
- PR #2197 CSV Writer: add `chunksize` parameter for `to_csv`
- PR #2215 `type_dispatcher` benchmark
- PR #2179 Add Java quantiles
- PR #2157 Add __array_function__ to DataFrame and Series
- PR #2212 Java support for ORC reader
- PR #2224 Add DataFrame isna, isnull, notna functions
- PR #2236 Add Series.drop_duplicates
- PR #2105 Add hash-based join benchmark
- PR #2316 Add unique, nunique, and value_counts for datetime columns
- PR #2337 Add Java support for slicing a ColumnVector
- PR #2049 Add cudf::merge (sorted merge)
- PR #2368 Full cudf+dask Parquet Support
- PR #2380 New cudf::is_sorted checks whether cudf::table is sorted
- PR #2356 Java column vector standard deviation support
- PR #2221 MultiIndex full indexing - Support iloc and wildcards for loc
- PR #2429 Java support for getting length of strings in a ColumnVector
- PR #2415 Add `value_counts` for series of any type
- PR #2446 Add __array_function__ for index
- PR #2437 ORC reader: Add 'use_np_dtypes' option
- PR #2382 Add CategoricalAccessor add, remove, rename, and ordering methods
- PR #2464 Native implement `__cuda_array_interface__` for Series/Index/Column objects
- PR #2425 Rolling window now accepts array-based user-defined functions
- PR #2442 Add __setitem__
- PR #2449 Java support for getting byte count of strings in a ColumnVector
- PR #2492 Add groupby.size() method
- PR #2358 Add cudf::nans_to_nulls: convert floating point column into bitmask
- PR #2489 Add drop argument to set_index
- PR #2491 Add Java bindings for ORC reader 'use_np_dtypes' option
- PR #2213 Support s/ms/us/ns DatetimeColumn time unit resolutions
- PR #2536 Add _constructor properties to Series and DataFrame

## Improvements

- PR #2103 Move old `column` and `bitmask` files into `legacy/` directory
- PR #2109 added name to Python column classes
- PR #1947 Cleanup serialization code
- PR #2125 More aggregate in java API
- PR #2127 Add in java Scalar tests
- PR #2088 Refactor of Python groupby code
- PR #2130 Java serialization and deserialization of tables.
- PR #2131 Chunk rows logic added to csv_writer
- PR #2129 Add functions in the Java API to support nullable column filtering
- PR #2165 made changes to get_dummies api for it to be available in MethodCache
- PR #2171 Add CodeCov integration, fix doc version, make --skip-tests work when invoking with source
- PR #2184 handle remote orc files for dask-cudf
- PR #2186 Add `getitem` and `getattr` style access to Rolling objects
- PR #2168 Use cudf.Column for CategoricalColumn's categories instead of a tuple
- PR #2193 DOC: cudf::type_dispatcher documentation for specializing dispatched functors
- PR #2199 Better java support for appending strings
- PR #2176 Added column dtype support for datetime, int8, int16 to csv_writer
- PR #2209 Matching `get_dummies` & `select_dtypes` behavior to pandas
- PR #2217 Updated Java bindings to use the new groupby API
- PR #2214 DOC: Update doc instructions to build/install `cudf` and `dask-cudf`
- PR #2220 Update Java bindings for reduction rename
- PR #2232 Move CodeCov upload from build script to Jenkins
- PR #2225 refactor to use libcudf for gathering columns in dataframes
- PR #2293 Improve join performance (faster compute_join_output_size)
- PR #2300 Create separate dask codeowners for dask-cudf codebase
- PR #2304 gdf_group_by_without_aggregations returns gdf_column
- PR #2309 Java readers: remove redundant copy of result pointers
- PR #2307 Add `black` and `isort` to style checker script
- PR #2345 Restore removal of old groupby implementation
- PR #2342 Improve `astype()` to operate all ways
- PR #2329 using libcudf cudf::copy for column deep copy
- PR #2344 DOC: docs on code formatting for contributors
- PR #2376 Add inoperative axis= and win_type= arguments to Rolling()
- PR #2378 remove dask for (de-)serialization of cudf objects
- PR #2353 Bump Arrow and Dask versions
- PR #2377 Replace `standard_python_slice` with just `slice.indices()`
- PR #2373 cudf.DataFrame enchancements & Series.values support
- PR #2392 Remove dlpack submodule; make cuDF's Cython API externally accessible
- PR #2430 Updated Java bindings to use the new unary API
- PR #2406 Moved all existing `table` related files to a `legacy/` directory
- PR #2350 Performance related changes to get_dummies
- PR #2420 Remove `cudautils.astype` and replace with `typecast.apply_cast`
- PR #2456 Small improvement to typecast utility
- PR #2458 Fix handling of thirdparty packages in `isort` config
- PR #2459 IO Readers: Consolidate all readers to use `datasource` class
- PR #2475 Exposed type_dispatcher.hpp, nvcategory_util.hpp and wrapper_types.hpp in the include folder
- PR #2484 Enabled building libcudf as a static library
- PR #2453 Streamline CUDA_REL environment variable
- PR #2483 Bundle Boost filesystem dependency in the Java jar
- PR #2486 Java API hash functions
- PR #2481 Adds the ignore_null_keys option to the java api
- PR #2490 Java api: support multiple aggregates for the same column
- PR #2510 Java api: uses table based apply_boolean_mask
- PR #2432 Use pandas formatting for console, html, and latex output
- PR #2573 Bump numba version to 0.45.1
- PR #2606 Fix references to notebooks-contrib

## Bug Fixes

- PR #2086 Fixed quantile api behavior mismatch in series & dataframe
- PR #2128 Add offset param to host buffer readers in java API.
- PR #2145 Work around binops validity checks for java
- PR #2146 Work around unary_math validity checks for java
- PR #2151 Fixes bug in cudf::copy_range where null_count was invalid
- PR #2139 matching to pandas describe behavior & fixing nan values issue
- PR #2161 Implicitly convert unsigned to signed integer types in binops
- PR #2154 CSV Reader: Fix bools misdetected as strings dtype
- PR #2178 Fix bug in rolling bindings where a view of an ephemeral column was being taken
- PR #2180 Fix issue with isort reordering `importorskip` below imports depending on them
- PR #2187 fix to honor dtype when numpy arrays are passed to columnops.as_column
- PR #2190 Fix issue in astype conversion of string column to 'str'
- PR #2208 Fix issue with calling `head()` on one row dataframe
- PR #2229 Propagate exceptions from Cython cdef functions
- PR #2234 Fix issue with local build script not properly building
- PR #2223 Fix CUDA invalid configuration errors reported after loading small compressed ORC files
- PR #2162 Setting is_unique and is_monotonic-related attributes
- PR #2244 Fix ORC RLEv2 delta mode decoding with nonzero residual delta width
- PR #2297 Work around `var/std` unsupported only at debug build
- PR #2302 Fixed java serialization corner case
- PR #2355 Handle float16 in binary operations
- PR #2311 Fix copy behaviour for GenericIndex
- PR #2349 Fix issues with String filter in java API
- PR #2323 Fix groupby on categoricals
- PR #2328 Ensure order is preserved in CategoricalAccessor._set_categories
- PR #2202 Fix issue with unary ops mishandling empty input
- PR #2326 Fix for bug in DLPack when reading multiple columns
- PR #2324 Fix cudf Docker build
- PR #2325 Fix ORC RLEv2 patched base mode decoding with nonzero patch width
- PR #2235 Fix get_dummies to be compatible with dask
- PR #2332 Zero initialize gdf_dtype_extra_info
- PR #2355 Handle float16 in binary operations
- PR #2360 Fix missing dtype handling in cudf.Series & columnops.as_column
- PR #2364 Fix quantile api and other trivial issues around it
- PR #2361 Fixed issue with `codes` of CategoricalIndex
- PR #2357 Fixed inconsistent type of index created with from_pandas vs direct construction
- PR #2389 Fixed Rolling __getattr__ and __getitem__ for offset based windows
- PR #2402 Fixed bug in valid mask computation in cudf::copy_if (apply_boolean_mask)
- PR #2401 Fix to a scalar datetime(of type Days) issue
- PR #2386 Correctly allocate output valids in groupby
- PR #2411 Fixed failures on binary op on single element string column
- PR #2422 Fix Pandas logical binary operation incompatibilites
- PR #2447 Fix CodeCov posting build statuses temporarily
- PR #2450 Fix erroneous null handling in `cudf.DataFrame`'s `apply_rows`
- PR #2470 Fix issues with empty strings and string categories (Java)
- PR #2471 Fix String Column Validity.
- PR #2481 Fix java validity buffer serialization
- PR #2485 Updated bytes calculation to use size_t to avoid overflow in column concat
- PR #2461 Fix groupby multiple aggregations same column
- PR #2514 Fix cudf::drop_nulls threshold handling in Cython
- PR #2516 Fix utilities include paths and meta.yaml header paths
- PR #2517 Fix device memory leak in to_dlpack tensor deleter
- PR #2431 Fix local build generated file ownerships
- PR #2511 Added import of orc, refactored exception handlers to not squash fatal exceptions
- PR #2527 Fix index and column input handling in dask_cudf read_parquet
- PR #2466 Fix `dataframe.query` returning null rows erroneously
- PR #2548 Orc reader: fix non-deterministic data decoding at chunk boundaries
- PR #2557 fix cudautils import in string.py
- PR #2521 Fix casting datetimes from/to the same resolution
- PR #2545 Fix MultiIndexes with datetime levels
- PR #2560 Remove duplicate `dlpack` definition in conda recipe
- PR #2567 Fix ColumnVector.fromScalar issues while dealing with null scalars
- PR #2565 Orc reader: fix incorrect data decoding of int64 data types
- PR #2577 Fix search benchmark compilation error by adding necessary header
- PR #2604 Fix a bug in copying.pyx:_normalize_types that upcasted int32 to int64


# cuDF 0.8.0 (27 June 2019)

## New Features

- PR #1524 Add GPU-accelerated JSON Lines parser with limited feature set
- PR #1569 Add support for Json objects to the JSON Lines reader
- PR #1622 Add Series.loc
- PR #1654 Add cudf::apply_boolean_mask: faster replacement for gdf_apply_stencil
- PR #1487 cython gather/scatter
- PR #1310 Implemented the slice/split functionality.
- PR #1630 Add Python layer to the GPU-accelerated JSON reader
- PR #1745 Add rounding of numeric columns via Numba
- PR #1772 JSON reader: add support for BytesIO and StringIO input
- PR #1527 Support GDF_BOOL8 in readers and writers
- PR #1819 Logical operators (AND, OR, NOT) for libcudf and cuDF
- PR #1813 ORC Reader: Add support for stripe selection
- PR #1828 JSON Reader: add suport for bool8 columns
- PR #1833 Add column iterator with/without nulls
- PR #1665 Add the point-in-polygon GIS function
- PR #1863 Series and Dataframe methods for all and any
- PR #1908 cudf::copy_range and cudf::fill for copying/assigning an index or range to a constant
- PR #1921 Add additional formats for typecasting to/from strings
- PR #1807 Add Series.dropna()
- PR #1987 Allow user defined functions in the form of ptx code to be passed to binops
- PR #1948 Add operator functions like `Series.add()` to DataFrame and Series
- PR #1954 Add skip test argument to GPU build script
- PR #2018 Add bindings for new groupby C++ API
- PR #1984 Add rolling window operations Series.rolling() and DataFrame.rolling()
- PR #1542 Python method and bindings for to_csv
- PR #1995 Add Java API
- PR #1998 Add google benchmark to cudf
- PR #1845 Add cudf::drop_duplicates, DataFrame.drop_duplicates
- PR #1652 Added `Series.where()` feature
- PR #2074 Java Aggregates, logical ops, and better RMM support
- PR #2140 Add a `cudf::transform` function
- PR #2068 Concatenation of different typed columns

## Improvements

- PR #1538 Replacing LesserRTTI with inequality_comparator
- PR #1703 C++: Added non-aggregating `insert` to `concurrent_unordered_map` with specializations to store pairs with a single atomicCAS when possible.
- PR #1422 C++: Added a RAII wrapper for CUDA streams
- PR #1701 Added `unique` method for stringColumns
- PR #1713 Add documentation for Dask-XGBoost
- PR #1666 CSV Reader: Improve performance for files with large number of columns
- PR #1725 Enable the ability to use a single column groupby as its own index
- PR #1759 Add an example showing simultaneous rolling averages to `apply_grouped` documentation
- PR #1746 C++: Remove unused code: `windowed_ops.cu`, `sorting.cu`, `hash_ops.cu`
- PR #1748 C++: Add `bool` nullability flag to `device_table` row operators
- PR #1764 Improve Numerical column: `mean_var` and `mean`
- PR #1767 Speed up Python unit tests
- PR #1770 Added build.sh script, updated CI scripts and documentation
- PR #1739 ORC Reader: Add more pytest coverage
- PR #1696 Added null support in `Series.replace()`.
- PR #1390 Added some basic utility functions for `gdf_column`'s
- PR #1791 Added general column comparison code for testing
- PR #1795 Add printing of git submodule info to `print_env.sh`
- PR #1796 Removing old sort based group by code and gdf_filter
- PR #1811 Added funtions for copying/allocating `cudf::table`s
- PR #1838 Improve columnops.column_empty so that it returns typed columns instead of a generic Column
- PR #1890 Add utils.get_dummies- a pandas-like wrapper around one_hot-encoding
- PR #1823 CSV Reader: default the column type to string for empty dataframes
- PR #1827 Create bindings for scalar-vector binops, and update one_hot_encoding to use them
- PR #1817 Operators now support different sized dataframes as long as they don't share different sized columns
- PR #1855 Transition replace_nulls to new C++ API and update corresponding Cython/Python code
- PR #1858 Add `std::initializer_list` constructor to `column_wrapper`
- PR #1846 C++ type-erased gdf_equal_columns test util; fix gdf_equal_columns logic error
- PR #1390 Added some basic utility functions for `gdf_column`s
- PR #1391 Tidy up bit-resolution-operation and bitmask class code
- PR #1882 Add iloc functionality to MultiIndex dataframes
- PR #1884 Rolling windows: general enhancements and better coverage for unit tests
- PR #1886 support GDF_STRING_CATEGORY columns in apply_boolean_mask, drop_nulls and other libcudf functions
- PR #1896 Improve performance of groupby with levels specified in dask-cudf
- PR #1915 Improve iloc performance for non-contiguous row selection
- PR #1859 Convert read_json into a C++ API
- PR #1919 Rename libcudf namespace gdf to namespace cudf
- PR #1850 Support left_on and right_on for DataFrame merge operator
- PR #1930 Specialize constructor for `cudf::bool8` to cast argument to `bool`
- PR #1938 Add default constructor for `column_wrapper`
- PR #1930 Specialize constructor for `cudf::bool8` to cast argument to `bool`
- PR #1952 consolidate libcudf public API headers in include/cudf
- PR #1949 Improved selection with boolmask using libcudf `apply_boolean_mask`
- PR #1956 Add support for nulls in `query()`
- PR #1973 Update `std::tuple` to `std::pair` in top-most libcudf APIs and C++ transition guide
- PR #1981 Convert read_csv into a C++ API
- PR #1868 ORC Reader: Support row index for speed up on small/medium datasets
- PR #1964 Added support for list-like types in Series.str.cat
- PR #2005 Use HTML5 details tag in bug report issue template
- PR #2003 Removed few redundant unit-tests from test_string.py::test_string_cat
- PR #1944 Groupby design improvements
- PR #2017 Convert `read_orc()` into a C++ API
- PR #2011 Convert `read_parquet()` into a C++ API
- PR #1756 Add documentation "10 Minutes to cuDF and dask_cuDF"
- PR #2034 Adding support for string columns concatenation using "add" binary operator
- PR #2042 Replace old "10 Minutes" guide with new guide for docs build process
- PR #2036 Make library of common test utils to speed up tests compilation
- PR #2022 Facilitating get_dummies to be a high level api too
- PR #2050 Namespace IO readers and add back free-form `read_xxx` functions
- PR #2104 Add a functional ``sort=`` keyword argument to groupby
- PR #2108 Add `find_and_replace` for StringColumn for replacing single values
- PR #1803 cuDF/CuPy interoperability documentation

## Bug Fixes

- PR #1465 Fix for test_orc.py and test_sparse_df.py test failures
- PR #1583 Fix underlying issue in `as_index()` that was causing `Series.quantile()` to fail
- PR #1680 Add errors= keyword to drop() to fix cudf-dask bug
- PR #1651 Fix `query` function on empty dataframe
- PR #1616 Fix CategoricalColumn to access categories by index instead of iteration
- PR #1660 Fix bug in `loc` when indexing with a column name (a string)
- PR #1683 ORC reader: fix timestamp conversion to UTC
- PR #1613 Improve CategoricalColumn.fillna(-1) performance
- PR #1642 Fix failure of CSV_TEST gdf_csv_test.SkiprowsNrows on multiuser systems
- PR #1709 Fix handling of `datetime64[ms]` in `dataframe.select_dtypes`
- PR #1704 CSV Reader: Add support for the plus sign in number fields
- PR #1687 CSV reader: return an empty dataframe for zero size input
- PR #1757 Concatenating columns with null columns
- PR #1755 Add col_level keyword argument to melt
- PR #1758 Fix df.set_index() when setting index from an empty column
- PR #1749 ORC reader: fix long strings of NULL values resulting in incorrect data
- PR #1742 Parquet Reader: Fix index column name to match PANDAS compat
- PR #1782 Update libcudf doc version
- PR #1783 Update conda dependencies
- PR #1786 Maintain the original series name in series.unique output
- PR #1760 CSV Reader: fix segfault when dtype list only includes columns from usecols list
- PR #1831 build.sh: Assuming python is in PATH instead of using PYTHON env var
- PR #1839 Raise an error instead of segfaulting when transposing a DataFrame with StringColumns
- PR #1840 Retain index correctly during merge left_on right_on
- PR #1825 cuDF: Multiaggregation Groupby Failures
- PR #1789 CSV Reader: Fix missing support for specifying `int8` and `int16` dtypes
- PR #1857 Cython Bindings: Handle `bool` columns while calling `column_view_from_NDArrays`
- PR #1849 Allow DataFrame support methods to pass arguments to the methods
- PR #1847 Fixed #1375 by moving the nvstring check into the wrapper function
- PR #1864 Fixing cudf reduction for POWER platform
- PR #1869 Parquet reader: fix Dask timestamps not matching with Pandas (convert to milliseconds)
- PR #1876 add dtype=bool for `any`, `all` to treat integer column correctly
- PR #1875 CSV reader: take NaN values into account in dtype detection
- PR #1873 Add column dtype checking for the all/any methods
- PR #1902 Bug with string iteration in _apply_basic_agg
- PR #1887 Fix for initialization issue in pq_read_arg,orc_read_arg
- PR #1867 JSON reader: add support for null/empty fields, including the 'null' literal
- PR #1891 Fix bug #1750 in string column comparison
- PR #1909 Support of `to_pandas()` of boolean series with null values
- PR #1923 Use prefix removal when two aggs are called on a SeriesGroupBy
- PR #1914 Zero initialize gdf_column local variables
- PR #1959 Add support for comparing boolean Series to scalar
- PR #1966 Ignore index fix in series append
- PR #1967 Compute index __sizeof__ only once for DataFrame __sizeof__
- PR #1977 Support CUDA installation in default system directories
- PR #1982 Fixes incorrect index name after join operation
- PR #1985 Implement `GDF_PYMOD`, a special modulo that follows python's sign rules
- PR #1991 Parquet reader: fix decoding of NULLs
- PR #1990 Fixes a rendering bug in the `apply_grouped` documentation
- PR #1978 Fix for values being filled in an empty dataframe
- PR #2001 Correctly create MultiColumn from Pandas MultiColumn
- PR #2006 Handle empty dataframe groupby construction for dask
- PR #1965 Parquet Reader: Fix duplicate index column when it's already in `use_cols`
- PR #2033 Add pip to conda environment files to fix warning
- PR #2028 CSV Reader: Fix reading of uncompressed files without a recognized file extension
- PR #2073 Fix an issue when gathering columns with NVCategory and nulls
- PR #2053 cudf::apply_boolean_mask return empty column for empty boolean mask
- PR #2066 exclude `IteratorTest.mean_var_output` test from debug build
- PR #2069 Fix JNI code to use read_csv and read_parquet APIs
- PR #2071 Fix bug with unfound transitive dependencies for GTests in Ubuntu 18.04
- PR #2089 Configure Sphinx to render params correctly
- PR #2091 Fix another bug with unfound transitive dependencies for `cudftestutils` in Ubuntu 18.04
- PR #2115 Just apply `--disable-new-dtags` instead of trying to define all the transitive dependencies
- PR #2106 Fix errors in JitCache tests caused by sharing of device memory between processes
- PR #2120 Fix errors in JitCache tests caused by running multiple threads on the same data
- PR #2102 Fix memory leak in groupby
- PR #2113 fixed typo in to_csv code example


# cudf 0.7.2 (16 May 2019)

## New Features

- PR #1735 Added overload for atomicAdd on int64. Streamlined implementation of custom atomic overloads.
- PR #1741 Add MultiIndex concatenation

## Bug Fixes

- PR #1718 Fix issue with SeriesGroupBy MultiIndex in dask-cudf
- PR #1734 Python: fix performance regression for groupby count() aggregations
- PR #1768 Cython: fix handling read only schema buffers in gpuarrow reader


# cudf 0.7.1 (11 May 2019)

## New Features

- PR #1702 Lazy load MultiIndex to return groupby performance to near optimal.

## Bug Fixes

- PR #1708 Fix handling of `datetime64[ms]` in `dataframe.select_dtypes`


# cuDF 0.7.0 (10 May 2019)

## New Features

- PR #982 Implement gdf_group_by_without_aggregations and gdf_unique_indices functions
- PR #1142 Add `GDF_BOOL` column type
- PR #1194 Implement overloads for CUDA atomic operations
- PR #1292 Implemented Bitwise binary ops AND, OR, XOR (&, |, ^)
- PR #1235 Add GPU-accelerated Parquet Reader
- PR #1335 Added local_dict arg in `DataFrame.query()`.
- PR #1282 Add Series and DataFrame.describe()
- PR #1356 Rolling windows
- PR #1381 Add DataFrame._get_numeric_data
- PR #1388 Add CODEOWNERS file to auto-request reviews based on where changes are made
- PR #1396 Add DataFrame.drop method
- PR #1413 Add DataFrame.melt method
- PR #1412 Add DataFrame.pop()
- PR #1419 Initial CSV writer function
- PR #1441 Add Series level cumulative ops (cumsum, cummin, cummax, cumprod)
- PR #1420 Add script to build and test on a local gpuCI image
- PR #1440 Add DatetimeColumn.min(), DatetimeColumn.max()
- PR #1455 Add Series.Shift via Numba kernel
- PR #1441 Add Series level cumulative ops (cumsum, cummin, cummax, cumprod)
- PR #1461 Add Python coverage test to gpu build
- PR #1445 Parquet Reader: Add selective reading of rows and row group
- PR #1532 Parquet Reader: Add support for INT96 timestamps
- PR #1516 Add Series and DataFrame.ndim
- PR #1556 Add libcudf C++ transition guide
- PR #1466 Add GPU-accelerated ORC Reader
- PR #1565 Add build script for nightly doc builds
- PR #1508 Add Series isna, isnull, and notna
- PR #1456 Add Series.diff() via Numba kernel
- PR #1588 Add Index `astype` typecasting
- PR #1301 MultiIndex support
- PR #1599 Level keyword supported in groupby
- PR #929 Add support operations to dataframe
- PR #1609 Groupby accept list of Series
- PR #1658 Support `group_keys=True` keyword in groupby method

## Improvements

- PR #1531 Refactor closures as private functions in gpuarrow
- PR #1404 Parquet reader page data decoding speedup
- PR #1076 Use `type_dispatcher` in join, quantiles, filter, segmented sort, radix sort and hash_groupby
- PR #1202 Simplify README.md
- PR #1149 CSV Reader: Change convertStrToValue() functions to `__device__` only
- PR #1238 Improve performance of the CUDA trie used in the CSV reader
- PR #1245 Use file cache for JIT kernels
- PR #1278 Update CONTRIBUTING for new conda environment yml naming conventions
- PR #1163 Refactored UnaryOps. Reduced API to two functions: `gdf_unary_math` and `gdf_cast`. Added `abs`, `-`, and `~` ops. Changed bindings to Cython
- PR #1284 Update docs version
- PR #1287 add exclude argument to cudf.select_dtype function
- PR #1286 Refactor some of the CSV Reader kernels into generic utility functions
- PR #1291 fillna in `Series.to_gpu_array()` and `Series.to_array()` can accept the scalar too now.
- PR #1005 generic `reduction` and `scan` support
- PR #1349 Replace modernGPU sort join with thrust.
- PR #1363 Add a dataframe.mean(...) that raises NotImplementedError to satisfy `dask.dataframe.utils.is_dataframe_like`
- PR #1319 CSV Reader: Use column wrapper for gdf_column output alloc/dealloc
- PR #1376 Change series quantile default to linear
- PR #1399 Replace CFFI bindings for NVTX functions with Cython bindings
- PR #1389 Refactored `set_null_count()`
- PR #1386 Added macros `GDF_TRY()`, `CUDF_TRY()` and `ASSERT_CUDF_SUCCEEDED()`
- PR #1435 Rework CMake and conda recipes to depend on installed libraries
- PR #1391 Tidy up bit-resolution-operation and bitmask class code
- PR #1439 Add cmake variable to enable compiling CUDA code with -lineinfo
- PR #1462 Add ability to read parquet files from arrow::io::RandomAccessFile
- PR #1453 Convert CSV Reader CFFI to Cython
- PR #1479 Convert Parquet Reader CFFI to Cython
- PR #1397 Add a utility function for producing an overflow-safe kernel launch grid configuration
- PR #1382 Add GPU parsing of nested brackets to cuIO parsing utilities
- PR #1481 Add cudf::table constructor to allocate a set of `gdf_column`s
- PR #1484 Convert GroupBy CFFI to Cython
- PR #1463 Allow and default melt keyword argument var_name to be None
- PR #1486 Parquet Reader: Use device_buffer rather than device_ptr
- PR #1525 Add cudatoolkit conda dependency
- PR #1520 Renamed `src/dataframe` to `src/table` and moved `table.hpp`. Made `types.hpp` to be type declarations only.
- PR #1492 Convert transpose CFFI to Cython
- PR #1495 Convert binary and unary ops CFFI to Cython
- PR #1503 Convert sorting and hashing ops CFFI to Cython
- PR #1522 Use latest release version in update-version CI script
- PR #1533 Remove stale join CFFI, fix memory leaks in join Cython
- PR #1521 Added `row_bitmask` to compute bitmask for rows of a table. Merged `valids_ops.cu` and `bitmask_ops.cu`
- PR #1553 Overload `hash_row` to avoid using intial hash values. Updated `gdf_hash` to select between overloads
- PR #1585 Updated `cudf::table` to maintain own copy of wrapped `gdf_column*`s
- PR #1559 Add `except +` to all Cython function definitions to catch C++ exceptions properly
- PR #1617 `has_nulls` and `column_dtypes` for `cudf::table`
- PR #1590 Remove CFFI from the build / install process entirely
- PR #1536 Convert gpuarrow CFFI to Cython
- PR #1655 Add `Column._pointer` as a way to access underlying `gdf_column*` of a `Column`
- PR #1655 Update readme conda install instructions for cudf version 0.6 and 0.7


## Bug Fixes

- PR #1233 Fix dtypes issue while adding the column to `str` dataframe.
- PR #1254 CSV Reader: fix data type detection for floating-point numbers in scientific notation
- PR #1289 Fix looping over each value instead of each category in concatenation
- PR #1293 Fix Inaccurate error message in join.pyx
- PR #1308 Add atomicCAS overload for `int8_t`, `int16_t`
- PR #1317 Fix catch polymorphic exception by reference in ipc.cu
- PR #1325 Fix dtype of null bitmasks to int8
- PR #1326 Update build documentation to use -DCMAKE_CXX11_ABI=ON
- PR #1334 Add "na_position" argument to CategoricalColumn sort_by_values
- PR #1321 Fix out of bounds warning when checking Bzip2 header
- PR #1359 Add atomicAnd/Or/Xor for integers
- PR #1354 Fix `fillna()` behaviour when replacing values with different dtypes
- PR #1347 Fixed core dump issue while passing dict_dtypes without column names in `cudf.read_csv()`
- PR #1379 Fixed build failure caused due to error: 'col_dtype' may be used uninitialized
- PR #1392 Update cudf Dockerfile and package_versions.sh
- PR #1385 Added INT8 type to `_schema_to_dtype` for use in GpuArrowReader
- PR #1393 Fixed a bug in `gdf_count_nonzero_mask()` for the case of 0 bits to count
- PR #1395 Update CONTRIBUTING to use the environment variable CUDF_HOME
- PR #1416 Fix bug at gdf_quantile_exact and gdf_quantile_appox
- PR #1421 Fix remove creation of series multiple times during `add_column()`
- PR #1405 CSV Reader: Fix memory leaks on read_csv() failure
- PR #1328 Fix CategoricalColumn to_arrow() null mask
- PR #1433 Fix NVStrings/categories includes
- PR #1432 Update NVStrings to 0.7.* to coincide with 0.7 development
- PR #1483 Modify CSV reader to avoid cropping blank quoted characters in non-string fields
- PR #1446 Merge 1275 hotfix from master into branch-0.7
- PR #1447 Fix legacy groupby apply docstring
- PR #1451 Fix hash join estimated result size is not correct
- PR #1454 Fix local build script improperly change directory permissions
- PR #1490 Require Dask 1.1.0+ for `is_dataframe_like` test or skip otherwise.
- PR #1491 Use more specific directories & groups in CODEOWNERS
- PR #1497 Fix Thrust issue on CentOS caused by missing default constructor of host_vector elements
- PR #1498 Add missing include guard to device_atomics.cuh and separated DEVICE_ATOMICS_TEST
- PR #1506 Fix csv-write call to updated NVStrings method
- PR #1510 Added nvstrings `fillna()` function
- PR #1507 Parquet Reader: Default string data to GDF_STRING
- PR #1535 Fix doc issue to ensure correct labelling of cudf.series
- PR #1537 Fix `undefined reference` link error in HashPartitionTest
- PR #1548 Fix ci/local/build.sh README from using an incorrect image example
- PR #1551 CSV Reader: Fix integer column name indexing
- PR #1586 Fix broken `scalar_wrapper::operator==`
- PR #1591 ORC/Parquet Reader: Fix missing import for FileNotFoundError exception
- PR #1573 Parquet Reader: Fix crash due to clash with ORC reader datasource
- PR #1607 Revert change of `column.to_dense_buffer` always return by copy for performance concerns
- PR #1618 ORC reader: fix assert & data output when nrows/skiprows isn't aligned to stripe boundaries
- PR #1631 Fix failure of TYPES_TEST on some gcc-7 based systems.
- PR #1641 CSV Reader: Fix skip_blank_lines behavior with Windows line terminators (\r\n)
- PR #1648 ORC reader: fix non-deterministic output when skiprows is non-zero
- PR #1676 Fix groupby `as_index` behaviour with `MultiIndex`
- PR #1659 Fix bug caused by empty groupbys and multiindex slicing throwing exceptions
- PR #1656 Correct Groupby failure in dask when un-aggregable columns are left in dataframe.
- PR #1689 Fix groupby performance regression
- PR #1694 Add Cython as a runtime dependency since it's required in `setup.py`


# cuDF 0.6.1 (25 Mar 2019)

## Bug Fixes

- PR #1275 Fix CentOS exception in DataFrame.hash_partition from using value "returned" by a void function


# cuDF 0.6.0 (22 Mar 2019)

## New Features

- PR #760 Raise `FileNotFoundError` instead of `GDF_FILE_ERROR` in `read_csv` if the file does not exist
- PR #539 Add Python bindings for replace function
- PR #823 Add Doxygen configuration to enable building HTML documentation for libcudf C/C++ API
- PR #807 CSV Reader: Add byte_range parameter to specify the range in the input file to be read
- PR #857 Add Tail method for Series/DataFrame and update Head method to use iloc
- PR #858 Add series feature hashing support
- PR #871 CSV Reader: Add support for NA values, including user specified strings
- PR #893 Adds PyArrow based parquet readers / writers to Python, fix category dtype handling, fix arrow ingest buffer size issues
- PR #867 CSV Reader: Add support for ignoring blank lines and comment lines
- PR #887 Add Series digitize method
- PR #895 Add Series groupby
- PR #898 Add DataFrame.groupby(level=0) support
- PR #920 Add feather, JSON, HDF5 readers / writers from PyArrow / Pandas
- PR #888 CSV Reader: Add prefix parameter for column names, used when parsing without a header
- PR #913 Add DLPack support: convert between cuDF DataFrame and DLTensor
- PR #939 Add ORC reader from PyArrow
- PR #918 Add Series.groupby(level=0) support
- PR #906 Add binary and comparison ops to DataFrame
- PR #958 Support unary and binary ops on indexes
- PR #964 Add `rename` method to `DataFrame`, `Series`, and `Index`
- PR #985 Add `Series.to_frame` method
- PR #985 Add `drop=` keyword to reset_index method
- PR #994 Remove references to pygdf
- PR #990 Add external series groupby support
- PR #988 Add top-level merge function to cuDF
- PR #992 Add comparison binaryops to DateTime columns
- PR #996 Replace relative path imports with absolute paths in tests
- PR #995 CSV Reader: Add index_col parameter to specify the column name or index to be used as row labels
- PR #1004 Add `from_gpu_matrix` method to DataFrame
- PR #997 Add property index setter
- PR #1007 Replace relative path imports with absolute paths in cudf
- PR #1013 select columns with df.columns
- PR #1016 Rename Series.unique_count() to nunique() to match pandas API
- PR #947 Prefixsum to handle nulls and float types
- PR #1029 Remove rest of relative path imports
- PR #1021 Add filtered selection with assignment for Dataframes
- PR #872 Adding NVCategory support to cudf apis
- PR #1052 Add left/right_index and left/right_on keywords to merge
- PR #1091 Add `indicator=` and `suffixes=` keywords to merge
- PR #1107 Add unsupported keywords to Series.fillna
- PR #1032 Add string support to cuDF python
- PR #1136 Removed `gdf_concat`
- PR #1153 Added function for getting the padded allocation size for valid bitmask
- PR #1148 Add cudf.sqrt for dataframes and Series
- PR #1159 Add Python bindings for libcudf dlpack functions
- PR #1155 Add __array_ufunc__ for DataFrame and Series for sqrt
- PR #1168 to_frame for series accepts a name argument


## Improvements

- PR #1218 Add dask-cudf page to API docs
- PR #892 Add support for heterogeneous types in binary ops with JIT
- PR #730 Improve performance of `gdf_table` constructor
- PR #561 Add Doxygen style comments to Join CUDA functions
- PR #813 unified libcudf API functions by replacing gpu_ with gdf_
- PR #822 Add support for `__cuda_array_interface__` for ingest
- PR #756 Consolidate common helper functions from unordered map and multimap
- PR #753 Improve performance of groupby sum and average, especially for cases with few groups.
- PR #836 Add ingest support for arrow chunked arrays in Column, Series, DataFrame creation
- PR #763 Format doxygen comments for csv_read_arg struct
- PR #532 CSV Reader: Use type dispatcher instead of switch block
- PR #694 Unit test utilities improvements
- PR #878 Add better indexing to Groupby
- PR #554 Add `empty` method and `is_monotonic` attribute to `Index`
- PR #1040 Fixed up Doxygen comment tags
- PR #909 CSV Reader: Avoid host->device->host copy for header row data
- PR #916 Improved unit testing and error checking for `gdf_column_concat`
- PR #941 Replace `numpy` call in `Series.hash_encode` with `numba`
- PR #942 Added increment/decrement operators for wrapper types
- PR #943 Updated `count_nonzero_mask` to return `num_rows` when the mask is null
- PR #952 Added trait to map C++ type to `gdf_dtype`
- PR #966 Updated RMM submodule.
- PR #998 Add IO reader/writer modules to API docs, fix for missing cudf.Series docs
- PR #1017 concatenate along columns for Series and DataFrames
- PR #1002 Support indexing a dataframe with another boolean dataframe
- PR #1018 Better concatenation for Series and Dataframes
- PR #1036 Use Numpydoc style docstrings
- PR #1047 Adding gdf_dtype_extra_info to gdf_column_view_augmented
- PR #1054 Added default ctor to SerialTrieNode to overcome Thrust issue in CentOS7 + CUDA10
- PR #1024 CSV Reader: Add support for hexadecimal integers in integral-type columns
- PR #1033 Update `fillna()` to use libcudf function `gdf_replace_nulls`
- PR #1066 Added inplace assignment for columns and select_dtypes for dataframes
- PR #1026 CSV Reader: Change the meaning and type of the quoting parameter to match Pandas
- PR #1100 Adds `CUDF_EXPECTS` error-checking macro
- PR #1092 Fix select_dtype docstring
- PR #1111 Added cudf::table
- PR #1108 Sorting for datetime columns
- PR #1120 Return a `Series` (not a `Column`) from `Series.cat.set_categories()`
- PR #1128 CSV Reader: The last data row does not need to be line terminated
- PR #1183 Bump Arrow version to 0.12.1
- PR #1208 Default to CXX11_ABI=ON
- PR #1252 Fix NVStrings dependencies for cuda 9.2 and 10.0
- PR #2037 Optimize the existing `gather` and `scatter` routines in `libcudf`

## Bug Fixes

- PR #821 Fix flake8 issues revealed by flake8 update
- PR #808 Resolved renamed `d_columns_valids` variable name
- PR #820 CSV Reader: fix the issue where reader adds additional rows when file uses \r\n as a line terminator
- PR #780 CSV Reader: Fix scientific notation parsing and null values for empty quotes
- PR #815 CSV Reader: Fix data parsing when tabs are present in the input CSV file
- PR #850 Fix bug where left joins where the left df has 0 rows causes a crash
- PR #861 Fix memory leak by preserving the boolean mask index
- PR #875 Handle unnamed indexes in to/from arrow functions
- PR #877 Fix ingest of 1 row arrow tables in from arrow function
- PR #876 Added missing `<type_traits>` include
- PR #889 Deleted test_rmm.py which has now moved to RMM repo
- PR #866 Merge v0.5.1 numpy ABI hotfix into 0.6
- PR #917 value_counts return int type on empty columns
- PR #611 Renamed `gdf_reduce_optimal_output_size()` -> `gdf_reduction_get_intermediate_output_size()`
- PR #923 fix index for negative slicing for cudf dataframe and series
- PR #927 CSV Reader: Fix category GDF_CATEGORY hashes not being computed properly
- PR #921 CSV Reader: Fix parsing errors with delim_whitespace, quotations in the header row, unnamed columns
- PR #933 Fix handling objects of all nulls in series creation
- PR #940 CSV Reader: Fix an issue where the last data row is missing when using byte_range
- PR #945 CSV Reader: Fix incorrect datetime64 when milliseconds or space separator are used
- PR #959 Groupby: Problem with column name lookup
- PR #950 Converting dataframe/recarry with non-contiguous arrays
- PR #963 CSV Reader: Fix another issue with missing data rows when using byte_range
- PR #999 Fix 0 sized kernel launches and empty sort_index exception
- PR #993 Fix dtype in selecting 0 rows from objects
- PR #1009 Fix performance regression in `to_pandas` method on DataFrame
- PR #1008 Remove custom dask communication approach
- PR #1001 CSV Reader: Fix a memory access error when reading a large (>2GB) file with date columns
- PR #1019 Binary Ops: Fix error when one input column has null mask but other doesn't
- PR #1014 CSV Reader: Fix false positives in bool value detection
- PR #1034 CSV Reader: Fix parsing floating point precision and leading zero exponents
- PR #1044 CSV Reader: Fix a segfault when byte range aligns with a page
- PR #1058 Added support for `DataFrame.loc[scalar]`
- PR #1060 Fix column creation with all valid nan values
- PR #1073 CSV Reader: Fix an issue where a column name includes the return character
- PR #1090 Updating Doxygen Comments
- PR #1080 Fix dtypes returned from loc / iloc because of lists
- PR #1102 CSV Reader: Minor fixes and memory usage improvements
- PR #1174: Fix release script typo
- PR #1137 Add prebuild script for CI
- PR #1118 Enhanced the `DataFrame.from_records()` feature
- PR #1129 Fix join performance with index parameter from using numpy array
- PR #1145 Issue with .agg call on multi-column dataframes
- PR #908 Some testing code cleanup
- PR #1167 Fix issue with null_count not being set after inplace fillna()
- PR #1184 Fix iloc performance regression
- PR #1185 Support left_on/right_on and also on=str in merge
- PR #1200 Fix allocating bitmasks with numba instead of rmm in allocate_mask function
- PR #1213 Fix bug with csv reader requesting subset of columns using wrong datatype
- PR #1223 gpuCI: Fix label on rapidsai channel on gpu build scripts
- PR #1242 Add explicit Thrust exec policy to fix NVCATEGORY_TEST segfault on some platforms
- PR #1246 Fix categorical tests that failed due to bad implicit type conversion
- PR #1255 Fix overwriting conda package main label uploads
- PR #1259 Add dlpack includes to pip build


# cuDF 0.5.1 (05 Feb 2019)

## Bug Fixes

- PR #842 Avoid using numpy via cimport to prevent ABI issues in Cython compilation


# cuDF 0.5.0 (28 Jan 2019)

## New Features

- PR #722 Add bzip2 decompression support to `read_csv()`
- PR #693 add ZLIB-based GZIP/ZIP support to `read_csv_strings()`
- PR #411 added null support to gdf_order_by (new API) and cudf_table::sort
- PR #525 Added GitHub Issue templates for bugs, documentation, new features, and questions
- PR #501 CSV Reader: Add support for user-specified decimal point and thousands separator to read_csv_strings()
- PR #455 CSV Reader: Add support for user-specified decimal point and thousands separator to read_csv()
- PR #439 add `DataFrame.drop` method similar to pandas
- PR #356 add `DataFrame.transpose` method and `DataFrame.T` property similar to pandas
- PR #505 CSV Reader: Add support for user-specified boolean values
- PR #350 Implemented Series replace function
- PR #490 Added print_env.sh script to gather relevant environment details when reporting cuDF issues
- PR #474 add ZLIB-based GZIP/ZIP support to `read_csv()`
- PR #547 Added melt similar to `pandas.melt()`
- PR #491 Add CI test script to check for updates to CHANGELOG.md in PRs
- PR #550 Add CI test script to check for style issues in PRs
- PR #558 Add CI scripts for cpu-based conda and gpu-based test builds
- PR #524 Add Boolean Indexing
- PR #564 Update python `sort_values` method to use updated libcudf `gdf_order_by` API
- PR #509 CSV Reader: Input CSV file can now be passed in as a text or a binary buffer
- PR #607 Add `__iter__` and iteritems to DataFrame class
- PR #643 added a new api gdf_replace_nulls that allows a user to replace nulls in a column

## Improvements

- PR #426 Removed sort-based groupby and refactored existing groupby APIs. Also improves C++/CUDA compile time.
- PR #461 Add `CUDF_HOME` variable in README.md to replace relative pathing.
- PR #472 RMM: Created centralized rmm::device_vector alias and rmm::exec_policy
- PR #500 Improved the concurrent hash map class to support partitioned (multi-pass) hash table building.
- PR #454 Improve CSV reader docs and examples
- PR #465 Added templated C++ API for RMM to avoid explicit cast to `void**`
- PR #513 `.gitignore` tweaks
- PR #521 Add `assert_eq` function for testing
- PR #502 Simplify Dockerfile for local dev, eliminate old conda/pip envs
- PR #549 Adds `-rdynamic` compiler flag to nvcc for Debug builds
- PR #472 RMM: Created centralized rmm::device_vector alias and rmm::exec_policy
- PR #577 Added external C++ API for scatter/gather functions
- PR #500 Improved the concurrent hash map class to support partitioned (multi-pass) hash table building
- PR #583 Updated `gdf_size_type` to `int`
- PR #500 Improved the concurrent hash map class to support partitioned (multi-pass) hash table building
- PR #617 Added .dockerignore file. Prevents adding stale cmake cache files to the docker container
- PR #658 Reduced `JOIN_TEST` time by isolating overflow test of hash table size computation
- PR #664 Added Debuging instructions to README
- PR #651 Remove noqa marks in `__init__.py` files
- PR #671 CSV Reader: uncompressed buffer input can be parsed without explicitly specifying compression as None
- PR #684 Make RMM a submodule
- PR #718 Ensure sum, product, min, max methods pandas compatibility on empty datasets
- PR #720 Refactored Index classes to make them more Pandas-like, added CategoricalIndex
- PR #749 Improve to_arrow and from_arrow Pandas compatibility
- PR #766 Remove TravisCI references, remove unused variables from CMake, fix ARROW_VERSION in Cmake
- PR #773 Add build-args back to Dockerfile and handle dependencies based on environment yml file
- PR #781 Move thirdparty submodules to root and symlink in /cpp
- PR #843 Fix broken cudf/python API examples, add new methods to the API index

## Bug Fixes

- PR #569 CSV Reader: Fix days being off-by-one when parsing some dates
- PR #531 CSV Reader: Fix incorrect parsing of quoted numbers
- PR #465 Added templated C++ API for RMM to avoid explicit cast to `void**`
- PR #473 Added missing <random> include
- PR #478 CSV Reader: Add api support for auto column detection, header, mangle_dupe_cols, usecols
- PR #495 Updated README to correct where cffi pytest should be executed
- PR #501 Fix the intermittent segfault caused by the `thousands` and `compression` parameters in the csv reader
- PR #502 Simplify Dockerfile for local dev, eliminate old conda/pip envs
- PR #512 fix bug for `on` parameter in `DataFrame.merge` to allow for None or single column name
- PR #511 Updated python/cudf/bindings/join.pyx to fix cudf merge printing out dtypes
- PR #513 `.gitignore` tweaks
- PR #521 Add `assert_eq` function for testing
- PR #537 Fix CMAKE_CUDA_STANDARD_REQURIED typo in CMakeLists.txt
- PR #447 Fix silent failure in initializing DataFrame from generator
- PR #545 Temporarily disable csv reader thousands test to prevent segfault (test re-enabled in PR #501)
- PR #559 Fix Assertion error while using `applymap` to change the output dtype
- PR #575 Update `print_env.sh` script to better handle missing commands
- PR #612 Prevent an exception from occuring with true division on integer series.
- PR #630 Fix deprecation warning for `pd.core.common.is_categorical_dtype`
- PR #622 Fix Series.append() behaviour when appending values with different numeric dtype
- PR #603 Fix error while creating an empty column using None.
- PR #673 Fix array of strings not being caught in from_pandas
- PR #644 Fix return type and column support of dataframe.quantile()
- PR #634 Fix create `DataFrame.from_pandas()` with numeric column names
- PR #654 Add resolution check for GDF_TIMESTAMP in Join
- PR #648 Enforce one-to-one copy required when using `numba>=0.42.0`
- PR #645 Fix cmake build type handling not setting debug options when CMAKE_BUILD_TYPE=="Debug"
- PR #669 Fix GIL deadlock when launching multiple python threads that make Cython calls
- PR #665 Reworked the hash map to add a way to report the destination partition for a key
- PR #670 CMAKE: Fix env include path taking precedence over libcudf source headers
- PR #674 Check for gdf supported column types
- PR #677 Fix 'gdf_csv_test_Dates' gtest failure due to missing nrows parameter
- PR #604 Fix the parsing errors while reading a csv file using `sep` instead of `delimiter`.
- PR #686 Fix converting nulls to NaT values when converting Series to Pandas/Numpy
- PR #689 CSV Reader: Fix behavior with skiprows+header to match pandas implementation
- PR #691 Fixes Join on empty input DFs
- PR #706 CSV Reader: Fix broken dtype inference when whitespace is in data
- PR #717 CSV reader: fix behavior when parsing a csv file with no data rows
- PR #724 CSV Reader: fix build issue due to parameter type mismatch in a std::max call
- PR #734 Prevents reading undefined memory in gpu_expand_mask_bits numba kernel
- PR #747 CSV Reader: fix an issue where CUDA allocations fail with some large input files
- PR #750 Fix race condition for handling NVStrings in CMake
- PR #719 Fix merge column ordering
- PR #770 Fix issue where RMM submodule pointed to wrong branch and pin other to correct branches
- PR #778 Fix hard coded ABI off setting
- PR #784 Update RMM submodule commit-ish and pip paths
- PR #794 Update `rmm::exec_policy` usage to fix segmentation faults when used as temprory allocator.
- PR #800 Point git submodules to branches of forks instead of exact commits


# cuDF 0.4.0 (05 Dec 2018)

## New Features

- PR #398 add pandas-compatible `DataFrame.shape()` and `Series.shape()`
- PR #394 New documentation feature "10 Minutes to cuDF"
- PR #361 CSV Reader: Add support for strings with delimiters

## Improvements

 - PR #436 Improvements for type_dispatcher and wrapper structs
 - PR #429 Add CHANGELOG.md (this file)
 - PR #266 use faster CUDA-accelerated DataFrame column/Series concatenation.
 - PR #379 new C++ `type_dispatcher` reduces code complexity in supporting many data types.
 - PR #349 Improve performance for creating columns from memoryview objects
 - PR #445 Update reductions to use type_dispatcher. Adds integer types support to sum_of_squares.
 - PR #448 Improve installation instructions in README.md
 - PR #456 Change default CMake build to Release, and added option for disabling compilation of tests

## Bug Fixes

 - PR #444 Fix csv_test CUDA too many resources requested fail.
 - PR #396 added missing output buffer in validity tests for groupbys.
 - PR #408 Dockerfile updates for source reorganization
 - PR #437 Add cffi to Dockerfile conda env, fixes "cannot import name 'librmm'"
 - PR #417 Fix `map_test` failure with CUDA 10
 - PR #414 Fix CMake installation include file paths
 - PR #418 Properly cast string dtypes to programmatic dtypes when instantiating columns
 - PR #427 Fix and tests for Concatenation illegal memory access with nulls


# cuDF 0.3.0 (23 Nov 2018)

## New Features

 - PR #336 CSV Reader string support

## Improvements

 - PR #354 source code refactored for better organization. CMake build system overhaul. Beginning of transition to Cython bindings.
 - PR #290 Add support for typecasting to/from datetime dtype
 - PR #323 Add handling pyarrow boolean arrays in input/out, add tests
 - PR #325 GDF_VALIDITY_UNSUPPORTED now returned for algorithms that don't support non-empty valid bitmasks
 - PR #381 Faster InputTooLarge Join test completes in ms rather than minutes.
 - PR #373 .gitignore improvements
 - PR #367 Doc cleanup & examples for DataFrame methods
 - PR #333 Add Rapids Memory Manager documentation
 - PR #321 Rapids Memory Manager adds file/line location logging and convenience macros
 - PR #334 Implement DataFrame `__copy__` and `__deepcopy__`
 - PR #271 Add NVTX ranges to pygdf
 - PR #311 Document system requirements for conda install

## Bug Fixes

 - PR #337 Retain index on `scale()` function
 - PR #344 Fix test failure due to PyArrow 0.11 Boolean handling
 - PR #364 Remove noexcept from managed_allocator;  CMakeLists fix for NVstrings
 - PR #357 Fix bug that made all series be considered booleans for indexing
 - PR #351 replace conda env configuration for developers
 - PRs #346 #360 Fix CSV reading of negative numbers
 - PR #342 Fix CMake to use conda-installed nvstrings
 - PR #341 Preserve categorical dtype after groupby aggregations
 - PR #315 ReadTheDocs build update to fix missing libcuda.so
 - PR #320 FIX out-of-bounds access error in reductions.cu
 - PR #319 Fix out-of-bounds memory access in libcudf count_valid_bits
 - PR #303 Fix printing empty dataframe


# cuDF 0.2.0 and cuDF 0.1.0

These were initial releases of cuDF based on previously separate pyGDF and libGDF libraries.<|MERGE_RESOLUTION|>--- conflicted
+++ resolved
@@ -11,12 +11,9 @@
 - PR #3604 Add nvtext ngrams-tokenize function
 - PR #3610 Add memory_usage to DataFrame and Series APIs
 - PR #3627 Adding cudf::sort and cudf::sort_by_key
-<<<<<<< HEAD
 - PR #3597 Implement new sort based groupby
 - PR #3776 Column equivalence comparator (using epsilon for float equality)
-=======
 - PR #3667 Define and implement round-robin partition API.
->>>>>>> 38a3b127
 - PR #3690 Add bools_to_mask
 - PR #3683 Added support for multiple delimiters in `nvtext.token_count()`
 
@@ -50,11 +47,8 @@
 - PR #3639 Define and implement `nans_to_nulls`
 - PR #3699 Stringify libcudacxx headers for binary op JIT
 - PR #3697 Improve column insert performance for wide frames
-<<<<<<< HEAD
 - PR #3616 Add aggregation infrastructure for argmax/argmin.
-=======
 - PR #3653 Make `gather_bitmask_kernel` more reusable.
->>>>>>> 38a3b127
 - PR #3710 Remove multiple CMake configuration steps from root build script
 - PR #3657 Define and implement compiled binops for string column comparisons
 - PR #3520 Change read_parquet defaults and add warnings
