# cuDF 0.11.0 (Date TBD)

## New Features

- PR #2930 JSON Reader: Support ARROW_RANDOM_FILE input
- PR #2987 Add `inplace` arg to `DataFrame.reset_index` and `Series`
- PR #3129 Add strings column factory from `std::vector`s
- PR #3054 Add parquet reader support for decimal data types
- PR #3025 Move search files to legacy
- PR #3094 Adding `any` and `all` support from libcudf


## Improvements

- PR #2904 Move gpu decompressors to cudf::io namespace
- PR #2977 Moved old C++ test utilities to legacy directory.
- PR #2965 Fix slow orc reader perf with large uncompressed blocks
- PR #2995 Move JIT type utilities to legacy directory
- PR #2927 Add ``Table`` and ``TableView`` extension classes that wrap legacy cudf::table
- PR #3005 Renames `cudf::exp` namespace to `cudf::experimental`
- PR #3008 Make safe versions of `is_null` and `is_valid` in `column_device_view`
- PR #3027 Move copying.hpp and related source to legacy folder
- PR #3014 Snappy decompression optimizations
- PR #3032 Use `asarray` to coerce indices to a NumPy array
- PR #2996 IO Readers: Replace `cuio::device_buffer` with `rmm::device_buffer`
<<<<<<< HEAD
- PR #3091 Move join files to legacy
=======
- PR #3092 Implicitly init RMM if Java allocates before init
>>>>>>> f611a9df
- PR #3029 Update gdf_ numeric types with stdint and move to cudf namespace
- PR #3070 Move functions.h and related source to legacy
- PR #2951 Allow set_index to handle a list of column names
- PR #3067 Java method to return size of device memory buffer
- PR #3083 Improved some binary operation tests to include null testing.
- PR #3071 Move cuIO to legacy
- PR #3126 Round 2 of snappy decompression optimizations
- PR #3128 Support MultiIndex in DataFrame.join

## Bug Fixes

- PR #3048 Support for zero columned tables
- PR #3030 Fix snappy decoding regression in PR #3014
- PR #3041 Fixed exp to experimental namespace name change issue
- PR #3060 Move copying.hpp includes to legacy


# cuDF 0.10.0 (Date TBD)

## New Features

- PR #2423 Added `groupby.quantile()`
- PR #2522 Add Java bindings for NVStrings backed upper and lower case mutators
- PR #2605 Added Sort based groupby in libcudf
- PR #2607 Add Java bindings for parsing JSON
- PR #2629 Add dropna= parameter to groupby
- PR #2585 ORC & Parquet Readers: Remove millisecond timestamp restriction
- PR #2507 Add GPU-accelerated ORC Writer
- PR #2559 Add Series.tolist()
- PR #2653 Add Java bindings for rolling window operations
- PR #2480 Merge `custreamz` codebase into `cudf` repo
- PR #2674 Add __contains__ for Index/Series/Column
- PR #2635 Add support to read from remote and cloud sources like s3, gcs, hdfs
- PR #2722 Add Java bindings for NVTX ranges
- PR #2702 Add make_bool to dataset generation functions
- PR #2394 Move `rapidsai/custrings` into `cudf`
- PR #2734 Final sync of custrings source into cudf
- PR #2724 Add libcudf support for __contains__
- PR #2777 Add python bindings for porter stemmer measure functionality
- PR #2781 Add issorted to is_monotonic
- PR #2685 Add cudf::scatter_to_tables and cython binding
- PR #2743 Add Java bindings for NVStrings timestamp2long as part of String ColumnVector casting
- PR #2785 Add nvstrings Python docs
- PR #2786 Add benchmarks option to root build.sh
- PR #2802 Add `cudf::repeat()` and `cudf.Series.repeat()`
- PR #2773 Add Fisher's unbiased kurtosis and skew for Series/DataFrame
- PR #2748 Parquet Reader: Add option to specify loading of PANDAS index
- PR #2807 Add scatter_by_map to DataFrame python API
- PR #2836 Add nvstrings.code_points method
- PR #2844 Add Series/DataFrame notnull
- PR #2858 Add GTest type list utilities
- PR #2870 Add support for grouping by Series of arbitrary length
- PR #2719 Series covariance and Pearson correlation
- PR #2207 Beginning of libcudf overhaul: introduce new column and table types
- PR #2869 Add `cudf.CategoricalDtype`
- PR #2838 CSV Reader: Support ARROW_RANDOM_FILE input
- PR #2655 CuPy-based Series and Dataframe .values property
- PR #2803 Added `edit_distance_matrix()` function to calculate pairwise edit distance for each string on a given nvstrings object.
- PR #2811 Start of cudf strings column work based on 2207
- PR #2872 Add Java pinned memory pool allocator
- PR #2969 Add findAndReplaceAll to ColumnVector
- PR #2814 Add Datetimeindex.weekday
- PR #2999 Add timestamp conversion support for string categories
- PR #2918 Add cudf::column timestamp wrapper types

## Improvements

- PR #2578 Update legacy_groupby to use libcudf group_by_without_aggregation
- PR #2581 Removed `managed` allocator from hash map classes.
- PR #2571 Remove unnecessary managed memory from gdf_column_concat
- PR #2648 Cython/Python reorg
- PR #2588 Update Series.append documentation
- PR #2632 Replace dask-cudf set_index code with upstream
- PR #2682 Add cudf.set_allocator() function for easier allocator init
- PR #2642 Improve null printing and testing
- PR #2747 Add missing Cython headers / cudftestutil lib to conda package for cuspatial build
- PR #2706 Compute CSV format in device code to speedup performance
- PR #2673 Add support for np.longlong type
- PR #2703 move dask serialization dispatch into cudf
- PR #2728 Add YYMMDD to version tag for nightly conda packages
- PR #2729 Handle file-handle input in to_csv
- PR #2741 CSV Reader: Move kernel functions into its own file
- PR #2766 Improve nvstrings python cmake flexibility
- PR #2756 Add out_time_unit option to csv reader, support timestamp resolutions
- PR #2771 Stopgap alias for to_gpu_matrix()
- PR #2783 Support mapping input columns to function arguments in apply kernels
- PR #2645 libcudf unique_count for Series.nunique
- PR #2817 Dask-cudf: `read_parquet` support for remote filesystems
- PR #2823 improve java data movement debugging
- PR #2806 CSV Reader: Clean-up row offset operations
- PR #2640 Add dask wait/persist exmaple to 10 minute guide
- PR #2828 Optimizations of kernel launch configuration for `DataFrame.apply_rows` and `DataFrame.apply_chunks`
- PR #2831 Add `column` argument to `DataFrame.drop`
- PR #2775 Various optimizations to improve __getitem__ and __setitem__ performance
- PR #2810 cudf::allocate_like can optionally always allocate a mask.
- PR #2833 Parquet reader: align page data allocation sizes to 4-bytes to satisfy cuda-memcheck
- PR #2832 Using the new Python bindings for UCX
- PR #2856 Update group_split_cudf to use scatter_by_map
- PR #2890 Optionally keep serialized table data on the host.
- PR #2778 Doc: Updated and fixed some docstrings that were formatted incorrectly.
- PR #2830 Use YYMMDD tag in custreamz nightly build
- PR #2875 Java: Remove synchronized from register methods in MemoryCleaner
- PR #2887 Minor snappy decompression optimization
- PR #2899 Use new RMM API based on Cython
- PR #2788 Guide to Python UDFs
- PR #2919 Change java API to use operators in groupby namespace
- PR #2909 CSV Reader: Avoid row offsets host vector default init

## Bug Fixes

- PR #2584 ORC Reader: fix parsing of `DECIMAL` index positions
- PR #2619 Fix groupby serialization/deserialization
- PR #2614 Update Java version to match
- PR #2601 Fixes nlargest(1) issue in Series and Dataframe
- PR #2610 Fix a bug in index serialization (properly pass DeviceNDArray)
- PR #2621 Fixes the floordiv issue of not promoting float type when rhs is 0
- PR #2611 Types Test: fix static casting from negative int to string
- PR #2618 IO Readers: Fix datasource memory map failure for multiple reads
- PR #2628 groupby_without_aggregation non-nullable input table produces non-nullable output
- PR #2615 fix string category partitioning in java API
- PR #2641 fix string category and timeunit concat in the java API
- PR #2649 Fix groupby issue resulting from column_empty bug
- PR #2658 Fix astype() for null categorical columns
- PR #2660 fix column string category and timeunit concat in the java API
- PR #2664 ORC reader: fix `skip_rows` larger than first stripe
- PR #2654 Allow Java gdfOrderBy to work with string categories
- PR #2669 AVRO reader: fix non-deterministic output
- PR #2668 Update Java bindings to specify timestamp units for ORC and Parquet readers
- PR #2679 AVRO reader: fix cuda errors when decoding compressed streams
- PR #2692 Add concatenation for data-frame with different headers (empty and non-empty)
- PR #2651 Remove nvidia driver installation from ci/cpu/build.sh
- PR #2697 Ensure csv reader sets datetime column time units
- PR #2698 Return RangeIndex from contiguous slice of RangeIndex
- PR #2672 Fix null and integer handling in round
- PR #2704 Parquet Reader: Fix crash when loading string column with nulls
- PR #2725 Fix Jitify issue with running on Turing using CUDA version < 10
- PR #2731 Fix building of benchmarks
- PR #2738 Fix java to find new NVStrings locations
- PR #2736 Pin Jitify branch to v0.10 version
- PR #2742 IO Readers: Fix possible silent failures when creating `NvStrings` instance
- PR #2753 Fix java quantile API calls
- PR #2762 Fix validity processing for time in java
- PR #2796 Fix handling string slicing and other nvstrings delegated methods with dask
- PR #2769 Fix link to API docs in README.md
- PR #2772 Handle multiindex pandas Series #2772
- PR #2749 Fix apply_rows/apply_chunks pessimistic null mask to use in_cols null masks only
- PR #2752 CSV Reader: Fix exception when there's no rows to process
- PR #2716 Added Exception for `StringMethods` in string methods
- PR #2787 Fix Broadcasting `None` to `cudf-series`
- PR #2794 Fix async race in NVCategory::get_value and get_value_bounds
- PR #2795 Fix java build/cast error
- PR #2496 Fix improper merge of two dataframes when names differ
- PR #2824 Fix issue with incorrect result when Numeric Series replace is called several times
- PR #2751 Replace value with null
- PR #2765 Fix Java inequality comparisons for string category
- PR #2818 Fix java join API to use new C++ join API
- PR #2841 Fix nvstrings.slice and slice_from for range (0,0)
- PR #2837 Fix join benchmark
- PR #2809 Add hash_df and group_split dispatch functions for dask
- PR #2843 Parquet reader: fix skip_rows when not aligned with page or row_group boundaries
- PR #2851 Deleted existing dask-cudf/record.txt
- PR #2854 Fix column creation from ephemeral objects exposing __cuda_array_interface__
- PR #2860 Fix boolean indexing when the result is a single row
- PR #2859 Fix tail method issue for string columns
- PR #2852 Fixed `cumsum()` and `cumprod()` on boolean series.
- PR #2865 DaskIO: Fix `read_csv` and `read_orc` when input is list of files
- PR #2750 Fixed casting values to cudf::bool8 so non-zero values always cast to true
- PR #2873 Fixed dask_cudf read_partition bug by generating ParquetDatasetPiece
- PR #2850 Fixes dask_cudf.read_parquet on partitioned datasets
- PR #2896 Properly handle `axis` string keywords in `concat`
- PR #2926 Update rounding algorithm to avoid using fmod
- PR #2968 Fix Java dependency loading when using NVTX
- PR #2963 Fix ORC writer uncompressed block indexing
- PR #2928 CSV Reader: Fix using `byte_range` for large datasets
- PR #2983 Fix sm_70+ race condition in gpu_unsnap
- PR #2964 ORC Writer: Segfault when writing mixed numeric and string columns
- PR #3007 Java: Remove unit test that frees RMM invalid pointer
- PR #3009 Fix orc reader RLEv2 patch position regression from PR #2507
- PR #3002 Fix CUDA invalid configuration errors reported after loading an ORC file without data
- PR #3035 Update update-version.sh for new docs locations
- PR #3038 Fix uninitialized stream parameter in device_table deleter
- PR #3064 Fixes groupby performance issue
- PR #3061 Add rmmInitialize to nvstrings gtests
- PR #3058 Fix UDF doc markdown formatting
- PR #3059 Add nvstrings python build instructions to contributing.md


# cuDF 0.9.0 (21 Aug 2019)

## New Features

- PR #1993 Add CUDA-accelerated series aggregations: mean, var, std
- PR #2111 IO Readers: Support memory buffer, file-like object, and URL inputs
- PR #2012 Add `reindex()` to DataFrame and Series
- PR #2097 Add GPU-accelerated AVRO reader
- PR #2098 Support binary ops on DFs and Series with mismatched indices
- PR #2160 Merge `dask-cudf` codebase into `cudf` repo
- PR #2149 CSV Reader: Add `hex` dtype for explicit hexadecimal parsing
- PR #2156 Add `upper_bound()` and `lower_bound()` for libcudf tables and `searchsorted()` for cuDF Series
- PR #2158 CSV Reader: Support single, non-list/dict argument for `dtype`
- PR #2177 CSV Reader: Add `parse_dates` parameter for explicit date inference
- PR #1744 cudf::apply_boolean_mask and cudf::drop_nulls support for cudf::table inputs (multi-column)
- PR #2196 Add `DataFrame.dropna()`
- PR #2197 CSV Writer: add `chunksize` parameter for `to_csv`
- PR #2215 `type_dispatcher` benchmark
- PR #2179 Add Java quantiles
- PR #2157 Add __array_function__ to DataFrame and Series
- PR #2212 Java support for ORC reader
- PR #2224 Add DataFrame isna, isnull, notna functions
- PR #2236 Add Series.drop_duplicates
- PR #2105 Add hash-based join benchmark
- PR #2316 Add unique, nunique, and value_counts for datetime columns
- PR #2337 Add Java support for slicing a ColumnVector
- PR #2049 Add cudf::merge (sorted merge)
- PR #2368 Full cudf+dask Parquet Support
- PR #2380 New cudf::is_sorted checks whether cudf::table is sorted
- PR #2356 Java column vector standard deviation support
- PR #2221 MultiIndex full indexing - Support iloc and wildcards for loc
- PR #2429 Java support for getting length of strings in a ColumnVector
- PR #2415 Add `value_counts` for series of any type
- PR #2446 Add __array_function__ for index
- PR #2437 ORC reader: Add 'use_np_dtypes' option
- PR #2382 Add CategoricalAccessor add, remove, rename, and ordering methods
- PR #2464 Native implement `__cuda_array_interface__` for Series/Index/Column objects
- PR #2425 Rolling window now accepts array-based user-defined functions
- PR #2442 Add __setitem__
- PR #2449 Java support for getting byte count of strings in a ColumnVector
- PR #2492 Add groupby.size() method
- PR #2358 Add cudf::nans_to_nulls: convert floating point column into bitmask
- PR #2489 Add drop argument to set_index
- PR #2491 Add Java bindings for ORC reader 'use_np_dtypes' option
- PR #2213 Support s/ms/us/ns DatetimeColumn time unit resolutions
- PR #2536 Add _constructor properties to Series and DataFrame

## Improvements

- PR #2103 Move old `column` and `bitmask` files into `legacy/` directory
- PR #2109 added name to Python column classes
- PR #1947 Cleanup serialization code
- PR #2125 More aggregate in java API
- PR #2127 Add in java Scalar tests
- PR #2088 Refactor of Python groupby code
- PR #2130 Java serialization and deserialization of tables.
- PR #2131 Chunk rows logic added to csv_writer
- PR #2129 Add functions in the Java API to support nullable column filtering
- PR #2165 made changes to get_dummies api for it to be available in MethodCache
- PR #2171 Add CodeCov integration, fix doc version, make --skip-tests work when invoking with source
- PR #2184 handle remote orc files for dask-cudf
- PR #2186 Add `getitem` and `getattr` style access to Rolling objects
- PR #2168 Use cudf.Column for CategoricalColumn's categories instead of a tuple
- PR #2193 DOC: cudf::type_dispatcher documentation for specializing dispatched functors
- PR #2199 Better java support for appending strings
- PR #2176 Added column dtype support for datetime, int8, int16 to csv_writer
- PR #2209 Matching `get_dummies` & `select_dtypes` behavior to pandas
- PR #2217 Updated Java bindings to use the new groupby API
- PR #2214 DOC: Update doc instructions to build/install `cudf` and `dask-cudf`
- PR #2220 Update Java bindings for reduction rename
- PR #2232 Move CodeCov upload from build script to Jenkins
- PR #2225 refactor to use libcudf for gathering columns in dataframes
- PR #2293 Improve join performance (faster compute_join_output_size)
- PR #2300 Create separate dask codeowners for dask-cudf codebase
- PR #2304 gdf_group_by_without_aggregations returns gdf_column
- PR #2309 Java readers: remove redundant copy of result pointers
- PR #2307 Add `black` and `isort` to style checker script
- PR #2345 Restore removal of old groupby implementation
- PR #2342 Improve `astype()` to operate all ways
- PR #2329 using libcudf cudf::copy for column deep copy
- PR #2344 DOC: docs on code formatting for contributors
- PR #2376 Add inoperative axis= and win_type= arguments to Rolling()
- PR #2378 remove dask for (de-)serialization of cudf objects
- PR #2353 Bump Arrow and Dask versions
- PR #2377 Replace `standard_python_slice` with just `slice.indices()`
- PR #2373 cudf.DataFrame enchancements & Series.values support
- PR #2392 Remove dlpack submodule; make cuDF's Cython API externally accessible
- PR #2430 Updated Java bindings to use the new unary API
- PR #2406 Moved all existing `table` related files to a `legacy/` directory
- PR #2350 Performance related changes to get_dummies
- PR #2420 Remove `cudautils.astype` and replace with `typecast.apply_cast`
- PR #2456 Small improvement to typecast utility
- PR #2458 Fix handling of thirdparty packages in `isort` config
- PR #2459 IO Readers: Consolidate all readers to use `datasource` class
- PR #2475 Exposed type_dispatcher.hpp, nvcategory_util.hpp and wrapper_types.hpp in the include folder
- PR #2484 Enabled building libcudf as a static library
- PR #2453 Streamline CUDA_REL environment variable
- PR #2483 Bundle Boost filesystem dependency in the Java jar
- PR #2486 Java API hash functions
- PR #2481 Adds the ignore_null_keys option to the java api
- PR #2490 Java api: support multiple aggregates for the same column
- PR #2510 Java api: uses table based apply_boolean_mask
- PR #2432 Use pandas formatting for console, html, and latex output
- PR #2573 Bump numba version to 0.45.1
- PR #2606 Fix references to notebooks-contrib

## Bug Fixes

- PR #2086 Fixed quantile api behavior mismatch in series & dataframe
- PR #2128 Add offset param to host buffer readers in java API.
- PR #2145 Work around binops validity checks for java
- PR #2146 Work around unary_math validity checks for java
- PR #2151 Fixes bug in cudf::copy_range where null_count was invalid
- PR #2139 matching to pandas describe behavior & fixing nan values issue
- PR #2161 Implicitly convert unsigned to signed integer types in binops
- PR #2154 CSV Reader: Fix bools misdetected as strings dtype
- PR #2178 Fix bug in rolling bindings where a view of an ephemeral column was being taken
- PR #2180 Fix issue with isort reordering `importorskip` below imports depending on them
- PR #2187 fix to honor dtype when numpy arrays are passed to columnops.as_column
- PR #2190 Fix issue in astype conversion of string column to 'str'
- PR #2208 Fix issue with calling `head()` on one row dataframe
- PR #2229 Propagate exceptions from Cython cdef functions
- PR #2234 Fix issue with local build script not properly building
- PR #2223 Fix CUDA invalid configuration errors reported after loading small compressed ORC files
- PR #2162 Setting is_unique and is_monotonic-related attributes
- PR #2244 Fix ORC RLEv2 delta mode decoding with nonzero residual delta width
- PR #2297 Work around `var/std` unsupported only at debug build
- PR #2302 Fixed java serialization corner case
- PR #2355 Handle float16 in binary operations
- PR #2311 Fix copy behaviour for GenericIndex
- PR #2349 Fix issues with String filter in java API
- PR #2323 Fix groupby on categoricals
- PR #2328 Ensure order is preserved in CategoricalAccessor._set_categories
- PR #2202 Fix issue with unary ops mishandling empty input
- PR #2326 Fix for bug in DLPack when reading multiple columns
- PR #2324 Fix cudf Docker build
- PR #2325 Fix ORC RLEv2 patched base mode decoding with nonzero patch width
- PR #2235 Fix get_dummies to be compatible with dask
- PR #2332 Zero initialize gdf_dtype_extra_info
- PR #2355 Handle float16 in binary operations
- PR #2360 Fix missing dtype handling in cudf.Series & columnops.as_column
- PR #2364 Fix quantile api and other trivial issues around it
- PR #2361 Fixed issue with `codes` of CategoricalIndex
- PR #2357 Fixed inconsistent type of index created with from_pandas vs direct construction
- PR #2389 Fixed Rolling __getattr__ and __getitem__ for offset based windows
- PR #2402 Fixed bug in valid mask computation in cudf::copy_if (apply_boolean_mask)
- PR #2401 Fix to a scalar datetime(of type Days) issue
- PR #2386 Correctly allocate output valids in groupby
- PR #2411 Fixed failures on binary op on single element string column
- PR #2422 Fix Pandas logical binary operation incompatibilites
- PR #2447 Fix CodeCov posting build statuses temporarily
- PR #2450 Fix erroneous null handling in `cudf.DataFrame`'s `apply_rows`
- PR #2470 Fix issues with empty strings and string categories (Java)
- PR #2471 Fix String Column Validity.
- PR #2481 Fix java validity buffer serialization
- PR #2485 Updated bytes calculation to use size_t to avoid overflow in column concat
- PR #2461 Fix groupby multiple aggregations same column
- PR #2514 Fix cudf::drop_nulls threshold handling in Cython
- PR #2516 Fix utilities include paths and meta.yaml header paths
- PR #2517 Fix device memory leak in to_dlpack tensor deleter
- PR #2431 Fix local build generated file ownerships
- PR #2511 Added import of orc, refactored exception handlers to not squash fatal exceptions
- PR #2527 Fix index and column input handling in dask_cudf read_parquet
- PR #2466 Fix `dataframe.query` returning null rows erroneously
- PR #2548 Orc reader: fix non-deterministic data decoding at chunk boundaries
- PR #2557 fix cudautils import in string.py
- PR #2521 Fix casting datetimes from/to the same resolution
- PR #2545 Fix MultiIndexes with datetime levels
- PR #2560 Remove duplicate `dlpack` definition in conda recipe
- PR #2567 Fix ColumnVector.fromScalar issues while dealing with null scalars
- PR #2565 Orc reader: fix incorrect data decoding of int64 data types
- PR #2577 Fix search benchmark compilation error by adding necessary header
- PR #2604 Fix a bug in copying.pyx:_normalize_types that upcasted int32 to int64


# cuDF 0.8.0 (27 June 2019)

## New Features

- PR #1524 Add GPU-accelerated JSON Lines parser with limited feature set
- PR #1569 Add support for Json objects to the JSON Lines reader
- PR #1622 Add Series.loc
- PR #1654 Add cudf::apply_boolean_mask: faster replacement for gdf_apply_stencil
- PR #1487 cython gather/scatter
- PR #1310 Implemented the slice/split functionality.
- PR #1630 Add Python layer to the GPU-accelerated JSON reader
- PR #1745 Add rounding of numeric columns via Numba
- PR #1772 JSON reader: add support for BytesIO and StringIO input
- PR #1527 Support GDF_BOOL8 in readers and writers
- PR #1819 Logical operators (AND, OR, NOT) for libcudf and cuDF
- PR #1813 ORC Reader: Add support for stripe selection
- PR #1828 JSON Reader: add suport for bool8 columns
- PR #1833 Add column iterator with/without nulls
- PR #1665 Add the point-in-polygon GIS function
- PR #1863 Series and Dataframe methods for all and any
- PR #1908 cudf::copy_range and cudf::fill for copying/assigning an index or range to a constant
- PR #1921 Add additional formats for typecasting to/from strings
- PR #1807 Add Series.dropna()
- PR #1987 Allow user defined functions in the form of ptx code to be passed to binops
- PR #1948 Add operator functions like `Series.add()` to DataFrame and Series
- PR #1954 Add skip test argument to GPU build script
- PR #2018 Add bindings for new groupby C++ API
- PR #1984 Add rolling window operations Series.rolling() and DataFrame.rolling()
- PR #1542 Python method and bindings for to_csv
- PR #1995 Add Java API
- PR #1998 Add google benchmark to cudf
- PR #1845 Add cudf::drop_duplicates, DataFrame.drop_duplicates
- PR #1652 Added `Series.where()` feature
- PR #2074 Java Aggregates, logical ops, and better RMM support
- PR #2140 Add a `cudf::transform` function
- PR #2068 Concatenation of different typed columns

## Improvements

- PR #1538 Replacing LesserRTTI with inequality_comparator
- PR #1703 C++: Added non-aggregating `insert` to `concurrent_unordered_map` with specializations to store pairs with a single atomicCAS when possible.
- PR #1422 C++: Added a RAII wrapper for CUDA streams
- PR #1701 Added `unique` method for stringColumns
- PR #1713 Add documentation for Dask-XGBoost
- PR #1666 CSV Reader: Improve performance for files with large number of columns
- PR #1725 Enable the ability to use a single column groupby as its own index
- PR #1759 Add an example showing simultaneous rolling averages to `apply_grouped` documentation
- PR #1746 C++: Remove unused code: `windowed_ops.cu`, `sorting.cu`, `hash_ops.cu`
- PR #1748 C++: Add `bool` nullability flag to `device_table` row operators
- PR #1764 Improve Numerical column: `mean_var` and `mean`
- PR #1767 Speed up Python unit tests
- PR #1770 Added build.sh script, updated CI scripts and documentation
- PR #1739 ORC Reader: Add more pytest coverage
- PR #1696 Added null support in `Series.replace()`.
- PR #1390 Added some basic utility functions for `gdf_column`'s
- PR #1791 Added general column comparison code for testing
- PR #1795 Add printing of git submodule info to `print_env.sh`
- PR #1796 Removing old sort based group by code and gdf_filter
- PR #1811 Added funtions for copying/allocating `cudf::table`s
- PR #1838 Improve columnops.column_empty so that it returns typed columns instead of a generic Column
- PR #1890 Add utils.get_dummies- a pandas-like wrapper around one_hot-encoding
- PR #1823 CSV Reader: default the column type to string for empty dataframes
- PR #1827 Create bindings for scalar-vector binops, and update one_hot_encoding to use them
- PR #1817 Operators now support different sized dataframes as long as they don't share different sized columns
- PR #1855 Transition replace_nulls to new C++ API and update corresponding Cython/Python code
- PR #1858 Add `std::initializer_list` constructor to `column_wrapper`
- PR #1846 C++ type-erased gdf_equal_columns test util; fix gdf_equal_columns logic error
- PR #1390 Added some basic utility functions for `gdf_column`s
- PR #1391 Tidy up bit-resolution-operation and bitmask class code
- PR #1882 Add iloc functionality to MultiIndex dataframes
- PR #1884 Rolling windows: general enhancements and better coverage for unit tests
- PR #1886 support GDF_STRING_CATEGORY columns in apply_boolean_mask, drop_nulls and other libcudf functions
- PR #1896 Improve performance of groupby with levels specified in dask-cudf
- PR #1915 Improve iloc performance for non-contiguous row selection
- PR #1859 Convert read_json into a C++ API
- PR #1919 Rename libcudf namespace gdf to namespace cudf
- PR #1850 Support left_on and right_on for DataFrame merge operator
- PR #1930 Specialize constructor for `cudf::bool8` to cast argument to `bool`
- PR #1938 Add default constructor for `column_wrapper`
- PR #1930 Specialize constructor for `cudf::bool8` to cast argument to `bool`
- PR #1952 consolidate libcudf public API headers in include/cudf
- PR #1949 Improved selection with boolmask using libcudf `apply_boolean_mask`
- PR #1956 Add support for nulls in `query()`
- PR #1973 Update `std::tuple` to `std::pair` in top-most libcudf APIs and C++ transition guide
- PR #1981 Convert read_csv into a C++ API
- PR #1868 ORC Reader: Support row index for speed up on small/medium datasets
- PR #1964 Added support for list-like types in Series.str.cat
- PR #2005 Use HTML5 details tag in bug report issue template
- PR #2003 Removed few redundant unit-tests from test_string.py::test_string_cat
- PR #1944 Groupby design improvements
- PR #2017 Convert `read_orc()` into a C++ API
- PR #2011 Convert `read_parquet()` into a C++ API
- PR #1756 Add documentation "10 Minutes to cuDF and dask_cuDF"
- PR #2034 Adding support for string columns concatenation using "add" binary operator
- PR #2042 Replace old "10 Minutes" guide with new guide for docs build process
- PR #2036 Make library of common test utils to speed up tests compilation
- PR #2022 Facilitating get_dummies to be a high level api too
- PR #2050 Namespace IO readers and add back free-form `read_xxx` functions
- PR #2104 Add a functional ``sort=`` keyword argument to groupby
- PR #2108 Add `find_and_replace` for StringColumn for replacing single values
- PR #1803 cuDF/CuPy interoperability documentation

## Bug Fixes

- PR #1465 Fix for test_orc.py and test_sparse_df.py test failures
- PR #1583 Fix underlying issue in `as_index()` that was causing `Series.quantile()` to fail
- PR #1680 Add errors= keyword to drop() to fix cudf-dask bug
- PR #1651 Fix `query` function on empty dataframe
- PR #1616 Fix CategoricalColumn to access categories by index instead of iteration
- PR #1660 Fix bug in `loc` when indexing with a column name (a string)
- PR #1683 ORC reader: fix timestamp conversion to UTC
- PR #1613 Improve CategoricalColumn.fillna(-1) performance
- PR #1642 Fix failure of CSV_TEST gdf_csv_test.SkiprowsNrows on multiuser systems
- PR #1709 Fix handling of `datetime64[ms]` in `dataframe.select_dtypes`
- PR #1704 CSV Reader: Add support for the plus sign in number fields
- PR #1687 CSV reader: return an empty dataframe for zero size input
- PR #1757 Concatenating columns with null columns
- PR #1755 Add col_level keyword argument to melt
- PR #1758 Fix df.set_index() when setting index from an empty column
- PR #1749 ORC reader: fix long strings of NULL values resulting in incorrect data
- PR #1742 Parquet Reader: Fix index column name to match PANDAS compat
- PR #1782 Update libcudf doc version
- PR #1783 Update conda dependencies
- PR #1786 Maintain the original series name in series.unique output
- PR #1760 CSV Reader: fix segfault when dtype list only includes columns from usecols list
- PR #1831 build.sh: Assuming python is in PATH instead of using PYTHON env var
- PR #1839 Raise an error instead of segfaulting when transposing a DataFrame with StringColumns
- PR #1840 Retain index correctly during merge left_on right_on
- PR #1825 cuDF: Multiaggregation Groupby Failures
- PR #1789 CSV Reader: Fix missing support for specifying `int8` and `int16` dtypes
- PR #1857 Cython Bindings: Handle `bool` columns while calling `column_view_from_NDArrays`
- PR #1849 Allow DataFrame support methods to pass arguments to the methods
- PR #1847 Fixed #1375 by moving the nvstring check into the wrapper function
- PR #1864 Fixing cudf reduction for POWER platform
- PR #1869 Parquet reader: fix Dask timestamps not matching with Pandas (convert to milliseconds)
- PR #1876 add dtype=bool for `any`, `all` to treat integer column correctly
- PR #1875 CSV reader: take NaN values into account in dtype detection
- PR #1873 Add column dtype checking for the all/any methods
- PR #1902 Bug with string iteration in _apply_basic_agg
- PR #1887 Fix for initialization issue in pq_read_arg,orc_read_arg
- PR #1867 JSON reader: add support for null/empty fields, including the 'null' literal
- PR #1891 Fix bug #1750 in string column comparison
- PR #1909 Support of `to_pandas()` of boolean series with null values
- PR #1923 Use prefix removal when two aggs are called on a SeriesGroupBy
- PR #1914 Zero initialize gdf_column local variables
- PR #1959 Add support for comparing boolean Series to scalar
- PR #1966 Ignore index fix in series append
- PR #1967 Compute index __sizeof__ only once for DataFrame __sizeof__
- PR #1977 Support CUDA installation in default system directories
- PR #1982 Fixes incorrect index name after join operation
- PR #1985 Implement `GDF_PYMOD`, a special modulo that follows python's sign rules
- PR #1991 Parquet reader: fix decoding of NULLs
- PR #1990 Fixes a rendering bug in the `apply_grouped` documentation
- PR #1978 Fix for values being filled in an empty dataframe
- PR #2001 Correctly create MultiColumn from Pandas MultiColumn
- PR #2006 Handle empty dataframe groupby construction for dask
- PR #1965 Parquet Reader: Fix duplicate index column when it's already in `use_cols`
- PR #2033 Add pip to conda environment files to fix warning
- PR #2028 CSV Reader: Fix reading of uncompressed files without a recognized file extension
- PR #2073 Fix an issue when gathering columns with NVCategory and nulls
- PR #2053 cudf::apply_boolean_mask return empty column for empty boolean mask
- PR #2066 exclude `IteratorTest.mean_var_output` test from debug build
- PR #2069 Fix JNI code to use read_csv and read_parquet APIs
- PR #2071 Fix bug with unfound transitive dependencies for GTests in Ubuntu 18.04
- PR #2089 Configure Sphinx to render params correctly
- PR #2091 Fix another bug with unfound transitive dependencies for `cudftestutils` in Ubuntu 18.04
- PR #2115 Just apply `--disable-new-dtags` instead of trying to define all the transitive dependencies
- PR #2106 Fix errors in JitCache tests caused by sharing of device memory between processes
- PR #2120 Fix errors in JitCache tests caused by running multiple threads on the same data
- PR #2102 Fix memory leak in groupby
- PR #2113 fixed typo in to_csv code example


# cudf 0.7.2 (16 May 2019)

## New Features

- PR #1735 Added overload for atomicAdd on int64. Streamlined implementation of custom atomic overloads.
- PR #1741 Add MultiIndex concatenation

## Bug Fixes

- PR #1718 Fix issue with SeriesGroupBy MultiIndex in dask-cudf
- PR #1734 Python: fix performance regression for groupby count() aggregations
- PR #1768 Cython: fix handling read only schema buffers in gpuarrow reader


# cudf 0.7.1 (11 May 2019)

## New Features

- PR #1702 Lazy load MultiIndex to return groupby performance to near optimal.

## Bug Fixes

- PR #1708 Fix handling of `datetime64[ms]` in `dataframe.select_dtypes`


# cuDF 0.7.0 (10 May 2019)

## New Features

- PR #982 Implement gdf_group_by_without_aggregations and gdf_unique_indices functions
- PR #1142 Add `GDF_BOOL` column type
- PR #1194 Implement overloads for CUDA atomic operations
- PR #1292 Implemented Bitwise binary ops AND, OR, XOR (&, |, ^)
- PR #1235 Add GPU-accelerated Parquet Reader
- PR #1335 Added local_dict arg in `DataFrame.query()`.
- PR #1282 Add Series and DataFrame.describe()
- PR #1356 Rolling windows
- PR #1381 Add DataFrame._get_numeric_data
- PR #1388 Add CODEOWNERS file to auto-request reviews based on where changes are made
- PR #1396 Add DataFrame.drop method
- PR #1413 Add DataFrame.melt method
- PR #1412 Add DataFrame.pop()
- PR #1419 Initial CSV writer function
- PR #1441 Add Series level cumulative ops (cumsum, cummin, cummax, cumprod)
- PR #1420 Add script to build and test on a local gpuCI image
- PR #1440 Add DatetimeColumn.min(), DatetimeColumn.max()
- PR #1455 Add Series.Shift via Numba kernel
- PR #1441 Add Series level cumulative ops (cumsum, cummin, cummax, cumprod)
- PR #1461 Add Python coverage test to gpu build
- PR #1445 Parquet Reader: Add selective reading of rows and row group
- PR #1532 Parquet Reader: Add support for INT96 timestamps
- PR #1516 Add Series and DataFrame.ndim
- PR #1556 Add libcudf C++ transition guide
- PR #1466 Add GPU-accelerated ORC Reader
- PR #1565 Add build script for nightly doc builds
- PR #1508 Add Series isna, isnull, and notna
- PR #1456 Add Series.diff() via Numba kernel
- PR #1588 Add Index `astype` typecasting
- PR #1301 MultiIndex support
- PR #1599 Level keyword supported in groupby
- PR #929 Add support operations to dataframe
- PR #1609 Groupby accept list of Series
- PR #1658 Support `group_keys=True` keyword in groupby method

## Improvements

- PR #1531 Refactor closures as private functions in gpuarrow
- PR #1404 Parquet reader page data decoding speedup
- PR #1076 Use `type_dispatcher` in join, quantiles, filter, segmented sort, radix sort and hash_groupby
- PR #1202 Simplify README.md
- PR #1149 CSV Reader: Change convertStrToValue() functions to `__device__` only
- PR #1238 Improve performance of the CUDA trie used in the CSV reader
- PR #1245 Use file cache for JIT kernels
- PR #1278 Update CONTRIBUTING for new conda environment yml naming conventions
- PR #1163 Refactored UnaryOps. Reduced API to two functions: `gdf_unary_math` and `gdf_cast`. Added `abs`, `-`, and `~` ops. Changed bindings to Cython
- PR #1284 Update docs version
- PR #1287 add exclude argument to cudf.select_dtype function
- PR #1286 Refactor some of the CSV Reader kernels into generic utility functions
- PR #1291 fillna in `Series.to_gpu_array()` and `Series.to_array()` can accept the scalar too now.
- PR #1005 generic `reduction` and `scan` support
- PR #1349 Replace modernGPU sort join with thrust.
- PR #1363 Add a dataframe.mean(...) that raises NotImplementedError to satisfy `dask.dataframe.utils.is_dataframe_like`
- PR #1319 CSV Reader: Use column wrapper for gdf_column output alloc/dealloc
- PR #1376 Change series quantile default to linear
- PR #1399 Replace CFFI bindings for NVTX functions with Cython bindings
- PR #1389 Refactored `set_null_count()`
- PR #1386 Added macros `GDF_TRY()`, `CUDF_TRY()` and `ASSERT_CUDF_SUCCEEDED()`
- PR #1435 Rework CMake and conda recipes to depend on installed libraries
- PR #1391 Tidy up bit-resolution-operation and bitmask class code
- PR #1439 Add cmake variable to enable compiling CUDA code with -lineinfo
- PR #1462 Add ability to read parquet files from arrow::io::RandomAccessFile
- PR #1453 Convert CSV Reader CFFI to Cython
- PR #1479 Convert Parquet Reader CFFI to Cython
- PR #1397 Add a utility function for producing an overflow-safe kernel launch grid configuration
- PR #1382 Add GPU parsing of nested brackets to cuIO parsing utilities
- PR #1481 Add cudf::table constructor to allocate a set of `gdf_column`s
- PR #1484 Convert GroupBy CFFI to Cython
- PR #1463 Allow and default melt keyword argument var_name to be None
- PR #1486 Parquet Reader: Use device_buffer rather than device_ptr
- PR #1525 Add cudatoolkit conda dependency
- PR #1520 Renamed `src/dataframe` to `src/table` and moved `table.hpp`. Made `types.hpp` to be type declarations only.
- PR #1492 Convert transpose CFFI to Cython
- PR #1495 Convert binary and unary ops CFFI to Cython
- PR #1503 Convert sorting and hashing ops CFFI to Cython
- PR #1522 Use latest release version in update-version CI script
- PR #1533 Remove stale join CFFI, fix memory leaks in join Cython
- PR #1521 Added `row_bitmask` to compute bitmask for rows of a table. Merged `valids_ops.cu` and `bitmask_ops.cu`
- PR #1553 Overload `hash_row` to avoid using intial hash values. Updated `gdf_hash` to select between overloads
- PR #1585 Updated `cudf::table` to maintain own copy of wrapped `gdf_column*`s
- PR #1559 Add `except +` to all Cython function definitions to catch C++ exceptions properly
- PR #1617 `has_nulls` and `column_dtypes` for `cudf::table`
- PR #1590 Remove CFFI from the build / install process entirely
- PR #1536 Convert gpuarrow CFFI to Cython
- PR #1655 Add `Column._pointer` as a way to access underlying `gdf_column*` of a `Column`
- PR #1655 Update readme conda install instructions for cudf version 0.6 and 0.7


## Bug Fixes

- PR #1233 Fix dtypes issue while adding the column to `str` dataframe.
- PR #1254 CSV Reader: fix data type detection for floating-point numbers in scientific notation
- PR #1289 Fix looping over each value instead of each category in concatenation
- PR #1293 Fix Inaccurate error message in join.pyx
- PR #1308 Add atomicCAS overload for `int8_t`, `int16_t`
- PR #1317 Fix catch polymorphic exception by reference in ipc.cu
- PR #1325 Fix dtype of null bitmasks to int8
- PR #1326 Update build documentation to use -DCMAKE_CXX11_ABI=ON
- PR #1334 Add "na_position" argument to CategoricalColumn sort_by_values
- PR #1321 Fix out of bounds warning when checking Bzip2 header
- PR #1359 Add atomicAnd/Or/Xor for integers
- PR #1354 Fix `fillna()` behaviour when replacing values with different dtypes
- PR #1347 Fixed core dump issue while passing dict_dtypes without column names in `cudf.read_csv()`
- PR #1379 Fixed build failure caused due to error: 'col_dtype' may be used uninitialized
- PR #1392 Update cudf Dockerfile and package_versions.sh
- PR #1385 Added INT8 type to `_schema_to_dtype` for use in GpuArrowReader
- PR #1393 Fixed a bug in `gdf_count_nonzero_mask()` for the case of 0 bits to count
- PR #1395 Update CONTRIBUTING to use the environment variable CUDF_HOME
- PR #1416 Fix bug at gdf_quantile_exact and gdf_quantile_appox
- PR #1421 Fix remove creation of series multiple times during `add_column()`
- PR #1405 CSV Reader: Fix memory leaks on read_csv() failure
- PR #1328 Fix CategoricalColumn to_arrow() null mask
- PR #1433 Fix NVStrings/categories includes
- PR #1432 Update NVStrings to 0.7.* to coincide with 0.7 development
- PR #1483 Modify CSV reader to avoid cropping blank quoted characters in non-string fields
- PR #1446 Merge 1275 hotfix from master into branch-0.7
- PR #1447 Fix legacy groupby apply docstring
- PR #1451 Fix hash join estimated result size is not correct
- PR #1454 Fix local build script improperly change directory permissions
- PR #1490 Require Dask 1.1.0+ for `is_dataframe_like` test or skip otherwise.
- PR #1491 Use more specific directories & groups in CODEOWNERS
- PR #1497 Fix Thrust issue on CentOS caused by missing default constructor of host_vector elements
- PR #1498 Add missing include guard to device_atomics.cuh and separated DEVICE_ATOMICS_TEST
- PR #1506 Fix csv-write call to updated NVStrings method
- PR #1510 Added nvstrings `fillna()` function
- PR #1507 Parquet Reader: Default string data to GDF_STRING
- PR #1535 Fix doc issue to ensure correct labelling of cudf.series
- PR #1537 Fix `undefined reference` link error in HashPartitionTest
- PR #1548 Fix ci/local/build.sh README from using an incorrect image example
- PR #1551 CSV Reader: Fix integer column name indexing
- PR #1586 Fix broken `scalar_wrapper::operator==`
- PR #1591 ORC/Parquet Reader: Fix missing import for FileNotFoundError exception
- PR #1573 Parquet Reader: Fix crash due to clash with ORC reader datasource
- PR #1607 Revert change of `column.to_dense_buffer` always return by copy for performance concerns
- PR #1618 ORC reader: fix assert & data output when nrows/skiprows isn't aligned to stripe boundaries
- PR #1631 Fix failure of TYPES_TEST on some gcc-7 based systems.
- PR #1641 CSV Reader: Fix skip_blank_lines behavior with Windows line terminators (\r\n)
- PR #1648 ORC reader: fix non-deterministic output when skiprows is non-zero
- PR #1676 Fix groupby `as_index` behaviour with `MultiIndex`
- PR #1659 Fix bug caused by empty groupbys and multiindex slicing throwing exceptions
- PR #1656 Correct Groupby failure in dask when un-aggregable columns are left in dataframe.
- PR #1689 Fix groupby performance regression
- PR #1694 Add Cython as a runtime dependency since it's required in `setup.py`


# cuDF 0.6.1 (25 Mar 2019)

## Bug Fixes

- PR #1275 Fix CentOS exception in DataFrame.hash_partition from using value "returned" by a void function


# cuDF 0.6.0 (22 Mar 2019)

## New Features

- PR #760 Raise `FileNotFoundError` instead of `GDF_FILE_ERROR` in `read_csv` if the file does not exist
- PR #539 Add Python bindings for replace function
- PR #823 Add Doxygen configuration to enable building HTML documentation for libcudf C/C++ API
- PR #807 CSV Reader: Add byte_range parameter to specify the range in the input file to be read
- PR #857 Add Tail method for Series/DataFrame and update Head method to use iloc
- PR #858 Add series feature hashing support
- PR #871 CSV Reader: Add support for NA values, including user specified strings
- PR #893 Adds PyArrow based parquet readers / writers to Python, fix category dtype handling, fix arrow ingest buffer size issues
- PR #867 CSV Reader: Add support for ignoring blank lines and comment lines
- PR #887 Add Series digitize method
- PR #895 Add Series groupby
- PR #898 Add DataFrame.groupby(level=0) support
- PR #920 Add feather, JSON, HDF5 readers / writers from PyArrow / Pandas
- PR #888 CSV Reader: Add prefix parameter for column names, used when parsing without a header
- PR #913 Add DLPack support: convert between cuDF DataFrame and DLTensor
- PR #939 Add ORC reader from PyArrow
- PR #918 Add Series.groupby(level=0) support
- PR #906 Add binary and comparison ops to DataFrame
- PR #958 Support unary and binary ops on indexes
- PR #964 Add `rename` method to `DataFrame`, `Series`, and `Index`
- PR #985 Add `Series.to_frame` method
- PR #985 Add `drop=` keyword to reset_index method
- PR #994 Remove references to pygdf
- PR #990 Add external series groupby support
- PR #988 Add top-level merge function to cuDF
- PR #992 Add comparison binaryops to DateTime columns
- PR #996 Replace relative path imports with absolute paths in tests
- PR #995 CSV Reader: Add index_col parameter to specify the column name or index to be used as row labels
- PR #1004 Add `from_gpu_matrix` method to DataFrame
- PR #997 Add property index setter
- PR #1007 Replace relative path imports with absolute paths in cudf
- PR #1013 select columns with df.columns
- PR #1016 Rename Series.unique_count() to nunique() to match pandas API
- PR #947 Prefixsum to handle nulls and float types
- PR #1029 Remove rest of relative path imports
- PR #1021 Add filtered selection with assignment for Dataframes
- PR #872 Adding NVCategory support to cudf apis
- PR #1052 Add left/right_index and left/right_on keywords to merge
- PR #1091 Add `indicator=` and `suffixes=` keywords to merge
- PR #1107 Add unsupported keywords to Series.fillna
- PR #1032 Add string support to cuDF python
- PR #1136 Removed `gdf_concat`
- PR #1153 Added function for getting the padded allocation size for valid bitmask
- PR #1148 Add cudf.sqrt for dataframes and Series
- PR #1159 Add Python bindings for libcudf dlpack functions
- PR #1155 Add __array_ufunc__ for DataFrame and Series for sqrt
- PR #1168 to_frame for series accepts a name argument


## Improvements

- PR #1218 Add dask-cudf page to API docs
- PR #892 Add support for heterogeneous types in binary ops with JIT
- PR #730 Improve performance of `gdf_table` constructor
- PR #561 Add Doxygen style comments to Join CUDA functions
- PR #813 unified libcudf API functions by replacing gpu_ with gdf_
- PR #822 Add support for `__cuda_array_interface__` for ingest
- PR #756 Consolidate common helper functions from unordered map and multimap
- PR #753 Improve performance of groupby sum and average, especially for cases with few groups.
- PR #836 Add ingest support for arrow chunked arrays in Column, Series, DataFrame creation
- PR #763 Format doxygen comments for csv_read_arg struct
- PR #532 CSV Reader: Use type dispatcher instead of switch block
- PR #694 Unit test utilities improvements
- PR #878 Add better indexing to Groupby
- PR #554 Add `empty` method and `is_monotonic` attribute to `Index`
- PR #1040 Fixed up Doxygen comment tags
- PR #909 CSV Reader: Avoid host->device->host copy for header row data
- PR #916 Improved unit testing and error checking for `gdf_column_concat`
- PR #941 Replace `numpy` call in `Series.hash_encode` with `numba`
- PR #942 Added increment/decrement operators for wrapper types
- PR #943 Updated `count_nonzero_mask` to return `num_rows` when the mask is null
- PR #952 Added trait to map C++ type to `gdf_dtype`
- PR #966 Updated RMM submodule.
- PR #998 Add IO reader/writer modules to API docs, fix for missing cudf.Series docs
- PR #1017 concatenate along columns for Series and DataFrames
- PR #1002 Support indexing a dataframe with another boolean dataframe
- PR #1018 Better concatenation for Series and Dataframes
- PR #1036 Use Numpydoc style docstrings
- PR #1047 Adding gdf_dtype_extra_info to gdf_column_view_augmented
- PR #1054 Added default ctor to SerialTrieNode to overcome Thrust issue in CentOS7 + CUDA10
- PR #1024 CSV Reader: Add support for hexadecimal integers in integral-type columns
- PR #1033 Update `fillna()` to use libcudf function `gdf_replace_nulls`
- PR #1066 Added inplace assignment for columns and select_dtypes for dataframes
- PR #1026 CSV Reader: Change the meaning and type of the quoting parameter to match Pandas
- PR #1100 Adds `CUDF_EXPECTS` error-checking macro
- PR #1092 Fix select_dtype docstring
- PR #1111 Added cudf::table
- PR #1108 Sorting for datetime columns
- PR #1120 Return a `Series` (not a `Column`) from `Series.cat.set_categories()`
- PR #1128 CSV Reader: The last data row does not need to be line terminated
- PR #1183 Bump Arrow version to 0.12.1
- PR #1208 Default to CXX11_ABI=ON
- PR #1252 Fix NVStrings dependencies for cuda 9.2 and 10.0
- PR #2037 Optimize the existing `gather` and `scatter` routines in `libcudf`

## Bug Fixes

- PR #821 Fix flake8 issues revealed by flake8 update
- PR #808 Resolved renamed `d_columns_valids` variable name
- PR #820 CSV Reader: fix the issue where reader adds additional rows when file uses \r\n as a line terminator
- PR #780 CSV Reader: Fix scientific notation parsing and null values for empty quotes
- PR #815 CSV Reader: Fix data parsing when tabs are present in the input CSV file
- PR #850 Fix bug where left joins where the left df has 0 rows causes a crash
- PR #861 Fix memory leak by preserving the boolean mask index
- PR #875 Handle unnamed indexes in to/from arrow functions
- PR #877 Fix ingest of 1 row arrow tables in from arrow function
- PR #876 Added missing `<type_traits>` include
- PR #889 Deleted test_rmm.py which has now moved to RMM repo
- PR #866 Merge v0.5.1 numpy ABI hotfix into 0.6
- PR #917 value_counts return int type on empty columns
- PR #611 Renamed `gdf_reduce_optimal_output_size()` -> `gdf_reduction_get_intermediate_output_size()`
- PR #923 fix index for negative slicing for cudf dataframe and series
- PR #927 CSV Reader: Fix category GDF_CATEGORY hashes not being computed properly
- PR #921 CSV Reader: Fix parsing errors with delim_whitespace, quotations in the header row, unnamed columns
- PR #933 Fix handling objects of all nulls in series creation
- PR #940 CSV Reader: Fix an issue where the last data row is missing when using byte_range
- PR #945 CSV Reader: Fix incorrect datetime64 when milliseconds or space separator are used
- PR #959 Groupby: Problem with column name lookup
- PR #950 Converting dataframe/recarry with non-contiguous arrays
- PR #963 CSV Reader: Fix another issue with missing data rows when using byte_range
- PR #999 Fix 0 sized kernel launches and empty sort_index exception
- PR #993 Fix dtype in selecting 0 rows from objects
- PR #1009 Fix performance regression in `to_pandas` method on DataFrame
- PR #1008 Remove custom dask communication approach
- PR #1001 CSV Reader: Fix a memory access error when reading a large (>2GB) file with date columns
- PR #1019 Binary Ops: Fix error when one input column has null mask but other doesn't
- PR #1014 CSV Reader: Fix false positives in bool value detection
- PR #1034 CSV Reader: Fix parsing floating point precision and leading zero exponents
- PR #1044 CSV Reader: Fix a segfault when byte range aligns with a page
- PR #1058 Added support for `DataFrame.loc[scalar]`
- PR #1060 Fix column creation with all valid nan values
- PR #1073 CSV Reader: Fix an issue where a column name includes the return character
- PR #1090 Updating Doxygen Comments
- PR #1080 Fix dtypes returned from loc / iloc because of lists
- PR #1102 CSV Reader: Minor fixes and memory usage improvements
- PR #1174: Fix release script typo
- PR #1137 Add prebuild script for CI
- PR #1118 Enhanced the `DataFrame.from_records()` feature
- PR #1129 Fix join performance with index parameter from using numpy array
- PR #1145 Issue with .agg call on multi-column dataframes
- PR #908 Some testing code cleanup
- PR #1167 Fix issue with null_count not being set after inplace fillna()
- PR #1184 Fix iloc performance regression
- PR #1185 Support left_on/right_on and also on=str in merge
- PR #1200 Fix allocating bitmasks with numba instead of rmm in allocate_mask function
- PR #1213 Fix bug with csv reader requesting subset of columns using wrong datatype
- PR #1223 gpuCI: Fix label on rapidsai channel on gpu build scripts
- PR #1242 Add explicit Thrust exec policy to fix NVCATEGORY_TEST segfault on some platforms
- PR #1246 Fix categorical tests that failed due to bad implicit type conversion
- PR #1255 Fix overwriting conda package main label uploads
- PR #1259 Add dlpack includes to pip build


# cuDF 0.5.1 (05 Feb 2019)

## Bug Fixes

- PR #842 Avoid using numpy via cimport to prevent ABI issues in Cython compilation


# cuDF 0.5.0 (28 Jan 2019)

## New Features

- PR #722 Add bzip2 decompression support to `read_csv()`
- PR #693 add ZLIB-based GZIP/ZIP support to `read_csv_strings()`
- PR #411 added null support to gdf_order_by (new API) and cudf_table::sort
- PR #525 Added GitHub Issue templates for bugs, documentation, new features, and questions
- PR #501 CSV Reader: Add support for user-specified decimal point and thousands separator to read_csv_strings()
- PR #455 CSV Reader: Add support for user-specified decimal point and thousands separator to read_csv()
- PR #439 add `DataFrame.drop` method similar to pandas
- PR #356 add `DataFrame.transpose` method and `DataFrame.T` property similar to pandas
- PR #505 CSV Reader: Add support for user-specified boolean values
- PR #350 Implemented Series replace function
- PR #490 Added print_env.sh script to gather relevant environment details when reporting cuDF issues
- PR #474 add ZLIB-based GZIP/ZIP support to `read_csv()`
- PR #547 Added melt similar to `pandas.melt()`
- PR #491 Add CI test script to check for updates to CHANGELOG.md in PRs
- PR #550 Add CI test script to check for style issues in PRs
- PR #558 Add CI scripts for cpu-based conda and gpu-based test builds
- PR #524 Add Boolean Indexing
- PR #564 Update python `sort_values` method to use updated libcudf `gdf_order_by` API
- PR #509 CSV Reader: Input CSV file can now be passed in as a text or a binary buffer
- PR #607 Add `__iter__` and iteritems to DataFrame class
- PR #643 added a new api gdf_replace_nulls that allows a user to replace nulls in a column

## Improvements

- PR #426 Removed sort-based groupby and refactored existing groupby APIs. Also improves C++/CUDA compile time.
- PR #461 Add `CUDF_HOME` variable in README.md to replace relative pathing.
- PR #472 RMM: Created centralized rmm::device_vector alias and rmm::exec_policy
- PR #500 Improved the concurrent hash map class to support partitioned (multi-pass) hash table building.
- PR #454 Improve CSV reader docs and examples
- PR #465 Added templated C++ API for RMM to avoid explicit cast to `void**`
- PR #513 `.gitignore` tweaks
- PR #521 Add `assert_eq` function for testing
- PR #502 Simplify Dockerfile for local dev, eliminate old conda/pip envs
- PR #549 Adds `-rdynamic` compiler flag to nvcc for Debug builds
- PR #472 RMM: Created centralized rmm::device_vector alias and rmm::exec_policy
- PR #577 Added external C++ API for scatter/gather functions
- PR #500 Improved the concurrent hash map class to support partitioned (multi-pass) hash table building
- PR #583 Updated `gdf_size_type` to `int`
- PR #500 Improved the concurrent hash map class to support partitioned (multi-pass) hash table building
- PR #617 Added .dockerignore file. Prevents adding stale cmake cache files to the docker container
- PR #658 Reduced `JOIN_TEST` time by isolating overflow test of hash table size computation
- PR #664 Added Debuging instructions to README
- PR #651 Remove noqa marks in `__init__.py` files
- PR #671 CSV Reader: uncompressed buffer input can be parsed without explicitly specifying compression as None
- PR #684 Make RMM a submodule
- PR #718 Ensure sum, product, min, max methods pandas compatibility on empty datasets
- PR #720 Refactored Index classes to make them more Pandas-like, added CategoricalIndex
- PR #749 Improve to_arrow and from_arrow Pandas compatibility
- PR #766 Remove TravisCI references, remove unused variables from CMake, fix ARROW_VERSION in Cmake
- PR #773 Add build-args back to Dockerfile and handle dependencies based on environment yml file
- PR #781 Move thirdparty submodules to root and symlink in /cpp
- PR #843 Fix broken cudf/python API examples, add new methods to the API index

## Bug Fixes

- PR #569 CSV Reader: Fix days being off-by-one when parsing some dates
- PR #531 CSV Reader: Fix incorrect parsing of quoted numbers
- PR #465 Added templated C++ API for RMM to avoid explicit cast to `void**`
- PR #473 Added missing <random> include
- PR #478 CSV Reader: Add api support for auto column detection, header, mangle_dupe_cols, usecols
- PR #495 Updated README to correct where cffi pytest should be executed
- PR #501 Fix the intermittent segfault caused by the `thousands` and `compression` parameters in the csv reader
- PR #502 Simplify Dockerfile for local dev, eliminate old conda/pip envs
- PR #512 fix bug for `on` parameter in `DataFrame.merge` to allow for None or single column name
- PR #511 Updated python/cudf/bindings/join.pyx to fix cudf merge printing out dtypes
- PR #513 `.gitignore` tweaks
- PR #521 Add `assert_eq` function for testing
- PR #537 Fix CMAKE_CUDA_STANDARD_REQURIED typo in CMakeLists.txt
- PR #447 Fix silent failure in initializing DataFrame from generator
- PR #545 Temporarily disable csv reader thousands test to prevent segfault (test re-enabled in PR #501)
- PR #559 Fix Assertion error while using `applymap` to change the output dtype
- PR #575 Update `print_env.sh` script to better handle missing commands
- PR #612 Prevent an exception from occuring with true division on integer series.
- PR #630 Fix deprecation warning for `pd.core.common.is_categorical_dtype`
- PR #622 Fix Series.append() behaviour when appending values with different numeric dtype
- PR #603 Fix error while creating an empty column using None.
- PR #673 Fix array of strings not being caught in from_pandas
- PR #644 Fix return type and column support of dataframe.quantile()
- PR #634 Fix create `DataFrame.from_pandas()` with numeric column names
- PR #654 Add resolution check for GDF_TIMESTAMP in Join
- PR #648 Enforce one-to-one copy required when using `numba>=0.42.0`
- PR #645 Fix cmake build type handling not setting debug options when CMAKE_BUILD_TYPE=="Debug"
- PR #669 Fix GIL deadlock when launching multiple python threads that make Cython calls
- PR #665 Reworked the hash map to add a way to report the destination partition for a key
- PR #670 CMAKE: Fix env include path taking precedence over libcudf source headers
- PR #674 Check for gdf supported column types
- PR #677 Fix 'gdf_csv_test_Dates' gtest failure due to missing nrows parameter
- PR #604 Fix the parsing errors while reading a csv file using `sep` instead of `delimiter`.
- PR #686 Fix converting nulls to NaT values when converting Series to Pandas/Numpy
- PR #689 CSV Reader: Fix behavior with skiprows+header to match pandas implementation
- PR #691 Fixes Join on empty input DFs
- PR #706 CSV Reader: Fix broken dtype inference when whitespace is in data
- PR #717 CSV reader: fix behavior when parsing a csv file with no data rows
- PR #724 CSV Reader: fix build issue due to parameter type mismatch in a std::max call
- PR #734 Prevents reading undefined memory in gpu_expand_mask_bits numba kernel
- PR #747 CSV Reader: fix an issue where CUDA allocations fail with some large input files
- PR #750 Fix race condition for handling NVStrings in CMake
- PR #719 Fix merge column ordering
- PR #770 Fix issue where RMM submodule pointed to wrong branch and pin other to correct branches
- PR #778 Fix hard coded ABI off setting
- PR #784 Update RMM submodule commit-ish and pip paths
- PR #794 Update `rmm::exec_policy` usage to fix segmentation faults when used as temprory allocator.
- PR #800 Point git submodules to branches of forks instead of exact commits


# cuDF 0.4.0 (05 Dec 2018)

## New Features

- PR #398 add pandas-compatible `DataFrame.shape()` and `Series.shape()`
- PR #394 New documentation feature "10 Minutes to cuDF"
- PR #361 CSV Reader: Add support for strings with delimiters

## Improvements

 - PR #436 Improvements for type_dispatcher and wrapper structs
 - PR #429 Add CHANGELOG.md (this file)
 - PR #266 use faster CUDA-accelerated DataFrame column/Series concatenation.
 - PR #379 new C++ `type_dispatcher` reduces code complexity in supporting many data types.
 - PR #349 Improve performance for creating columns from memoryview objects
 - PR #445 Update reductions to use type_dispatcher. Adds integer types support to sum_of_squares.
 - PR #448 Improve installation instructions in README.md
 - PR #456 Change default CMake build to Release, and added option for disabling compilation of tests

## Bug Fixes

 - PR #444 Fix csv_test CUDA too many resources requested fail.
 - PR #396 added missing output buffer in validity tests for groupbys.
 - PR #408 Dockerfile updates for source reorganization
 - PR #437 Add cffi to Dockerfile conda env, fixes "cannot import name 'librmm'"
 - PR #417 Fix `map_test` failure with CUDA 10
 - PR #414 Fix CMake installation include file paths
 - PR #418 Properly cast string dtypes to programmatic dtypes when instantiating columns
 - PR #427 Fix and tests for Concatenation illegal memory access with nulls


# cuDF 0.3.0 (23 Nov 2018)

## New Features

 - PR #336 CSV Reader string support

## Improvements

 - PR #354 source code refactored for better organization. CMake build system overhaul. Beginning of transition to Cython bindings.
 - PR #290 Add support for typecasting to/from datetime dtype
 - PR #323 Add handling pyarrow boolean arrays in input/out, add tests
 - PR #325 GDF_VALIDITY_UNSUPPORTED now returned for algorithms that don't support non-empty valid bitmasks
 - PR #381 Faster InputTooLarge Join test completes in ms rather than minutes.
 - PR #373 .gitignore improvements
 - PR #367 Doc cleanup & examples for DataFrame methods
 - PR #333 Add Rapids Memory Manager documentation
 - PR #321 Rapids Memory Manager adds file/line location logging and convenience macros
 - PR #334 Implement DataFrame `__copy__` and `__deepcopy__`
 - PR #271 Add NVTX ranges to pygdf
 - PR #311 Document system requirements for conda install

## Bug Fixes

 - PR #337 Retain index on `scale()` function
 - PR #344 Fix test failure due to PyArrow 0.11 Boolean handling
 - PR #364 Remove noexcept from managed_allocator;  CMakeLists fix for NVstrings
 - PR #357 Fix bug that made all series be considered booleans for indexing
 - PR #351 replace conda env configuration for developers
 - PRs #346 #360 Fix CSV reading of negative numbers
 - PR #342 Fix CMake to use conda-installed nvstrings
 - PR #341 Preserve categorical dtype after groupby aggregations
 - PR #315 ReadTheDocs build update to fix missing libcuda.so
 - PR #320 FIX out-of-bounds access error in reductions.cu
 - PR #319 Fix out-of-bounds memory access in libcudf count_valid_bits
 - PR #303 Fix printing empty dataframe


# cuDF 0.2.0 and cuDF 0.1.0

These were initial releases of cuDF based on previously separate pyGDF and libGDF libraries.<|MERGE_RESOLUTION|>--- conflicted
+++ resolved
@@ -23,11 +23,8 @@
 - PR #3014 Snappy decompression optimizations
 - PR #3032 Use `asarray` to coerce indices to a NumPy array
 - PR #2996 IO Readers: Replace `cuio::device_buffer` with `rmm::device_buffer`
-<<<<<<< HEAD
 - PR #3091 Move join files to legacy
-=======
 - PR #3092 Implicitly init RMM if Java allocates before init
->>>>>>> f611a9df
 - PR #3029 Update gdf_ numeric types with stdint and move to cudf namespace
 - PR #3070 Move functions.h and related source to legacy
 - PR #2951 Allow set_index to handle a list of column names
