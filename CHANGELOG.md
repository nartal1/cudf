# cuDF 0.13.0 (Date TBD)

## New Features

- PR #3577 Add initial dictionary support to column classes
<<<<<<< HEAD
- PR #3917 Add dictionary add_keys function
=======
- PR #3693 add string support, skipna to scan operation
- PR #3662 Define and implement `shift`.
- PR #3861 Added Series.sum feature for String

>>>>>>> 49e93dfd

## Improvements

- PR #3525 build.sh option to disable nvtx
- PR #3748 Optimize hash_partition using shared memory
- PR #3698 Add count_(un)set_bits functions taking multiple ranges and updated slice to compute null counts at once.
- PR #3909 Move java backend to libcudf++
- PR #3971 Adding `as_table` to convert Column to Table in python
- PR #3910 Adding sinh, cosh, tanh, asinh, acosh, atanh cube root and rint unary support.
- PR #3972 Add Java bindings for left_semi_join and left_anti_join
- PR #3975 Simplify and generalize data handling in `Buffer`
- PR #3985 Update RMM include files and remove extraneously included header files.
- PR #3601 Port UDF functionality for rolling windows to libcudf++
- PR #3911 Adding null boolean handling for copy_if_else
- PR #4003 Drop old `to_device` utility wrapper function
- PR #4002 Adding to_frame and fix for categorical column issue
- PR #4009 build script update to enable cudf build without installing
- PR #3897 Port cuIO JSON reader to cudf::column types
- PR #4008 Eliminate extra copy in column constructor
- PR #4013 Add cython definition for io readers cudf/io/io_types.hpp
- PR #4014 ORC/Parquet: add count parameter to stripe/rowgroup-based reader API
- PR #3880 Add aggregation infrastructure support for reduction
- PR #4021 Change quantiles signature for clarity.
- PR #4062 Improve how java classifiers are produced
- PR #4038 JNI and Java support for is_nan and is_not_nan
- PR #3891 Port NVStrings (r)split_record to contiguous_(r)split_record

## Bug Fixes

- PR #3888 Drop `ptr=None` from `DeviceBuffer` call
- PR #3976 Fix string serialization and memory_usage method to be consistent
- PR #3902 Fix conversion of large size GPU array to dataframe
- PR #3953 Fix overflow in column_buffer when computing the device buffer size
- PR #3959 Add missing hash-dispatch function for cudf.Series
- PR #3970 Fix for Series Pickle
- PR #3964 Restore legacy NVStrings and NVCategory dependencies in Java jar
- PR #3982 Fix java unary op enum and add missing ops
- PR #3999 Fix issue serializing empty string columns (java)
- PR #3979 Add `name` to Series serialize and deserialize
- PR #4005 Fix null mask allocation bug in gather_bitmask
- PR #4000 Fix dask_cudf sort_values performance for single partitions
- PR #4007 Fix for copy_bitmask issue with uninitialized device_buffer
- PR #4037 Fix JNI quantile compile issue
- PR #4054 Fixed JNI to deal with reduction API changes
- PR #4052 Fix for round-robin when num_partitions divides nrows.
- PR #4049 Fix `cudf::split` issue returning one less than expected column vectors
- PR #4065 Parquet writer: fix for out-of-range dictionary indices
- PR #4066 Fixed mismatch with dtype enums


# cuDF 0.12.0 (Date TBD)

## New Features

- PR #3759 Updated 10 Minutes with clarification on how `dask_cudf` uses `cudf` API
- PR #3224 Define and implement new join APIs.
- PR #3284 Add gpu-accelerated parquet writer
- PR #3254 Python redesign for libcudf++
- PR #3336 Add `from_dlpack` and `to_dlpack`
- PR #3555 Add column names support to libcudf++ io readers and writers
- PR #3527 Add string functionality for merge API
- PR #3610 Add memory_usage to DataFrame and Series APIs
- PR #3557 Add contiguous_split() function. 
- PR #3619 Support CuPy 7
- PR #3604 Add nvtext ngrams-tokenize function
- PR #3403 Define and implement new stack + tile APIs
- PR #3627 Adding cudf::sort and cudf::sort_by_key
- PR #3597 Implement new sort based groupby
- PR #3776 Add column equivalence comparator (using epsilon for float equality)
- PR #3667 Define and implement round-robin partition API.
- PR #3690 Add bools_to_mask
- PR #3761 Introduce a Frame class and make Index, DataFrame and Series subclasses
- PR #3538 Define and implement left semi join and left anti join
- PR #3683 Added support for multiple delimiters in `nvtext.token_count()`
- PR #3792 Adding is_nan and is_notnan
- PR #3594 Adding clamp support to libcudf++

## Improvements

- PR #3124 Add support for grand-children in cudf column classes
- PR #3292 Port NVStrings regex contains function
- PR #3409 Port NVStrings regex replace function
- PR #3417 Port NVStrings regex findall function
- PR #3351 Add warning when filepath resolves to multiple files in cudf readers
- PR #3370 Port NVStrings strip functions
- PR #3453 Port NVStrings IPv4 convert functions to cudf strings column
- PR #3441 Port NVStrings url encode/decode to cudf strings column
- PR #3364 Port NVStrings split functions
- PR #3463 Port NVStrings partition/rpartition to cudf strings column
- PR #3502 ORC reader: add option to read DECIMALs as INT64
- PR #3461 Add a new overload to allocate_like() that takes explicit type and size params.
- PR #3590 Specialize hash functions for floating point
- PR #3569 Use `np.asarray` in `StringColumn.deserialize`
- PR #3553 Support Python NoneType in numeric binops
- PR #3511 Support DataFrame / Series mixed arithmetic
- PR #3567 Include `strides` in `__cuda_array_interface__`
- PR #3608 Update OPS codeowner group name
- PR #3431 Port NVStrings translate to cudf strings column
- PR #3507 Define and implement new binary operation APIs
- PR #3620 Add stream parameter to unary ops detail API
- PR #3593 Adding begin/end for mutable_column_device_view
- PR #3587 Merge CHECK_STREAM & CUDA_CHECK_LAST to CHECK_CUDA
- PR #3733 Rework `hash_partition` API
- PR #3655 Use move with make_pair to avoid copy construction
- PR #3402 Define and implement new quantiles APIs
- PR #3612 Add ability to customize the JIT kernel cache path
- PR #3647 Remove PatchedNumbaDeviceArray with CuPy 6.6.0
- PR #3641 Remove duplicate definitions of CUDA_DEVICE_CALLABLE
- PR #3640 Enable memory_usage in dask_cudf (also adds pd.Index from_pandas)
- PR #3654 Update Jitify submodule ref to include gcc-8 fix
- PR #3639 Define and implement `nans_to_nulls`
- PR #3561 Rework contains implementation in search
- PR #3616 Add aggregation infrastructure for argmax/argmin.
- PR #3673 Parquet reader: improve rounding of timestamp conversion to seconds
- PR #3699 Stringify libcudacxx headers for binary op JIT
- PR #3697 Improve column insert performance for wide frames
- PR #3616 Add aggregation infrastructure for argmax/argmin.
- PR #3653 Make `gather_bitmask_kernel` more reusable.
- PR #3710 Remove multiple CMake configuration steps from root build script
- PR #3657 Define and implement compiled binops for string column comparisons
- PR #3520 Change read_parquet defaults and add warnings
- PR #3780 Java APIs for selecting a GPU
- PR #3796 Improve on round-robin with the case when number partitions greater than number of rows.
- PR #3805 Avoid CuPy 7.1.0 for now
- PR #3758 detail::scatter variant with map iterator support
- PR #3882 Fail loudly when creating a StringColumn from nvstrings with > MAX_VAL(int32) bytes
- PR #3823 Add header file for detail search functions
- PR #2438 Build GBench Benchmarks in CI
- PR #3713 Adding aggregation support to rolling_window
- PR #3875 Add abstract sink for IO writers, used by ORC and Parquet writers for now
- PR #3916 Refactor gather bindings

## Bug Fixes

- PR #3618 Update 10 minutes to cudf and cupy to hide warning that were being shown in the docs
- PR #3550 Update Java package to 0.12
- PR #3549 Fix index name issue with iloc with RangeIndex
- PR #3562 Fix 4GB limit for gzipped-compressed csv files
- PR #2981 enable build.sh to build all targets without installation
- PR #3563 Use `__cuda_array_interface__` for serialization
- PR #3564 Fix cuda memory access error in gather_bitmask_kernel
- PR #3548 Replaced CUDA_RT_CALL with CUDA_TRY
- PR #3486 Pandas > 0.25 compatability
- PR #3622 Fix new warnings and errors when building with gcc-8
- PR #3588 Remove avro reader column order reversal
- PR #3629 Fix hash map test failure
- PR #3637 Fix sorted set_index operations in dask_cudf
- PR #3663 Fix libcudf++ ORC reader microseconds and milliseconds conversion
- PR #3668 Fixing CHECK_CUDA debug build issue
- PR #3684 Fix ends_with logic for matching string case
- PR #3691 Fix create_offsets to handle offset correctly
- PR #3687 Fixed bug while passing input GPU memory pointer in `nvtext.scatter_count()`
- PR #3701 Fix hash_partition hashing all columns instead of columns_to_hash
- PR #3694 Allow for null columns parameter in `csv_writer`
- PR #3706 Removed extra type-dispatcher call from merge
- PR #3704 Changed the default delimiter to `whitespace` for nvtext methods.
- PR #3741 Construct DataFrame from dict-of-Series with alignment
- PR #3724 Update rmm version to match release
- PR #3743 Fix for `None` data in `__array_interface__`
- PR #3731 Fix performance of zero sized dataframe slice
- PR #3709 Fix inner_join incorrect result issue
- PR #3734 Update numba to 0.46 in conda files
- PR #3738 Update libxx cython types.hpp path
- PR #3672 Fix to_host issue with column_view having offset
- PR #3730 CSV reader: Set invalid float values to NaN/null
- PR #3670 Floor when casting between timestamps of different precisions
- PR #3728 Fix apply_boolean_mask issue with non-null string column
- PR #3769 Don't look for a `name` attribute in column
- PR #3783 Bind cuDF operators to Dask Dataframe
- PR #3775 Fix segfault when reading compressed CSV files larger than 4GB
- PR #3799 Align indices of Series inputs when adding as columns to DataFrame
- PR #3803 Keep name when unpickling Index objects
- PR #3804 Fix cuda crash in AVRO reader
- PR #3766 Remove references to cudf::type_id::CATEGORY from IO code
- PR #3817 Don't always deepcopy an index
- PR #3821 Fix OOB read in gpuinflate prefetcher
- PR #3829 Parquet writer: fix empty dataframe causing cuda launch errors
- PR #3835 Fix memory leak in Cython when dealing with nulls in string columns
- PR #3866 Remove unnecessary if check in NVStrings.create_offsets
- PR #3858 Fixes the broken debug build after #3728
- PR #3850 Fix merge typecast scope issue and resulting memory leak
- PR #3855 Fix MultiColumn recreation with reset_index
- PR #3869 Fixed size calculation in NVStrings::byte_count()
- PR #3868 Fix apply_grouped moving average example
- PR #3900 Properly link `NVStrings` and `NVCategory` into tests
- PR #3868 Fix apply_grouped moving average example
- PR #3871 Fix `split_out` error
- PR #3886 Fix string column materialization from column view
- PR #3893 Parquet reader: fix segfault reading empty parquet file
- PR #3931 Dask-cudf groupby `.agg` multicolumn handling fix
- PR #4017 Fix memory leaks in `GDF_STRING` cython handling and `nans_to_nulls` cython


# cuDF 0.11.0 (11 Dec 2019)

## New Features

- PR #2905 Added `Series.median()` and null support for `Series.quantile()`
- PR #2930 JSON Reader: Support ARROW_RANDOM_FILE input
- PR #2956 Add `cudf::stack` and `cudf::tile`
- PR #2980 Added nvtext is_vowel/is_consonant functions
- PR #2987 Add `inplace` arg to `DataFrame.reset_index` and `Series`
- PR #3011 Added libcudf++ transition guide
- PR #3129 Add strings column factory from `std::vector`s
- PR #3054 Add parquet reader support for decimal data types
- PR #3022 adds DataFrame.astype for cuDF dataframes
- PR #2962 Add isnull(), notnull() and related functions
- PR #3025 Move search files to legacy
- PR #3068 Add `scalar` class
- PR #3094 Adding `any` and `all` support from libcudf
- PR #3130 Define and implement new `column_wrapper`
- PR #3143 Define and implement new copying APIs `slice` and `split`
- PR #3161 Move merge files to legacy
- PR #3079 Added support to write ORC files given a local path
- PR #3192 Add dtype param to cast `DataFrame` on init
- PR #3213 Port cuIO to libcudf++
- PR #3222 Add nvtext character tokenizer
- PR #3223 Java expose underlying buffers
- PR #3300 Add `DataFrame.insert`
- PR #3263 Define and implement new `valid_if`
- PR #3278 Add `to_host` utility to copy `column_view` to host
- PR #3087 Add new cudf::experimental bool8 wrapper
- PR #3219 Construct column from column_view
- PR #3250 Define and implement new merge APIs
- PR #3144 Define and implement new hashing APIs `hash` and `hash_partition`
- PR #3229 Define and implement new search APIs
- PR #3308 java add API for memory usage callbacks
- PR #2691 Row-wise reduction and scan operations via CuPy
- PR #3291 Add normalize_nans_and_zeros
- PR #3187 Define and implement new replace APIs
- PR #3356 Add vertical concatenation for table/columns
- PR #3344 java split API
- PR #2791 Add `groupby.std()`
- PR #3368 Enable dropna argument in dask_cudf groupby
- PR #3298 add null replacement iterator for column_device_view
- PR #3297 Define and implement new groupby API.
- PR #3396 Update device_atomics with new bool8 and timestamp specializations
- PR #3411 Java host memory management API
- PR #3393 Implement df.cov and enable covariance/correlation in dask_cudf
- PR #3401 Add dask_cudf ORC writer (to_orc)
- PR #3331 Add copy_if_else
- PR #3427 Define and Implement new multi-search API
- PR #3442 Add Bool-index + Multi column + DataFrame support for set-item
- PR #3172 Define and implement new fill/repeat/copy_range APIs
- PR #3490 Add pair iterators for columns
- PR #3497 Add DataFrame.drop(..., inplace=False) argument
- PR #3469 Add string functionality for replace API
- PR #3273 Define and implement new reduction APIs

## Improvements

- PR #2904 Move gpu decompressors to cudf::io namespace
- PR #2977 Moved old C++ test utilities to legacy directory.
- PR #2965 Fix slow orc reader perf with large uncompressed blocks
- PR #2995 Move JIT type utilities to legacy directory
- PR #2927 Add ``Table`` and ``TableView`` extension classes that wrap legacy cudf::table
- PR #3005 Renames `cudf::exp` namespace to `cudf::experimental`
- PR #3008 Make safe versions of `is_null` and `is_valid` in `column_device_view`
- PR #3026 Move fill and repeat files to legacy
- PR #3027 Move copying.hpp and related source to legacy folder
- PR #3014 Snappy decompression optimizations
- PR #3032 Use `asarray` to coerce indices to a NumPy array
- PR #2996 IO Readers: Replace `cuio::device_buffer` with `rmm::device_buffer`
- PR #3051 Specialized hash function for strings column
- PR #3065 Select and Concat for cudf::experimental::table
- PR #3080 Move `valid_if.cuh` to `legacy/`
- PR #3052 Moved replace.hpp functionality to legacy
- PR #3091 Move join files to legacy
- PR #3092 Implicitly init RMM if Java allocates before init
- PR #3029 Update gdf_ numeric types with stdint and move to cudf namespace
- PR #3052 Moved replace.hpp functionality to legacy
- PR #2955 Add cmake option to only build for present GPU architecture
- PR #3070 Move functions.h and related source to legacy
- PR #2951 Allow set_index to handle a list of column names
- PR #3093 Move groupby files to legacy
- PR #2988 Removing GIS functionality (now part of cuSpatial library)
- PR #3067 Java method to return size of device memory buffer
- PR #3083 Improved some binary operation tests to include null testing.
- PR #3084 Update to arrow-cpp and pyarrow 0.15.0
- PR #3071 Move cuIO to legacy
- PR #3126 Round 2 of snappy decompression optimizations
- PR #3046 Define and implement new copying APIs `empty_like` and `allocate_like`
- PR #3128 Support MultiIndex in DataFrame.join
- PR #2971 Added initial gather and scatter methods for strings_column_view
- PR #3133 Port NVStrings to cudf column: count_characters and count_bytes
- PR #2991 Added strings column functions concatenate and join_strings
- PR #3028 Define and implement new `gather` APIs.
- PR #3135 Add nvtx utilities to cudf::nvtx namespace
- PR #3021 Java host side concat of serialized buffers
- PR #3138 Move unary files to legacy
- PR #3170 Port NVStrings substring functions to cudf strings column
- PR #3159 Port NVStrings is-chars-types function to cudf strings column
- PR #3154 Make `table_view_base.column()` const and add `mutable_table_view.column()`
- PR #3175 Set cmake cuda version variables
- PR #3171 Move deprecated error macros to legacy
- PR #3191 Port NVStrings integer convert ops to cudf column
- PR #3189 Port NVStrings find ops to cudf column
- PR #3352 Port NVStrings convert float functions to cudf strings column
- PR #3193 Add cuPy as a formal dependency
- PR #3195 Support for zero columned `table_view`
- PR #3165 Java device memory size for string category
- PR #3205 Move transform files to legacy
- PR #3202 Rename and move error.hpp to public headers
- PR #2878 Use upstream merge code in dask_cudf
- PR #3217 Port NVStrings upper and lower case conversion functions
- PR #3350 Port NVStrings booleans convert functions
- PR #3231 Add `column::release()` to give up ownership of contents.
- PR #3157 Use enum class rather than enum for mask_allocation_policy
- PR #3232 Port NVStrings datetime conversion to cudf strings column
- PR #3136 Define and implement new transpose API
- PR #3237 Define and implement new transform APIs
- PR #3245 Move binaryop files to legacy
- PR #3241 Move stream_compaction files to legacy
- PR #3166 Move reductions to legacy
- PR #3261 Small cleanup: remove `== true`
- PR #3271 Update rmm API based on `rmm.reinitialize(...)` change
- PR #3266 Remove optional checks for CuPy
- PR #3268 Adding null ordering per column feature when sorting
- PR #3239 Adding floating point specialization to comparators for NaNs
- PR #3270 Move predicates files to legacy
- PR #3281 Add to_host specialization for strings in column test utilities
- PR #3282 Add `num_bitmask_words`
- PR #3252 Add new factory methods to include passing an existing null mask
- PR #3288 Make `bit.cuh` utilities usable from host code.
- PR #3287 Move rolling windows files to legacy
- PR #3182 Define and implement new unary APIs `is_null` and `is_not_null`
- PR #3314 Drop `cython` from run requirements
- PR #3301 Add tests for empty column wrapper.
- PR #3294 Update to arrow-cpp and pyarrow 0.15.1
- PR #3310 Add `row_hasher` and `element_hasher` utilities
- PR #3272 Support non-default streams when creating/destroying hash maps
- PR #3286 Clean up the starter code on README
- PR #3332 Port NVStrings replace to cudf strings column
- PR #3354 Define and implement new `scatter` APIs
- PR #3322 Port NVStrings pad operations to cudf strings column
- PR #3345 Add cache member for number of characters in string_view class
- PR #3299 Define and implement new `is_sorted` APIs
- PR #3328 Partition by stripes in dask_cudf ORC reader
- PR #3243 Use upstream join code in dask_cudf
- PR #3371 Add `select` method to `table_view`
- PR #3309 Add java and JNI bindings for search bounds
- PR #3305 Define and implement new rolling window APIs
- PR #3380 Concatenate columns of strings
- PR #3382 Add fill function for strings column
- PR #3391 Move device_atomics_tests.cu files to legacy
- PR #3303 Define and implement new stream compaction APIs `copy_if`, `drop_nulls`,
           `apply_boolean_mask`, `drop_duplicate` and `unique_count`.
- PR #3387 Strings column gather function
- PR #3440 Strings column scatter function
- PR #3389 Move quantiles.hpp + group_quantiles.hpp files to legacy
- PR #3397 Port unary cast to libcudf++
- PR #3398 Move reshape.hpp files to legacy
- PR #3395 Port NVStrings regex extract to cudf strings column
- PR #3423 Port NVStrings htoi to cudf strings column
- PR #3425 Strings column copy_if_else implementation
- PR #3422 Move utilities to legacy
- PR #3201 Define and implement new datetime_ops APIs
- PR #3421 Port NVStrings find_multiple to cudf strings column
- PR #3448 Port scatter_to_tables to libcudf++
- PR #3458 Update strings sections in the transition guide
- PR #3462 Add `make_empty_column` and update `empty_like`.
- PR #3465 Port `aggregation` traits and utilities.
- PR #3214 Define and implement new unary operations APIs
- PR #3475 Add `bitmask_to_host` column utility
- PR #3487 Add is_boolean trait and random timestamp generator for testing
- PR #3492 Small cleanup (remove std::abs) and comment
- PR #3407 Allow multiple row-groups per task in dask_cudf read_parquet
- PR #3512 Remove unused CUDA conda labels
- PR #3500 cudf::fill()/cudf::repeat() support for strings columns.
- PR #3438 Update scalar and scalar_device_view to better support strings
- PR #3414 Add copy_range function for strings column
- PR #3685 Add string support to contiguous_split.
- PR #3471 Add scalar/column, column/scalar and scalar/scalar overloads to copy_if_else.
- PR #3451 Add support for implicit typecasting of join columns

## Bug Fixes

- PR #2895 Fixed dask_cudf group_split behavior to handle upstream rearrange_by_divisions
- PR #3048 Support for zero columned tables
- PR #3030 Fix snappy decoding regression in PR #3014
- PR #3041 Fixed exp to experimental namespace name change issue
- PR #3056 Add additional cmake hint for finding local build of RMM files
- PR #3060 Move copying.hpp includes to legacy
- PR #3139 Fixed java RMM auto initalization
- PR #3141 Java fix for relocated IO headers
- PR #3149 Rename column_wrapper.cuh to column_wrapper.hpp
- PR #3168 Fix mutable_column_device_view head const_cast
- PR #3199 Update JNI includes for legacy moves
- PR #3204 ORC writer: Fix ByteRLE encoding of NULLs
- PR #2994 Fix split_out-support but with hash_object_dispatch
- PR #3212 Fix string to date casting when format is not specified
- PR #3218 Fixes `row_lexicographic_comparator` issue with handling two tables
- PR #3228 Default initialize RMM when Java native dependencies are loaded
- PR #3012 replacing instances of `to_gpu_array` with `mem`
- PR #3236 Fix Numba 0.46+/CuPy 6.3 interface compatibility
- PR #3276 Update JNI includes for legacy moves
- PR #3256 Fix orc writer crash with multiple string columns
- PR #3211 Fix breaking change caused by rapidsai/rmm#167
- PR #3265 Fix dangling pointer in `is_sorted`
- PR #3267 ORC writer: fix incorrect ByteRLE encoding of long literal runs
- PR #3277 Fix invalid reference to deleted temporary in `is_sorted`.
- PR #3274 ORC writer: fix integer RLEv2 mode2 unsigned base value encoding
- PR #3279 Fix shutdown hang issues with pinned memory pool init executor
- PR #3280 Invalid children check in mutable_column_device_view
- PR #3289 fix java memory usage API for empty columns
- PR #3293 Fix loading of csv files zipped on MacOS (disabled zip min version check)
- PR #3295 Fix storing storing invalid RMM exec policies.
- PR #3307 Add pd.RangeIndex to from_pandas to fix dask_cudf meta_nonempty bug
- PR #3313 Fix public headers including non-public headers
- PR #3318 Revert arrow to 0.15.0 temporarily to unblock downstream projects CI
- PR #3317 Fix index-argument bug in dask_cudf parquet reader
- PR #3323 Fix `insert` non-assert test case
- PR #3341 Fix `Series` constructor converting NoneType to "None"
- PR #3326 Fix and test for detail::gather map iterator type inference
- PR #3334 Remove zero-size exception check from make_strings_column factories
- PR #3333 Fix compilation issues with `constexpr` functions not marked `__device__`
- PR #3340 Make all benchmarks use cudf base fixture to initialize RMM pool
- PR #3337 Fix Java to pad validity buffers to 64-byte boundary
- PR #3362 Fix `find_and_replace` upcasting series for python scalars and lists
- PR #3357 Disabling `column_view` iterators for non fixed-width types
- PR #3383 Fix : properly compute null counts for rolling_window.
- PR #3386 Removing external includes from `column_view.hpp`
- PR #3369 Add write_partition to dask_cudf to fix to_parquet bug
- PR #3388 Support getitem with bools when DataFrame has a MultiIndex
- PR #3408 Fix String and Column (De-)Serialization
- PR #3372 Fix dask-distributed scatter_by_map bug
- PR #3419 Fix a bug in parse_into_parts (incomplete input causing walking past the end of string).
- PR #3413 Fix dask_cudf read_csv file-list bug
- PR #3416 Fix memory leak in ColumnVector when pulling strings off the GPU
- PR #3424 Fix benchmark build by adding libcudacxx to benchmark's CMakeLists.txt
- PR #3435 Fix diff and shift for empty series
- PR #3439 Fix index-name bug in StringColumn concat
- PR #3445 Fix ORC Writer default stripe size
- PR #3459 Fix printing of invalid entries
- PR #3466 Fix gather null mask allocation for invalid index
- PR #3468 Fix memory leak issue in `drop_duplicates`
- PR #3474 Fix small doc error in capitalize Docs
- PR #3491 Fix more doc errors in NVStrings
- PR #3478 Fix as_index deep copy via Index.rename inplace arg
- PR #3476 Fix ORC reader timezone conversion
- PR #3188 Repr slices up large DataFrames
- PR #3519 Fix strings column concatenate handling zero-sized columns
- PR #3530 Fix copy_if_else test case fail issue
- PR #3523 Fix lgenfe issue with debug build
- PR #3532 Fix potential use-after-free in cudf parquet reader
- PR #3540 Fix unary_op null_mask bug and add missing test cases
- PR #3559 Use HighLevelGraph api in DataFrame constructor (Fix upstream compatibility)
- PR #3572 Fix CI Issue with hypothesis tests that are flaky


# cuDF 0.10.0 (16 Oct 2019)

## New Features

- PR #2423 Added `groupby.quantile()`
- PR #2522 Add Java bindings for NVStrings backed upper and lower case mutators
- PR #2605 Added Sort based groupby in libcudf
- PR #2607 Add Java bindings for parsing JSON
- PR #2629 Add dropna= parameter to groupby
- PR #2585 ORC & Parquet Readers: Remove millisecond timestamp restriction
- PR #2507 Add GPU-accelerated ORC Writer
- PR #2559 Add Series.tolist()
- PR #2653 Add Java bindings for rolling window operations
- PR #2480 Merge `custreamz` codebase into `cudf` repo
- PR #2674 Add __contains__ for Index/Series/Column
- PR #2635 Add support to read from remote and cloud sources like s3, gcs, hdfs
- PR #2722 Add Java bindings for NVTX ranges
- PR #2702 Add make_bool to dataset generation functions
- PR #2394 Move `rapidsai/custrings` into `cudf`
- PR #2734 Final sync of custrings source into cudf
- PR #2724 Add libcudf support for __contains__
- PR #2777 Add python bindings for porter stemmer measure functionality
- PR #2781 Add issorted to is_monotonic
- PR #2685 Add cudf::scatter_to_tables and cython binding
- PR #2743 Add Java bindings for NVStrings timestamp2long as part of String ColumnVector casting
- PR #2785 Add nvstrings Python docs
- PR #2786 Add benchmarks option to root build.sh
- PR #2802 Add `cudf::repeat()` and `cudf.Series.repeat()`
- PR #2773 Add Fisher's unbiased kurtosis and skew for Series/DataFrame
- PR #2748 Parquet Reader: Add option to specify loading of PANDAS index
- PR #2807 Add scatter_by_map to DataFrame python API
- PR #2836 Add nvstrings.code_points method
- PR #2844 Add Series/DataFrame notnull
- PR #2858 Add GTest type list utilities
- PR #2870 Add support for grouping by Series of arbitrary length
- PR #2719 Series covariance and Pearson correlation
- PR #2207 Beginning of libcudf overhaul: introduce new column and table types
- PR #2869 Add `cudf.CategoricalDtype`
- PR #2838 CSV Reader: Support ARROW_RANDOM_FILE input
- PR #2655 CuPy-based Series and Dataframe .values property
- PR #2803 Added `edit_distance_matrix()` function to calculate pairwise edit distance for each string on a given nvstrings object.
- PR #2811 Start of cudf strings column work based on 2207
- PR #2872 Add Java pinned memory pool allocator
- PR #2969 Add findAndReplaceAll to ColumnVector
- PR #2814 Add Datetimeindex.weekday
- PR #2999 Add timestamp conversion support for string categories
- PR #2918 Add cudf::column timestamp wrapper types

## Improvements

- PR #2578 Update legacy_groupby to use libcudf group_by_without_aggregation
- PR #2581 Removed `managed` allocator from hash map classes.
- PR #2571 Remove unnecessary managed memory from gdf_column_concat
- PR #2648 Cython/Python reorg
- PR #2588 Update Series.append documentation
- PR #2632 Replace dask-cudf set_index code with upstream
- PR #2682 Add cudf.set_allocator() function for easier allocator init
- PR #2642 Improve null printing and testing
- PR #2747 Add missing Cython headers / cudftestutil lib to conda package for cuspatial build
- PR #2706 Compute CSV format in device code to speedup performance
- PR #2673 Add support for np.longlong type
- PR #2703 move dask serialization dispatch into cudf
- PR #2728 Add YYMMDD to version tag for nightly conda packages
- PR #2729 Handle file-handle input in to_csv
- PR #2741 CSV Reader: Move kernel functions into its own file
- PR #2766 Improve nvstrings python cmake flexibility
- PR #2756 Add out_time_unit option to csv reader, support timestamp resolutions
- PR #2771 Stopgap alias for to_gpu_matrix()
- PR #2783 Support mapping input columns to function arguments in apply kernels
- PR #2645 libcudf unique_count for Series.nunique
- PR #2817 Dask-cudf: `read_parquet` support for remote filesystems
- PR #2823 improve java data movement debugging
- PR #2806 CSV Reader: Clean-up row offset operations
- PR #2640 Add dask wait/persist exmaple to 10 minute guide
- PR #2828 Optimizations of kernel launch configuration for `DataFrame.apply_rows` and `DataFrame.apply_chunks`
- PR #2831 Add `column` argument to `DataFrame.drop`
- PR #2775 Various optimizations to improve __getitem__ and __setitem__ performance
- PR #2810 cudf::allocate_like can optionally always allocate a mask.
- PR #2833 Parquet reader: align page data allocation sizes to 4-bytes to satisfy cuda-memcheck
- PR #2832 Using the new Python bindings for UCX
- PR #2856 Update group_split_cudf to use scatter_by_map
- PR #2890 Optionally keep serialized table data on the host.
- PR #2778 Doc: Updated and fixed some docstrings that were formatted incorrectly.
- PR #2830 Use YYMMDD tag in custreamz nightly build
- PR #2875 Java: Remove synchronized from register methods in MemoryCleaner
- PR #2887 Minor snappy decompression optimization
- PR #2899 Use new RMM API based on Cython
- PR #2788 Guide to Python UDFs
- PR #2919 Change java API to use operators in groupby namespace
- PR #2909 CSV Reader: Avoid row offsets host vector default init
- PR #2834 DataFrame supports setting columns via attribute syntax `df.x = col`
- PR #3147 DataFrame can be initialized from rows via list of tuples
- PR #3539 Restrict CuPy to 6

## Bug Fixes

- PR #2584 ORC Reader: fix parsing of `DECIMAL` index positions
- PR #2619 Fix groupby serialization/deserialization
- PR #2614 Update Java version to match
- PR #2601 Fixes nlargest(1) issue in Series and Dataframe
- PR #2610 Fix a bug in index serialization (properly pass DeviceNDArray)
- PR #2621 Fixes the floordiv issue of not promoting float type when rhs is 0
- PR #2611 Types Test: fix static casting from negative int to string
- PR #2618 IO Readers: Fix datasource memory map failure for multiple reads
- PR #2628 groupby_without_aggregation non-nullable input table produces non-nullable output
- PR #2615 fix string category partitioning in java API
- PR #2641 fix string category and timeunit concat in the java API
- PR #2649 Fix groupby issue resulting from column_empty bug
- PR #2658 Fix astype() for null categorical columns
- PR #2660 fix column string category and timeunit concat in the java API
- PR #2664 ORC reader: fix `skip_rows` larger than first stripe
- PR #2654 Allow Java gdfOrderBy to work with string categories
- PR #2669 AVRO reader: fix non-deterministic output
- PR #2668 Update Java bindings to specify timestamp units for ORC and Parquet readers
- PR #2679 AVRO reader: fix cuda errors when decoding compressed streams
- PR #2692 Add concatenation for data-frame with different headers (empty and non-empty)
- PR #2651 Remove nvidia driver installation from ci/cpu/build.sh
- PR #2697 Ensure csv reader sets datetime column time units
- PR #2698 Return RangeIndex from contiguous slice of RangeIndex
- PR #2672 Fix null and integer handling in round
- PR #2704 Parquet Reader: Fix crash when loading string column with nulls
- PR #2725 Fix Jitify issue with running on Turing using CUDA version < 10
- PR #2731 Fix building of benchmarks
- PR #2738 Fix java to find new NVStrings locations
- PR #2736 Pin Jitify branch to v0.10 version
- PR #2742 IO Readers: Fix possible silent failures when creating `NvStrings` instance
- PR #2753 Fix java quantile API calls
- PR #2762 Fix validity processing for time in java
- PR #2796 Fix handling string slicing and other nvstrings delegated methods with dask
- PR #2769 Fix link to API docs in README.md
- PR #2772 Handle multiindex pandas Series #2772
- PR #2749 Fix apply_rows/apply_chunks pessimistic null mask to use in_cols null masks only
- PR #2752 CSV Reader: Fix exception when there's no rows to process
- PR #2716 Added Exception for `StringMethods` in string methods
- PR #2787 Fix Broadcasting `None` to `cudf-series`
- PR #2794 Fix async race in NVCategory::get_value and get_value_bounds
- PR #2795 Fix java build/cast error
- PR #2496 Fix improper merge of two dataframes when names differ
- PR #2824 Fix issue with incorrect result when Numeric Series replace is called several times
- PR #2751 Replace value with null
- PR #2765 Fix Java inequality comparisons for string category
- PR #2818 Fix java join API to use new C++ join API
- PR #2841 Fix nvstrings.slice and slice_from for range (0,0)
- PR #2837 Fix join benchmark
- PR #2809 Add hash_df and group_split dispatch functions for dask
- PR #2843 Parquet reader: fix skip_rows when not aligned with page or row_group boundaries
- PR #2851 Deleted existing dask-cudf/record.txt
- PR #2854 Fix column creation from ephemeral objects exposing __cuda_array_interface__
- PR #2860 Fix boolean indexing when the result is a single row
- PR #2859 Fix tail method issue for string columns
- PR #2852 Fixed `cumsum()` and `cumprod()` on boolean series.
- PR #2865 DaskIO: Fix `read_csv` and `read_orc` when input is list of files
- PR #2750 Fixed casting values to cudf::bool8 so non-zero values always cast to true
- PR #2873 Fixed dask_cudf read_partition bug by generating ParquetDatasetPiece
- PR #2850 Fixes dask_cudf.read_parquet on partitioned datasets
- PR #2896 Properly handle `axis` string keywords in `concat`
- PR #2926 Update rounding algorithm to avoid using fmod
- PR #2968 Fix Java dependency loading when using NVTX
- PR #2963 Fix ORC writer uncompressed block indexing
- PR #2928 CSV Reader: Fix using `byte_range` for large datasets
- PR #2983 Fix sm_70+ race condition in gpu_unsnap
- PR #2964 ORC Writer: Segfault when writing mixed numeric and string columns
- PR #3007 Java: Remove unit test that frees RMM invalid pointer
- PR #3009 Fix orc reader RLEv2 patch position regression from PR #2507
- PR #3002 Fix CUDA invalid configuration errors reported after loading an ORC file without data
- PR #3035 Update update-version.sh for new docs locations
- PR #3038 Fix uninitialized stream parameter in device_table deleter
- PR #3064 Fixes groupby performance issue
- PR #3061 Add rmmInitialize to nvstrings gtests
- PR #3058 Fix UDF doc markdown formatting
- PR #3059 Add nvstrings python build instructions to contributing.md


# cuDF 0.9.0 (21 Aug 2019)

## New Features

- PR #1993 Add CUDA-accelerated series aggregations: mean, var, std
- PR #2111 IO Readers: Support memory buffer, file-like object, and URL inputs
- PR #2012 Add `reindex()` to DataFrame and Series
- PR #2097 Add GPU-accelerated AVRO reader
- PR #2098 Support binary ops on DFs and Series with mismatched indices
- PR #2160 Merge `dask-cudf` codebase into `cudf` repo
- PR #2149 CSV Reader: Add `hex` dtype for explicit hexadecimal parsing
- PR #2156 Add `upper_bound()` and `lower_bound()` for libcudf tables and `searchsorted()` for cuDF Series
- PR #2158 CSV Reader: Support single, non-list/dict argument for `dtype`
- PR #2177 CSV Reader: Add `parse_dates` parameter for explicit date inference
- PR #1744 cudf::apply_boolean_mask and cudf::drop_nulls support for cudf::table inputs (multi-column)
- PR #2196 Add `DataFrame.dropna()`
- PR #2197 CSV Writer: add `chunksize` parameter for `to_csv`
- PR #2215 `type_dispatcher` benchmark
- PR #2179 Add Java quantiles
- PR #2157 Add __array_function__ to DataFrame and Series
- PR #2212 Java support for ORC reader
- PR #2224 Add DataFrame isna, isnull, notna functions
- PR #2236 Add Series.drop_duplicates
- PR #2105 Add hash-based join benchmark
- PR #2316 Add unique, nunique, and value_counts for datetime columns
- PR #2337 Add Java support for slicing a ColumnVector
- PR #2049 Add cudf::merge (sorted merge)
- PR #2368 Full cudf+dask Parquet Support
- PR #2380 New cudf::is_sorted checks whether cudf::table is sorted
- PR #2356 Java column vector standard deviation support
- PR #2221 MultiIndex full indexing - Support iloc and wildcards for loc
- PR #2429 Java support for getting length of strings in a ColumnVector
- PR #2415 Add `value_counts` for series of any type
- PR #2446 Add __array_function__ for index
- PR #2437 ORC reader: Add 'use_np_dtypes' option
- PR #2382 Add CategoricalAccessor add, remove, rename, and ordering methods
- PR #2464 Native implement `__cuda_array_interface__` for Series/Index/Column objects
- PR #2425 Rolling window now accepts array-based user-defined functions
- PR #2442 Add __setitem__
- PR #2449 Java support for getting byte count of strings in a ColumnVector
- PR #2492 Add groupby.size() method
- PR #2358 Add cudf::nans_to_nulls: convert floating point column into bitmask
- PR #2489 Add drop argument to set_index
- PR #2491 Add Java bindings for ORC reader 'use_np_dtypes' option
- PR #2213 Support s/ms/us/ns DatetimeColumn time unit resolutions
- PR #2536 Add _constructor properties to Series and DataFrame

## Improvements

- PR #2103 Move old `column` and `bitmask` files into `legacy/` directory
- PR #2109 added name to Python column classes
- PR #1947 Cleanup serialization code
- PR #2125 More aggregate in java API
- PR #2127 Add in java Scalar tests
- PR #2088 Refactor of Python groupby code
- PR #2130 Java serialization and deserialization of tables.
- PR #2131 Chunk rows logic added to csv_writer
- PR #2129 Add functions in the Java API to support nullable column filtering
- PR #2165 made changes to get_dummies api for it to be available in MethodCache
- PR #2171 Add CodeCov integration, fix doc version, make --skip-tests work when invoking with source
- PR #2184 handle remote orc files for dask-cudf
- PR #2186 Add `getitem` and `getattr` style access to Rolling objects
- PR #2168 Use cudf.Column for CategoricalColumn's categories instead of a tuple
- PR #2193 DOC: cudf::type_dispatcher documentation for specializing dispatched functors
- PR #2199 Better java support for appending strings
- PR #2176 Added column dtype support for datetime, int8, int16 to csv_writer
- PR #2209 Matching `get_dummies` & `select_dtypes` behavior to pandas
- PR #2217 Updated Java bindings to use the new groupby API
- PR #2214 DOC: Update doc instructions to build/install `cudf` and `dask-cudf`
- PR #2220 Update Java bindings for reduction rename
- PR #2232 Move CodeCov upload from build script to Jenkins
- PR #2225 refactor to use libcudf for gathering columns in dataframes
- PR #2293 Improve join performance (faster compute_join_output_size)
- PR #2300 Create separate dask codeowners for dask-cudf codebase
- PR #2304 gdf_group_by_without_aggregations returns gdf_column
- PR #2309 Java readers: remove redundant copy of result pointers
- PR #2307 Add `black` and `isort` to style checker script
- PR #2345 Restore removal of old groupby implementation
- PR #2342 Improve `astype()` to operate all ways
- PR #2329 using libcudf cudf::copy for column deep copy
- PR #2344 DOC: docs on code formatting for contributors
- PR #2376 Add inoperative axis= and win_type= arguments to Rolling()
- PR #2378 remove dask for (de-)serialization of cudf objects
- PR #2353 Bump Arrow and Dask versions
- PR #2377 Replace `standard_python_slice` with just `slice.indices()`
- PR #2373 cudf.DataFrame enchancements & Series.values support
- PR #2392 Remove dlpack submodule; make cuDF's Cython API externally accessible
- PR #2430 Updated Java bindings to use the new unary API
- PR #2406 Moved all existing `table` related files to a `legacy/` directory
- PR #2350 Performance related changes to get_dummies
- PR #2420 Remove `cudautils.astype` and replace with `typecast.apply_cast`
- PR #2456 Small improvement to typecast utility
- PR #2458 Fix handling of thirdparty packages in `isort` config
- PR #2459 IO Readers: Consolidate all readers to use `datasource` class
- PR #2475 Exposed type_dispatcher.hpp, nvcategory_util.hpp and wrapper_types.hpp in the include folder
- PR #2484 Enabled building libcudf as a static library
- PR #2453 Streamline CUDA_REL environment variable
- PR #2483 Bundle Boost filesystem dependency in the Java jar
- PR #2486 Java API hash functions
- PR #2481 Adds the ignore_null_keys option to the java api
- PR #2490 Java api: support multiple aggregates for the same column
- PR #2510 Java api: uses table based apply_boolean_mask
- PR #2432 Use pandas formatting for console, html, and latex output
- PR #2573 Bump numba version to 0.45.1
- PR #2606 Fix references to notebooks-contrib

## Bug Fixes

- PR #2086 Fixed quantile api behavior mismatch in series & dataframe
- PR #2128 Add offset param to host buffer readers in java API.
- PR #2145 Work around binops validity checks for java
- PR #2146 Work around unary_math validity checks for java
- PR #2151 Fixes bug in cudf::copy_range where null_count was invalid
- PR #2139 matching to pandas describe behavior & fixing nan values issue
- PR #2161 Implicitly convert unsigned to signed integer types in binops
- PR #2154 CSV Reader: Fix bools misdetected as strings dtype
- PR #2178 Fix bug in rolling bindings where a view of an ephemeral column was being taken
- PR #2180 Fix issue with isort reordering `importorskip` below imports depending on them
- PR #2187 fix to honor dtype when numpy arrays are passed to columnops.as_column
- PR #2190 Fix issue in astype conversion of string column to 'str'
- PR #2208 Fix issue with calling `head()` on one row dataframe
- PR #2229 Propagate exceptions from Cython cdef functions
- PR #2234 Fix issue with local build script not properly building
- PR #2223 Fix CUDA invalid configuration errors reported after loading small compressed ORC files
- PR #2162 Setting is_unique and is_monotonic-related attributes
- PR #2244 Fix ORC RLEv2 delta mode decoding with nonzero residual delta width
- PR #2297 Work around `var/std` unsupported only at debug build
- PR #2302 Fixed java serialization corner case
- PR #2355 Handle float16 in binary operations
- PR #2311 Fix copy behaviour for GenericIndex
- PR #2349 Fix issues with String filter in java API
- PR #2323 Fix groupby on categoricals
- PR #2328 Ensure order is preserved in CategoricalAccessor._set_categories
- PR #2202 Fix issue with unary ops mishandling empty input
- PR #2326 Fix for bug in DLPack when reading multiple columns
- PR #2324 Fix cudf Docker build
- PR #2325 Fix ORC RLEv2 patched base mode decoding with nonzero patch width
- PR #2235 Fix get_dummies to be compatible with dask
- PR #2332 Zero initialize gdf_dtype_extra_info
- PR #2355 Handle float16 in binary operations
- PR #2360 Fix missing dtype handling in cudf.Series & columnops.as_column
- PR #2364 Fix quantile api and other trivial issues around it
- PR #2361 Fixed issue with `codes` of CategoricalIndex
- PR #2357 Fixed inconsistent type of index created with from_pandas vs direct construction
- PR #2389 Fixed Rolling __getattr__ and __getitem__ for offset based windows
- PR #2402 Fixed bug in valid mask computation in cudf::copy_if (apply_boolean_mask)
- PR #2401 Fix to a scalar datetime(of type Days) issue
- PR #2386 Correctly allocate output valids in groupby
- PR #2411 Fixed failures on binary op on single element string column
- PR #2422 Fix Pandas logical binary operation incompatibilites
- PR #2447 Fix CodeCov posting build statuses temporarily
- PR #2450 Fix erroneous null handling in `cudf.DataFrame`'s `apply_rows`
- PR #2470 Fix issues with empty strings and string categories (Java)
- PR #2471 Fix String Column Validity.
- PR #2481 Fix java validity buffer serialization
- PR #2485 Updated bytes calculation to use size_t to avoid overflow in column concat
- PR #2461 Fix groupby multiple aggregations same column
- PR #2514 Fix cudf::drop_nulls threshold handling in Cython
- PR #2516 Fix utilities include paths and meta.yaml header paths
- PR #2517 Fix device memory leak in to_dlpack tensor deleter
- PR #2431 Fix local build generated file ownerships
- PR #2511 Added import of orc, refactored exception handlers to not squash fatal exceptions
- PR #2527 Fix index and column input handling in dask_cudf read_parquet
- PR #2466 Fix `dataframe.query` returning null rows erroneously
- PR #2548 Orc reader: fix non-deterministic data decoding at chunk boundaries
- PR #2557 fix cudautils import in string.py
- PR #2521 Fix casting datetimes from/to the same resolution
- PR #2545 Fix MultiIndexes with datetime levels
- PR #2560 Remove duplicate `dlpack` definition in conda recipe
- PR #2567 Fix ColumnVector.fromScalar issues while dealing with null scalars
- PR #2565 Orc reader: fix incorrect data decoding of int64 data types
- PR #2577 Fix search benchmark compilation error by adding necessary header
- PR #2604 Fix a bug in copying.pyx:_normalize_types that upcasted int32 to int64


# cuDF 0.8.0 (27 June 2019)

## New Features

- PR #1524 Add GPU-accelerated JSON Lines parser with limited feature set
- PR #1569 Add support for Json objects to the JSON Lines reader
- PR #1622 Add Series.loc
- PR #1654 Add cudf::apply_boolean_mask: faster replacement for gdf_apply_stencil
- PR #1487 cython gather/scatter
- PR #1310 Implemented the slice/split functionality.
- PR #1630 Add Python layer to the GPU-accelerated JSON reader
- PR #1745 Add rounding of numeric columns via Numba
- PR #1772 JSON reader: add support for BytesIO and StringIO input
- PR #1527 Support GDF_BOOL8 in readers and writers
- PR #1819 Logical operators (AND, OR, NOT) for libcudf and cuDF
- PR #1813 ORC Reader: Add support for stripe selection
- PR #1828 JSON Reader: add suport for bool8 columns
- PR #1833 Add column iterator with/without nulls
- PR #1665 Add the point-in-polygon GIS function
- PR #1863 Series and Dataframe methods for all and any
- PR #1908 cudf::copy_range and cudf::fill for copying/assigning an index or range to a constant
- PR #1921 Add additional formats for typecasting to/from strings
- PR #1807 Add Series.dropna()
- PR #1987 Allow user defined functions in the form of ptx code to be passed to binops
- PR #1948 Add operator functions like `Series.add()` to DataFrame and Series
- PR #1954 Add skip test argument to GPU build script
- PR #2018 Add bindings for new groupby C++ API
- PR #1984 Add rolling window operations Series.rolling() and DataFrame.rolling()
- PR #1542 Python method and bindings for to_csv
- PR #1995 Add Java API
- PR #1998 Add google benchmark to cudf
- PR #1845 Add cudf::drop_duplicates, DataFrame.drop_duplicates
- PR #1652 Added `Series.where()` feature
- PR #2074 Java Aggregates, logical ops, and better RMM support
- PR #2140 Add a `cudf::transform` function
- PR #2068 Concatenation of different typed columns

## Improvements

- PR #1538 Replacing LesserRTTI with inequality_comparator
- PR #1703 C++: Added non-aggregating `insert` to `concurrent_unordered_map` with specializations to store pairs with a single atomicCAS when possible.
- PR #1422 C++: Added a RAII wrapper for CUDA streams
- PR #1701 Added `unique` method for stringColumns
- PR #1713 Add documentation for Dask-XGBoost
- PR #1666 CSV Reader: Improve performance for files with large number of columns
- PR #1725 Enable the ability to use a single column groupby as its own index
- PR #1759 Add an example showing simultaneous rolling averages to `apply_grouped` documentation
- PR #1746 C++: Remove unused code: `windowed_ops.cu`, `sorting.cu`, `hash_ops.cu`
- PR #1748 C++: Add `bool` nullability flag to `device_table` row operators
- PR #1764 Improve Numerical column: `mean_var` and `mean`
- PR #1767 Speed up Python unit tests
- PR #1770 Added build.sh script, updated CI scripts and documentation
- PR #1739 ORC Reader: Add more pytest coverage
- PR #1696 Added null support in `Series.replace()`.
- PR #1390 Added some basic utility functions for `gdf_column`'s
- PR #1791 Added general column comparison code for testing
- PR #1795 Add printing of git submodule info to `print_env.sh`
- PR #1796 Removing old sort based group by code and gdf_filter
- PR #1811 Added funtions for copying/allocating `cudf::table`s
- PR #1838 Improve columnops.column_empty so that it returns typed columns instead of a generic Column
- PR #1890 Add utils.get_dummies- a pandas-like wrapper around one_hot-encoding
- PR #1823 CSV Reader: default the column type to string for empty dataframes
- PR #1827 Create bindings for scalar-vector binops, and update one_hot_encoding to use them
- PR #1817 Operators now support different sized dataframes as long as they don't share different sized columns
- PR #1855 Transition replace_nulls to new C++ API and update corresponding Cython/Python code
- PR #1858 Add `std::initializer_list` constructor to `column_wrapper`
- PR #1846 C++ type-erased gdf_equal_columns test util; fix gdf_equal_columns logic error
- PR #1390 Added some basic utility functions for `gdf_column`s
- PR #1391 Tidy up bit-resolution-operation and bitmask class code
- PR #1882 Add iloc functionality to MultiIndex dataframes
- PR #1884 Rolling windows: general enhancements and better coverage for unit tests
- PR #1886 support GDF_STRING_CATEGORY columns in apply_boolean_mask, drop_nulls and other libcudf functions
- PR #1896 Improve performance of groupby with levels specified in dask-cudf
- PR #1915 Improve iloc performance for non-contiguous row selection
- PR #1859 Convert read_json into a C++ API
- PR #1919 Rename libcudf namespace gdf to namespace cudf
- PR #1850 Support left_on and right_on for DataFrame merge operator
- PR #1930 Specialize constructor for `cudf::bool8` to cast argument to `bool`
- PR #1938 Add default constructor for `column_wrapper`
- PR #1930 Specialize constructor for `cudf::bool8` to cast argument to `bool`
- PR #1952 consolidate libcudf public API headers in include/cudf
- PR #1949 Improved selection with boolmask using libcudf `apply_boolean_mask`
- PR #1956 Add support for nulls in `query()`
- PR #1973 Update `std::tuple` to `std::pair` in top-most libcudf APIs and C++ transition guide
- PR #1981 Convert read_csv into a C++ API
- PR #1868 ORC Reader: Support row index for speed up on small/medium datasets
- PR #1964 Added support for list-like types in Series.str.cat
- PR #2005 Use HTML5 details tag in bug report issue template
- PR #2003 Removed few redundant unit-tests from test_string.py::test_string_cat
- PR #1944 Groupby design improvements
- PR #2017 Convert `read_orc()` into a C++ API
- PR #2011 Convert `read_parquet()` into a C++ API
- PR #1756 Add documentation "10 Minutes to cuDF and dask_cuDF"
- PR #2034 Adding support for string columns concatenation using "add" binary operator
- PR #2042 Replace old "10 Minutes" guide with new guide for docs build process
- PR #2036 Make library of common test utils to speed up tests compilation
- PR #2022 Facilitating get_dummies to be a high level api too
- PR #2050 Namespace IO readers and add back free-form `read_xxx` functions
- PR #2104 Add a functional ``sort=`` keyword argument to groupby
- PR #2108 Add `find_and_replace` for StringColumn for replacing single values
- PR #1803 cuDF/CuPy interoperability documentation

## Bug Fixes

- PR #1465 Fix for test_orc.py and test_sparse_df.py test failures
- PR #1583 Fix underlying issue in `as_index()` that was causing `Series.quantile()` to fail
- PR #1680 Add errors= keyword to drop() to fix cudf-dask bug
- PR #1651 Fix `query` function on empty dataframe
- PR #1616 Fix CategoricalColumn to access categories by index instead of iteration
- PR #1660 Fix bug in `loc` when indexing with a column name (a string)
- PR #1683 ORC reader: fix timestamp conversion to UTC
- PR #1613 Improve CategoricalColumn.fillna(-1) performance
- PR #1642 Fix failure of CSV_TEST gdf_csv_test.SkiprowsNrows on multiuser systems
- PR #1709 Fix handling of `datetime64[ms]` in `dataframe.select_dtypes`
- PR #1704 CSV Reader: Add support for the plus sign in number fields
- PR #1687 CSV reader: return an empty dataframe for zero size input
- PR #1757 Concatenating columns with null columns
- PR #1755 Add col_level keyword argument to melt
- PR #1758 Fix df.set_index() when setting index from an empty column
- PR #1749 ORC reader: fix long strings of NULL values resulting in incorrect data
- PR #1742 Parquet Reader: Fix index column name to match PANDAS compat
- PR #1782 Update libcudf doc version
- PR #1783 Update conda dependencies
- PR #1786 Maintain the original series name in series.unique output
- PR #1760 CSV Reader: fix segfault when dtype list only includes columns from usecols list
- PR #1831 build.sh: Assuming python is in PATH instead of using PYTHON env var
- PR #1839 Raise an error instead of segfaulting when transposing a DataFrame with StringColumns
- PR #1840 Retain index correctly during merge left_on right_on
- PR #1825 cuDF: Multiaggregation Groupby Failures
- PR #1789 CSV Reader: Fix missing support for specifying `int8` and `int16` dtypes
- PR #1857 Cython Bindings: Handle `bool` columns while calling `column_view_from_NDArrays`
- PR #1849 Allow DataFrame support methods to pass arguments to the methods
- PR #1847 Fixed #1375 by moving the nvstring check into the wrapper function
- PR #1864 Fixing cudf reduction for POWER platform
- PR #1869 Parquet reader: fix Dask timestamps not matching with Pandas (convert to milliseconds)
- PR #1876 add dtype=bool for `any`, `all` to treat integer column correctly
- PR #1875 CSV reader: take NaN values into account in dtype detection
- PR #1873 Add column dtype checking for the all/any methods
- PR #1902 Bug with string iteration in _apply_basic_agg
- PR #1887 Fix for initialization issue in pq_read_arg,orc_read_arg
- PR #1867 JSON reader: add support for null/empty fields, including the 'null' literal
- PR #1891 Fix bug #1750 in string column comparison
- PR #1909 Support of `to_pandas()` of boolean series with null values
- PR #1923 Use prefix removal when two aggs are called on a SeriesGroupBy
- PR #1914 Zero initialize gdf_column local variables
- PR #1959 Add support for comparing boolean Series to scalar
- PR #1966 Ignore index fix in series append
- PR #1967 Compute index __sizeof__ only once for DataFrame __sizeof__
- PR #1977 Support CUDA installation in default system directories
- PR #1982 Fixes incorrect index name after join operation
- PR #1985 Implement `GDF_PYMOD`, a special modulo that follows python's sign rules
- PR #1991 Parquet reader: fix decoding of NULLs
- PR #1990 Fixes a rendering bug in the `apply_grouped` documentation
- PR #1978 Fix for values being filled in an empty dataframe
- PR #2001 Correctly create MultiColumn from Pandas MultiColumn
- PR #2006 Handle empty dataframe groupby construction for dask
- PR #1965 Parquet Reader: Fix duplicate index column when it's already in `use_cols`
- PR #2033 Add pip to conda environment files to fix warning
- PR #2028 CSV Reader: Fix reading of uncompressed files without a recognized file extension
- PR #2073 Fix an issue when gathering columns with NVCategory and nulls
- PR #2053 cudf::apply_boolean_mask return empty column for empty boolean mask
- PR #2066 exclude `IteratorTest.mean_var_output` test from debug build
- PR #2069 Fix JNI code to use read_csv and read_parquet APIs
- PR #2071 Fix bug with unfound transitive dependencies for GTests in Ubuntu 18.04
- PR #2089 Configure Sphinx to render params correctly
- PR #2091 Fix another bug with unfound transitive dependencies for `cudftestutils` in Ubuntu 18.04
- PR #2115 Just apply `--disable-new-dtags` instead of trying to define all the transitive dependencies
- PR #2106 Fix errors in JitCache tests caused by sharing of device memory between processes
- PR #2120 Fix errors in JitCache tests caused by running multiple threads on the same data
- PR #2102 Fix memory leak in groupby
- PR #2113 fixed typo in to_csv code example


# cudf 0.7.2 (16 May 2019)

## New Features

- PR #1735 Added overload for atomicAdd on int64. Streamlined implementation of custom atomic overloads.
- PR #1741 Add MultiIndex concatenation

## Bug Fixes

- PR #1718 Fix issue with SeriesGroupBy MultiIndex in dask-cudf
- PR #1734 Python: fix performance regression for groupby count() aggregations
- PR #1768 Cython: fix handling read only schema buffers in gpuarrow reader


# cudf 0.7.1 (11 May 2019)

## New Features

- PR #1702 Lazy load MultiIndex to return groupby performance to near optimal.

## Bug Fixes

- PR #1708 Fix handling of `datetime64[ms]` in `dataframe.select_dtypes`


# cuDF 0.7.0 (10 May 2019)

## New Features

- PR #982 Implement gdf_group_by_without_aggregations and gdf_unique_indices functions
- PR #1142 Add `GDF_BOOL` column type
- PR #1194 Implement overloads for CUDA atomic operations
- PR #1292 Implemented Bitwise binary ops AND, OR, XOR (&, |, ^)
- PR #1235 Add GPU-accelerated Parquet Reader
- PR #1335 Added local_dict arg in `DataFrame.query()`.
- PR #1282 Add Series and DataFrame.describe()
- PR #1356 Rolling windows
- PR #1381 Add DataFrame._get_numeric_data
- PR #1388 Add CODEOWNERS file to auto-request reviews based on where changes are made
- PR #1396 Add DataFrame.drop method
- PR #1413 Add DataFrame.melt method
- PR #1412 Add DataFrame.pop()
- PR #1419 Initial CSV writer function
- PR #1441 Add Series level cumulative ops (cumsum, cummin, cummax, cumprod)
- PR #1420 Add script to build and test on a local gpuCI image
- PR #1440 Add DatetimeColumn.min(), DatetimeColumn.max()
- PR #1455 Add Series.Shift via Numba kernel
- PR #1441 Add Series level cumulative ops (cumsum, cummin, cummax, cumprod)
- PR #1461 Add Python coverage test to gpu build
- PR #1445 Parquet Reader: Add selective reading of rows and row group
- PR #1532 Parquet Reader: Add support for INT96 timestamps
- PR #1516 Add Series and DataFrame.ndim
- PR #1556 Add libcudf C++ transition guide
- PR #1466 Add GPU-accelerated ORC Reader
- PR #1565 Add build script for nightly doc builds
- PR #1508 Add Series isna, isnull, and notna
- PR #1456 Add Series.diff() via Numba kernel
- PR #1588 Add Index `astype` typecasting
- PR #1301 MultiIndex support
- PR #1599 Level keyword supported in groupby
- PR #929 Add support operations to dataframe
- PR #1609 Groupby accept list of Series
- PR #1658 Support `group_keys=True` keyword in groupby method

## Improvements

- PR #1531 Refactor closures as private functions in gpuarrow
- PR #1404 Parquet reader page data decoding speedup
- PR #1076 Use `type_dispatcher` in join, quantiles, filter, segmented sort, radix sort and hash_groupby
- PR #1202 Simplify README.md
- PR #1149 CSV Reader: Change convertStrToValue() functions to `__device__` only
- PR #1238 Improve performance of the CUDA trie used in the CSV reader
- PR #1245 Use file cache for JIT kernels
- PR #1278 Update CONTRIBUTING for new conda environment yml naming conventions
- PR #1163 Refactored UnaryOps. Reduced API to two functions: `gdf_unary_math` and `gdf_cast`. Added `abs`, `-`, and `~` ops. Changed bindings to Cython
- PR #1284 Update docs version
- PR #1287 add exclude argument to cudf.select_dtype function
- PR #1286 Refactor some of the CSV Reader kernels into generic utility functions
- PR #1291 fillna in `Series.to_gpu_array()` and `Series.to_array()` can accept the scalar too now.
- PR #1005 generic `reduction` and `scan` support
- PR #1349 Replace modernGPU sort join with thrust.
- PR #1363 Add a dataframe.mean(...) that raises NotImplementedError to satisfy `dask.dataframe.utils.is_dataframe_like`
- PR #1319 CSV Reader: Use column wrapper for gdf_column output alloc/dealloc
- PR #1376 Change series quantile default to linear
- PR #1399 Replace CFFI bindings for NVTX functions with Cython bindings
- PR #1389 Refactored `set_null_count()`
- PR #1386 Added macros `GDF_TRY()`, `CUDF_TRY()` and `ASSERT_CUDF_SUCCEEDED()`
- PR #1435 Rework CMake and conda recipes to depend on installed libraries
- PR #1391 Tidy up bit-resolution-operation and bitmask class code
- PR #1439 Add cmake variable to enable compiling CUDA code with -lineinfo
- PR #1462 Add ability to read parquet files from arrow::io::RandomAccessFile
- PR #1453 Convert CSV Reader CFFI to Cython
- PR #1479 Convert Parquet Reader CFFI to Cython
- PR #1397 Add a utility function for producing an overflow-safe kernel launch grid configuration
- PR #1382 Add GPU parsing of nested brackets to cuIO parsing utilities
- PR #1481 Add cudf::table constructor to allocate a set of `gdf_column`s
- PR #1484 Convert GroupBy CFFI to Cython
- PR #1463 Allow and default melt keyword argument var_name to be None
- PR #1486 Parquet Reader: Use device_buffer rather than device_ptr
- PR #1525 Add cudatoolkit conda dependency
- PR #1520 Renamed `src/dataframe` to `src/table` and moved `table.hpp`. Made `types.hpp` to be type declarations only.
- PR #1492 Convert transpose CFFI to Cython
- PR #1495 Convert binary and unary ops CFFI to Cython
- PR #1503 Convert sorting and hashing ops CFFI to Cython
- PR #1522 Use latest release version in update-version CI script
- PR #1533 Remove stale join CFFI, fix memory leaks in join Cython
- PR #1521 Added `row_bitmask` to compute bitmask for rows of a table. Merged `valids_ops.cu` and `bitmask_ops.cu`
- PR #1553 Overload `hash_row` to avoid using intial hash values. Updated `gdf_hash` to select between overloads
- PR #1585 Updated `cudf::table` to maintain own copy of wrapped `gdf_column*`s
- PR #1559 Add `except +` to all Cython function definitions to catch C++ exceptions properly
- PR #1617 `has_nulls` and `column_dtypes` for `cudf::table`
- PR #1590 Remove CFFI from the build / install process entirely
- PR #1536 Convert gpuarrow CFFI to Cython
- PR #1655 Add `Column._pointer` as a way to access underlying `gdf_column*` of a `Column`
- PR #1655 Update readme conda install instructions for cudf version 0.6 and 0.7


## Bug Fixes

- PR #1233 Fix dtypes issue while adding the column to `str` dataframe.
- PR #1254 CSV Reader: fix data type detection for floating-point numbers in scientific notation
- PR #1289 Fix looping over each value instead of each category in concatenation
- PR #1293 Fix Inaccurate error message in join.pyx
- PR #1308 Add atomicCAS overload for `int8_t`, `int16_t`
- PR #1317 Fix catch polymorphic exception by reference in ipc.cu
- PR #1325 Fix dtype of null bitmasks to int8
- PR #1326 Update build documentation to use -DCMAKE_CXX11_ABI=ON
- PR #1334 Add "na_position" argument to CategoricalColumn sort_by_values
- PR #1321 Fix out of bounds warning when checking Bzip2 header
- PR #1359 Add atomicAnd/Or/Xor for integers
- PR #1354 Fix `fillna()` behaviour when replacing values with different dtypes
- PR #1347 Fixed core dump issue while passing dict_dtypes without column names in `cudf.read_csv()`
- PR #1379 Fixed build failure caused due to error: 'col_dtype' may be used uninitialized
- PR #1392 Update cudf Dockerfile and package_versions.sh
- PR #1385 Added INT8 type to `_schema_to_dtype` for use in GpuArrowReader
- PR #1393 Fixed a bug in `gdf_count_nonzero_mask()` for the case of 0 bits to count
- PR #1395 Update CONTRIBUTING to use the environment variable CUDF_HOME
- PR #1416 Fix bug at gdf_quantile_exact and gdf_quantile_appox
- PR #1421 Fix remove creation of series multiple times during `add_column()`
- PR #1405 CSV Reader: Fix memory leaks on read_csv() failure
- PR #1328 Fix CategoricalColumn to_arrow() null mask
- PR #1433 Fix NVStrings/categories includes
- PR #1432 Update NVStrings to 0.7.* to coincide with 0.7 development
- PR #1483 Modify CSV reader to avoid cropping blank quoted characters in non-string fields
- PR #1446 Merge 1275 hotfix from master into branch-0.7
- PR #1447 Fix legacy groupby apply docstring
- PR #1451 Fix hash join estimated result size is not correct
- PR #1454 Fix local build script improperly change directory permissions
- PR #1490 Require Dask 1.1.0+ for `is_dataframe_like` test or skip otherwise.
- PR #1491 Use more specific directories & groups in CODEOWNERS
- PR #1497 Fix Thrust issue on CentOS caused by missing default constructor of host_vector elements
- PR #1498 Add missing include guard to device_atomics.cuh and separated DEVICE_ATOMICS_TEST
- PR #1506 Fix csv-write call to updated NVStrings method
- PR #1510 Added nvstrings `fillna()` function
- PR #1507 Parquet Reader: Default string data to GDF_STRING
- PR #1535 Fix doc issue to ensure correct labelling of cudf.series
- PR #1537 Fix `undefined reference` link error in HashPartitionTest
- PR #1548 Fix ci/local/build.sh README from using an incorrect image example
- PR #1551 CSV Reader: Fix integer column name indexing
- PR #1586 Fix broken `scalar_wrapper::operator==`
- PR #1591 ORC/Parquet Reader: Fix missing import for FileNotFoundError exception
- PR #1573 Parquet Reader: Fix crash due to clash with ORC reader datasource
- PR #1607 Revert change of `column.to_dense_buffer` always return by copy for performance concerns
- PR #1618 ORC reader: fix assert & data output when nrows/skiprows isn't aligned to stripe boundaries
- PR #1631 Fix failure of TYPES_TEST on some gcc-7 based systems.
- PR #1641 CSV Reader: Fix skip_blank_lines behavior with Windows line terminators (\r\n)
- PR #1648 ORC reader: fix non-deterministic output when skiprows is non-zero
- PR #1676 Fix groupby `as_index` behaviour with `MultiIndex`
- PR #1659 Fix bug caused by empty groupbys and multiindex slicing throwing exceptions
- PR #1656 Correct Groupby failure in dask when un-aggregable columns are left in dataframe.
- PR #1689 Fix groupby performance regression
- PR #1694 Add Cython as a runtime dependency since it's required in `setup.py`


# cuDF 0.6.1 (25 Mar 2019)

## Bug Fixes

- PR #1275 Fix CentOS exception in DataFrame.hash_partition from using value "returned" by a void function


# cuDF 0.6.0 (22 Mar 2019)

## New Features

- PR #760 Raise `FileNotFoundError` instead of `GDF_FILE_ERROR` in `read_csv` if the file does not exist
- PR #539 Add Python bindings for replace function
- PR #823 Add Doxygen configuration to enable building HTML documentation for libcudf C/C++ API
- PR #807 CSV Reader: Add byte_range parameter to specify the range in the input file to be read
- PR #857 Add Tail method for Series/DataFrame and update Head method to use iloc
- PR #858 Add series feature hashing support
- PR #871 CSV Reader: Add support for NA values, including user specified strings
- PR #893 Adds PyArrow based parquet readers / writers to Python, fix category dtype handling, fix arrow ingest buffer size issues
- PR #867 CSV Reader: Add support for ignoring blank lines and comment lines
- PR #887 Add Series digitize method
- PR #895 Add Series groupby
- PR #898 Add DataFrame.groupby(level=0) support
- PR #920 Add feather, JSON, HDF5 readers / writers from PyArrow / Pandas
- PR #888 CSV Reader: Add prefix parameter for column names, used when parsing without a header
- PR #913 Add DLPack support: convert between cuDF DataFrame and DLTensor
- PR #939 Add ORC reader from PyArrow
- PR #918 Add Series.groupby(level=0) support
- PR #906 Add binary and comparison ops to DataFrame
- PR #958 Support unary and binary ops on indexes
- PR #964 Add `rename` method to `DataFrame`, `Series`, and `Index`
- PR #985 Add `Series.to_frame` method
- PR #985 Add `drop=` keyword to reset_index method
- PR #994 Remove references to pygdf
- PR #990 Add external series groupby support
- PR #988 Add top-level merge function to cuDF
- PR #992 Add comparison binaryops to DateTime columns
- PR #996 Replace relative path imports with absolute paths in tests
- PR #995 CSV Reader: Add index_col parameter to specify the column name or index to be used as row labels
- PR #1004 Add `from_gpu_matrix` method to DataFrame
- PR #997 Add property index setter
- PR #1007 Replace relative path imports with absolute paths in cudf
- PR #1013 select columns with df.columns
- PR #1016 Rename Series.unique_count() to nunique() to match pandas API
- PR #947 Prefixsum to handle nulls and float types
- PR #1029 Remove rest of relative path imports
- PR #1021 Add filtered selection with assignment for Dataframes
- PR #872 Adding NVCategory support to cudf apis
- PR #1052 Add left/right_index and left/right_on keywords to merge
- PR #1091 Add `indicator=` and `suffixes=` keywords to merge
- PR #1107 Add unsupported keywords to Series.fillna
- PR #1032 Add string support to cuDF python
- PR #1136 Removed `gdf_concat`
- PR #1153 Added function for getting the padded allocation size for valid bitmask
- PR #1148 Add cudf.sqrt for dataframes and Series
- PR #1159 Add Python bindings for libcudf dlpack functions
- PR #1155 Add __array_ufunc__ for DataFrame and Series for sqrt
- PR #1168 to_frame for series accepts a name argument


## Improvements

- PR #1218 Add dask-cudf page to API docs
- PR #892 Add support for heterogeneous types in binary ops with JIT
- PR #730 Improve performance of `gdf_table` constructor
- PR #561 Add Doxygen style comments to Join CUDA functions
- PR #813 unified libcudf API functions by replacing gpu_ with gdf_
- PR #822 Add support for `__cuda_array_interface__` for ingest
- PR #756 Consolidate common helper functions from unordered map and multimap
- PR #753 Improve performance of groupby sum and average, especially for cases with few groups.
- PR #836 Add ingest support for arrow chunked arrays in Column, Series, DataFrame creation
- PR #763 Format doxygen comments for csv_read_arg struct
- PR #532 CSV Reader: Use type dispatcher instead of switch block
- PR #694 Unit test utilities improvements
- PR #878 Add better indexing to Groupby
- PR #554 Add `empty` method and `is_monotonic` attribute to `Index`
- PR #1040 Fixed up Doxygen comment tags
- PR #909 CSV Reader: Avoid host->device->host copy for header row data
- PR #916 Improved unit testing and error checking for `gdf_column_concat`
- PR #941 Replace `numpy` call in `Series.hash_encode` with `numba`
- PR #942 Added increment/decrement operators for wrapper types
- PR #943 Updated `count_nonzero_mask` to return `num_rows` when the mask is null
- PR #952 Added trait to map C++ type to `gdf_dtype`
- PR #966 Updated RMM submodule.
- PR #998 Add IO reader/writer modules to API docs, fix for missing cudf.Series docs
- PR #1017 concatenate along columns for Series and DataFrames
- PR #1002 Support indexing a dataframe with another boolean dataframe
- PR #1018 Better concatenation for Series and Dataframes
- PR #1036 Use Numpydoc style docstrings
- PR #1047 Adding gdf_dtype_extra_info to gdf_column_view_augmented
- PR #1054 Added default ctor to SerialTrieNode to overcome Thrust issue in CentOS7 + CUDA10
- PR #1024 CSV Reader: Add support for hexadecimal integers in integral-type columns
- PR #1033 Update `fillna()` to use libcudf function `gdf_replace_nulls`
- PR #1066 Added inplace assignment for columns and select_dtypes for dataframes
- PR #1026 CSV Reader: Change the meaning and type of the quoting parameter to match Pandas
- PR #1100 Adds `CUDF_EXPECTS` error-checking macro
- PR #1092 Fix select_dtype docstring
- PR #1111 Added cudf::table
- PR #1108 Sorting for datetime columns
- PR #1120 Return a `Series` (not a `Column`) from `Series.cat.set_categories()`
- PR #1128 CSV Reader: The last data row does not need to be line terminated
- PR #1183 Bump Arrow version to 0.12.1
- PR #1208 Default to CXX11_ABI=ON
- PR #1252 Fix NVStrings dependencies for cuda 9.2 and 10.0
- PR #2037 Optimize the existing `gather` and `scatter` routines in `libcudf`

## Bug Fixes

- PR #821 Fix flake8 issues revealed by flake8 update
- PR #808 Resolved renamed `d_columns_valids` variable name
- PR #820 CSV Reader: fix the issue where reader adds additional rows when file uses \r\n as a line terminator
- PR #780 CSV Reader: Fix scientific notation parsing and null values for empty quotes
- PR #815 CSV Reader: Fix data parsing when tabs are present in the input CSV file
- PR #850 Fix bug where left joins where the left df has 0 rows causes a crash
- PR #861 Fix memory leak by preserving the boolean mask index
- PR #875 Handle unnamed indexes in to/from arrow functions
- PR #877 Fix ingest of 1 row arrow tables in from arrow function
- PR #876 Added missing `<type_traits>` include
- PR #889 Deleted test_rmm.py which has now moved to RMM repo
- PR #866 Merge v0.5.1 numpy ABI hotfix into 0.6
- PR #917 value_counts return int type on empty columns
- PR #611 Renamed `gdf_reduce_optimal_output_size()` -> `gdf_reduction_get_intermediate_output_size()`
- PR #923 fix index for negative slicing for cudf dataframe and series
- PR #927 CSV Reader: Fix category GDF_CATEGORY hashes not being computed properly
- PR #921 CSV Reader: Fix parsing errors with delim_whitespace, quotations in the header row, unnamed columns
- PR #933 Fix handling objects of all nulls in series creation
- PR #940 CSV Reader: Fix an issue where the last data row is missing when using byte_range
- PR #945 CSV Reader: Fix incorrect datetime64 when milliseconds or space separator are used
- PR #959 Groupby: Problem with column name lookup
- PR #950 Converting dataframe/recarry with non-contiguous arrays
- PR #963 CSV Reader: Fix another issue with missing data rows when using byte_range
- PR #999 Fix 0 sized kernel launches and empty sort_index exception
- PR #993 Fix dtype in selecting 0 rows from objects
- PR #1009 Fix performance regression in `to_pandas` method on DataFrame
- PR #1008 Remove custom dask communication approach
- PR #1001 CSV Reader: Fix a memory access error when reading a large (>2GB) file with date columns
- PR #1019 Binary Ops: Fix error when one input column has null mask but other doesn't
- PR #1014 CSV Reader: Fix false positives in bool value detection
- PR #1034 CSV Reader: Fix parsing floating point precision and leading zero exponents
- PR #1044 CSV Reader: Fix a segfault when byte range aligns with a page
- PR #1058 Added support for `DataFrame.loc[scalar]`
- PR #1060 Fix column creation with all valid nan values
- PR #1073 CSV Reader: Fix an issue where a column name includes the return character
- PR #1090 Updating Doxygen Comments
- PR #1080 Fix dtypes returned from loc / iloc because of lists
- PR #1102 CSV Reader: Minor fixes and memory usage improvements
- PR #1174: Fix release script typo
- PR #1137 Add prebuild script for CI
- PR #1118 Enhanced the `DataFrame.from_records()` feature
- PR #1129 Fix join performance with index parameter from using numpy array
- PR #1145 Issue with .agg call on multi-column dataframes
- PR #908 Some testing code cleanup
- PR #1167 Fix issue with null_count not being set after inplace fillna()
- PR #1184 Fix iloc performance regression
- PR #1185 Support left_on/right_on and also on=str in merge
- PR #1200 Fix allocating bitmasks with numba instead of rmm in allocate_mask function
- PR #1213 Fix bug with csv reader requesting subset of columns using wrong datatype
- PR #1223 gpuCI: Fix label on rapidsai channel on gpu build scripts
- PR #1242 Add explicit Thrust exec policy to fix NVCATEGORY_TEST segfault on some platforms
- PR #1246 Fix categorical tests that failed due to bad implicit type conversion
- PR #1255 Fix overwriting conda package main label uploads
- PR #1259 Add dlpack includes to pip build


# cuDF 0.5.1 (05 Feb 2019)

## Bug Fixes

- PR #842 Avoid using numpy via cimport to prevent ABI issues in Cython compilation


# cuDF 0.5.0 (28 Jan 2019)

## New Features

- PR #722 Add bzip2 decompression support to `read_csv()`
- PR #693 add ZLIB-based GZIP/ZIP support to `read_csv_strings()`
- PR #411 added null support to gdf_order_by (new API) and cudf_table::sort
- PR #525 Added GitHub Issue templates for bugs, documentation, new features, and questions
- PR #501 CSV Reader: Add support for user-specified decimal point and thousands separator to read_csv_strings()
- PR #455 CSV Reader: Add support for user-specified decimal point and thousands separator to read_csv()
- PR #439 add `DataFrame.drop` method similar to pandas
- PR #356 add `DataFrame.transpose` method and `DataFrame.T` property similar to pandas
- PR #505 CSV Reader: Add support for user-specified boolean values
- PR #350 Implemented Series replace function
- PR #490 Added print_env.sh script to gather relevant environment details when reporting cuDF issues
- PR #474 add ZLIB-based GZIP/ZIP support to `read_csv()`
- PR #547 Added melt similar to `pandas.melt()`
- PR #491 Add CI test script to check for updates to CHANGELOG.md in PRs
- PR #550 Add CI test script to check for style issues in PRs
- PR #558 Add CI scripts for cpu-based conda and gpu-based test builds
- PR #524 Add Boolean Indexing
- PR #564 Update python `sort_values` method to use updated libcudf `gdf_order_by` API
- PR #509 CSV Reader: Input CSV file can now be passed in as a text or a binary buffer
- PR #607 Add `__iter__` and iteritems to DataFrame class
- PR #643 added a new api gdf_replace_nulls that allows a user to replace nulls in a column

## Improvements

- PR #426 Removed sort-based groupby and refactored existing groupby APIs. Also improves C++/CUDA compile time.
- PR #461 Add `CUDF_HOME` variable in README.md to replace relative pathing.
- PR #472 RMM: Created centralized rmm::device_vector alias and rmm::exec_policy
- PR #500 Improved the concurrent hash map class to support partitioned (multi-pass) hash table building.
- PR #454 Improve CSV reader docs and examples
- PR #465 Added templated C++ API for RMM to avoid explicit cast to `void**`
- PR #513 `.gitignore` tweaks
- PR #521 Add `assert_eq` function for testing
- PR #502 Simplify Dockerfile for local dev, eliminate old conda/pip envs
- PR #549 Adds `-rdynamic` compiler flag to nvcc for Debug builds
- PR #472 RMM: Created centralized rmm::device_vector alias and rmm::exec_policy
- PR #577 Added external C++ API for scatter/gather functions
- PR #500 Improved the concurrent hash map class to support partitioned (multi-pass) hash table building
- PR #583 Updated `gdf_size_type` to `int`
- PR #500 Improved the concurrent hash map class to support partitioned (multi-pass) hash table building
- PR #617 Added .dockerignore file. Prevents adding stale cmake cache files to the docker container
- PR #658 Reduced `JOIN_TEST` time by isolating overflow test of hash table size computation
- PR #664 Added Debuging instructions to README
- PR #651 Remove noqa marks in `__init__.py` files
- PR #671 CSV Reader: uncompressed buffer input can be parsed without explicitly specifying compression as None
- PR #684 Make RMM a submodule
- PR #718 Ensure sum, product, min, max methods pandas compatibility on empty datasets
- PR #720 Refactored Index classes to make them more Pandas-like, added CategoricalIndex
- PR #749 Improve to_arrow and from_arrow Pandas compatibility
- PR #766 Remove TravisCI references, remove unused variables from CMake, fix ARROW_VERSION in Cmake
- PR #773 Add build-args back to Dockerfile and handle dependencies based on environment yml file
- PR #781 Move thirdparty submodules to root and symlink in /cpp
- PR #843 Fix broken cudf/python API examples, add new methods to the API index

## Bug Fixes

- PR #569 CSV Reader: Fix days being off-by-one when parsing some dates
- PR #531 CSV Reader: Fix incorrect parsing of quoted numbers
- PR #465 Added templated C++ API for RMM to avoid explicit cast to `void**`
- PR #473 Added missing <random> include
- PR #478 CSV Reader: Add api support for auto column detection, header, mangle_dupe_cols, usecols
- PR #495 Updated README to correct where cffi pytest should be executed
- PR #501 Fix the intermittent segfault caused by the `thousands` and `compression` parameters in the csv reader
- PR #502 Simplify Dockerfile for local dev, eliminate old conda/pip envs
- PR #512 fix bug for `on` parameter in `DataFrame.merge` to allow for None or single column name
- PR #511 Updated python/cudf/bindings/join.pyx to fix cudf merge printing out dtypes
- PR #513 `.gitignore` tweaks
- PR #521 Add `assert_eq` function for testing
- PR #537 Fix CMAKE_CUDA_STANDARD_REQURIED typo in CMakeLists.txt
- PR #447 Fix silent failure in initializing DataFrame from generator
- PR #545 Temporarily disable csv reader thousands test to prevent segfault (test re-enabled in PR #501)
- PR #559 Fix Assertion error while using `applymap` to change the output dtype
- PR #575 Update `print_env.sh` script to better handle missing commands
- PR #612 Prevent an exception from occuring with true division on integer series.
- PR #630 Fix deprecation warning for `pd.core.common.is_categorical_dtype`
- PR #622 Fix Series.append() behaviour when appending values with different numeric dtype
- PR #603 Fix error while creating an empty column using None.
- PR #673 Fix array of strings not being caught in from_pandas
- PR #644 Fix return type and column support of dataframe.quantile()
- PR #634 Fix create `DataFrame.from_pandas()` with numeric column names
- PR #654 Add resolution check for GDF_TIMESTAMP in Join
- PR #648 Enforce one-to-one copy required when using `numba>=0.42.0`
- PR #645 Fix cmake build type handling not setting debug options when CMAKE_BUILD_TYPE=="Debug"
- PR #669 Fix GIL deadlock when launching multiple python threads that make Cython calls
- PR #665 Reworked the hash map to add a way to report the destination partition for a key
- PR #670 CMAKE: Fix env include path taking precedence over libcudf source headers
- PR #674 Check for gdf supported column types
- PR #677 Fix 'gdf_csv_test_Dates' gtest failure due to missing nrows parameter
- PR #604 Fix the parsing errors while reading a csv file using `sep` instead of `delimiter`.
- PR #686 Fix converting nulls to NaT values when converting Series to Pandas/Numpy
- PR #689 CSV Reader: Fix behavior with skiprows+header to match pandas implementation
- PR #691 Fixes Join on empty input DFs
- PR #706 CSV Reader: Fix broken dtype inference when whitespace is in data
- PR #717 CSV reader: fix behavior when parsing a csv file with no data rows
- PR #724 CSV Reader: fix build issue due to parameter type mismatch in a std::max call
- PR #734 Prevents reading undefined memory in gpu_expand_mask_bits numba kernel
- PR #747 CSV Reader: fix an issue where CUDA allocations fail with some large input files
- PR #750 Fix race condition for handling NVStrings in CMake
- PR #719 Fix merge column ordering
- PR #770 Fix issue where RMM submodule pointed to wrong branch and pin other to correct branches
- PR #778 Fix hard coded ABI off setting
- PR #784 Update RMM submodule commit-ish and pip paths
- PR #794 Update `rmm::exec_policy` usage to fix segmentation faults when used as temprory allocator.
- PR #800 Point git submodules to branches of forks instead of exact commits


# cuDF 0.4.0 (05 Dec 2018)

## New Features

- PR #398 add pandas-compatible `DataFrame.shape()` and `Series.shape()`
- PR #394 New documentation feature "10 Minutes to cuDF"
- PR #361 CSV Reader: Add support for strings with delimiters

## Improvements

 - PR #436 Improvements for type_dispatcher and wrapper structs
 - PR #429 Add CHANGELOG.md (this file)
 - PR #266 use faster CUDA-accelerated DataFrame column/Series concatenation.
 - PR #379 new C++ `type_dispatcher` reduces code complexity in supporting many data types.
 - PR #349 Improve performance for creating columns from memoryview objects
 - PR #445 Update reductions to use type_dispatcher. Adds integer types support to sum_of_squares.
 - PR #448 Improve installation instructions in README.md
 - PR #456 Change default CMake build to Release, and added option for disabling compilation of tests

## Bug Fixes

 - PR #444 Fix csv_test CUDA too many resources requested fail.
 - PR #396 added missing output buffer in validity tests for groupbys.
 - PR #408 Dockerfile updates for source reorganization
 - PR #437 Add cffi to Dockerfile conda env, fixes "cannot import name 'librmm'"
 - PR #417 Fix `map_test` failure with CUDA 10
 - PR #414 Fix CMake installation include file paths
 - PR #418 Properly cast string dtypes to programmatic dtypes when instantiating columns
 - PR #427 Fix and tests for Concatenation illegal memory access with nulls


# cuDF 0.3.0 (23 Nov 2018)

## New Features

 - PR #336 CSV Reader string support

## Improvements

 - PR #354 source code refactored for better organization. CMake build system overhaul. Beginning of transition to Cython bindings.
 - PR #290 Add support for typecasting to/from datetime dtype
 - PR #323 Add handling pyarrow boolean arrays in input/out, add tests
 - PR #325 GDF_VALIDITY_UNSUPPORTED now returned for algorithms that don't support non-empty valid bitmasks
 - PR #381 Faster InputTooLarge Join test completes in ms rather than minutes.
 - PR #373 .gitignore improvements
 - PR #367 Doc cleanup & examples for DataFrame methods
 - PR #333 Add Rapids Memory Manager documentation
 - PR #321 Rapids Memory Manager adds file/line location logging and convenience macros
 - PR #334 Implement DataFrame `__copy__` and `__deepcopy__`
 - PR #271 Add NVTX ranges to pygdf
 - PR #311 Document system requirements for conda install

## Bug Fixes

 - PR #337 Retain index on `scale()` function
 - PR #344 Fix test failure due to PyArrow 0.11 Boolean handling
 - PR #364 Remove noexcept from managed_allocator;  CMakeLists fix for NVstrings
 - PR #357 Fix bug that made all series be considered booleans for indexing
 - PR #351 replace conda env configuration for developers
 - PRs #346 #360 Fix CSV reading of negative numbers
 - PR #342 Fix CMake to use conda-installed nvstrings
 - PR #341 Preserve categorical dtype after groupby aggregations
 - PR #315 ReadTheDocs build update to fix missing libcuda.so
 - PR #320 FIX out-of-bounds access error in reductions.cu
 - PR #319 Fix out-of-bounds memory access in libcudf count_valid_bits
 - PR #303 Fix printing empty dataframe


# cuDF 0.2.0 and cuDF 0.1.0

These were initial releases of cuDF based on previously separate pyGDF and libGDF libraries.<|MERGE_RESOLUTION|>--- conflicted
+++ resolved
@@ -3,14 +3,11 @@
 ## New Features
 
 - PR #3577 Add initial dictionary support to column classes
-<<<<<<< HEAD
 - PR #3917 Add dictionary add_keys function
-=======
 - PR #3693 add string support, skipna to scan operation
 - PR #3662 Define and implement `shift`.
 - PR #3861 Added Series.sum feature for String
 
->>>>>>> 49e93dfd
 
 ## Improvements
 
